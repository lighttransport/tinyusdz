--- conflicted
+++ resolved
@@ -3699,8 +3699,6 @@
 
   } else {
     Attribute attr;
-
-<<<<<<< HEAD
     if (!value_blocked) {
 
       // TODO: Refactor. ParseAttrMeta is currently called inside
@@ -3713,6 +3711,10 @@
         if (!ParseBasicPrimAttr<int>(array_qual, primattr_name, &attr)) {
           return false;
         }
+      } else if (type_name == value::kInt2) {
+        if (!ParseBasicPrimAttr<value::int2>(array_qual, primattr_name, &attr)) {
+          return false;
+        }
       } else if (type_name == value::kUInt) {
         if (!ParseBasicPrimAttr<uint32_t>(array_qual, primattr_name, &attr)) {
           return false;
@@ -3759,148 +3761,86 @@
         }
       } else if (type_name == value::kFloat2) {
         if (!ParseBasicPrimAttr<value::float2>(array_qual, primattr_name,
-=======
-    // TODO: Refactor. ParseAttrMeta is currently called inside
-    // ParseBasicPrimAttr()
-    if (type_name == value::kBool) {
-      if (!ParseBasicPrimAttr<bool>(array_qual, primattr_name, &attr)) {
-        return false;
-      }
-    } else if (type_name == value::kInt) {
-      if (!ParseBasicPrimAttr<int>(array_qual, primattr_name, &attr)) {
-        return false;
-      }
-    } else if (type_name == value::kInt2) {
-      if (!ParseBasicPrimAttr<value::int2>(array_qual, primattr_name, &attr)) {
-        return false;
-      }
-    } else if (type_name == value::kUInt) {
-      if (!ParseBasicPrimAttr<uint32_t>(array_qual, primattr_name, &attr)) {
-        return false;
-      }
-    } else if (type_name == value::kInt64) {
-      if (!ParseBasicPrimAttr<int64_t>(array_qual, primattr_name, &attr)) {
-        return false;
-      }
-    } else if (type_name == value::kUInt64) {
-      if (!ParseBasicPrimAttr<uint64_t>(array_qual, primattr_name, &attr)) {
-        return false;
-      }
-    } else if (type_name == value::kDouble) {
-      if (!ParseBasicPrimAttr<double>(array_qual, primattr_name, &attr)) {
-        return false;
-      }
-    } else if (type_name == value::kString) {
-      if (!ParseBasicPrimAttr<value::StringData>(array_qual, primattr_name, &attr)) {
-        return false;
-      }
-    } else if (type_name == value::kToken) {
-      if (!ParseBasicPrimAttr<value::token>(array_qual, primattr_name, &attr)) {
-        return false;
-      }
-    } else if (type_name == value::kHalf) {
-      if (!ParseBasicPrimAttr<value::half>(array_qual, primattr_name, &attr)) {
-        return false;
-      }
-    } else if (type_name == value::kHalf2) {
-      if (!ParseBasicPrimAttr<value::half2>(array_qual, primattr_name, &attr)) {
-        return false;
-      }
-    } else if (type_name == value::kHalf3) {
-      if (!ParseBasicPrimAttr<value::half3>(array_qual, primattr_name, &attr)) {
-        return false;
-      }
-    } else if (type_name == value::kHalf4) {
-      if (!ParseBasicPrimAttr<value::half4>(array_qual, primattr_name, &attr)) {
-        return false;
-      }
-    } else if (type_name == value::kFloat) {
-      if (!ParseBasicPrimAttr<float>(array_qual, primattr_name, &attr)) {
-        return false;
-      }
-    } else if (type_name == value::kFloat2) {
-      if (!ParseBasicPrimAttr<value::float2>(array_qual, primattr_name,
-                                             &attr)) {
-        return false;
-      }
-    } else if (type_name == value::kFloat3) {
-      if (!ParseBasicPrimAttr<value::float3>(array_qual, primattr_name,
-                                             &attr)) {
-        return false;
-      }
-    } else if (type_name == value::kFloat4) {
-      if (!ParseBasicPrimAttr<value::float4>(array_qual, primattr_name,
-                                             &attr)) {
-        return false;
-      }
-    } else if (type_name == value::kDouble2) {
-      if (!ParseBasicPrimAttr<value::double2>(array_qual, primattr_name,
-                                              &attr)) {
-        return false;
-      }
-    } else if (type_name == value::kDouble3) {
-      if (!ParseBasicPrimAttr<value::double3>(array_qual, primattr_name,
-                                              &attr)) {
-        return false;
-      }
-    } else if (type_name == value::kDouble4) {
-      if (!ParseBasicPrimAttr<value::double4>(array_qual, primattr_name,
-                                              &attr)) {
-        return false;
-      }
-    } else if (type_name == value::kPoint3f) {
-      if (!ParseBasicPrimAttr<value::point3f>(array_qual, primattr_name,
-                                              &attr)) {
-        return false;
-      }
-    } else if (type_name == value::kColor3f) {
-      if (!ParseBasicPrimAttr<value::color3f>(array_qual, primattr_name,
-                                              &attr)) {
-        return false;
-      }
-    } else if (type_name == value::kColor4f) {
-      if (!ParseBasicPrimAttr<value::color4f>(array_qual, primattr_name,
-                                              &attr)) {
-        return false;
-      }
-    } else if (type_name == value::kPoint3d) {
-      if (!ParseBasicPrimAttr<value::point3d>(array_qual, primattr_name,
-                                              &attr)) {
-        return false;
-      }
-    } else if (type_name == value::kNormal3f) {
-      if (!ParseBasicPrimAttr<value::normal3f>(array_qual, primattr_name,
                                                &attr)) {
-        return false;
-      }
-    } else if (type_name == value::kNormal3d) {
-      if (!ParseBasicPrimAttr<value::normal3d>(array_qual, primattr_name,
+          return false;
+        }
+      } else if (type_name == value::kFloat3) {
+        if (!ParseBasicPrimAttr<value::float3>(array_qual, primattr_name,
                                                &attr)) {
-        return false;
-      }
-    } else if (type_name == value::kVector3f) {
-      if (!ParseBasicPrimAttr<value::vector3f>(array_qual, primattr_name,
+          return false;
+        }
+      } else if (type_name == value::kFloat4) {
+        if (!ParseBasicPrimAttr<value::float4>(array_qual, primattr_name,
                                                &attr)) {
-        return false;
-      }
-    } else if (type_name == value::kVector3d) {
-      if (!ParseBasicPrimAttr<value::vector3d>(array_qual, primattr_name,
-                                               &attr)) {
-        return false;
-      }
-    } else if (type_name == value::kColor3d) {
-      if (!ParseBasicPrimAttr<value::color3d>(array_qual, primattr_name,
-                                              &attr)) {
-        return false;
-      }
-    } else if (type_name == value::kColor4d) {
-      if (!ParseBasicPrimAttr<value::color4d>(array_qual, primattr_name,
-                                              &attr)) {
-        return false;
-      }
-    } else if (type_name == value::kMatrix2d) {
-      if (!ParseBasicPrimAttr<value::matrix2d>(array_qual, primattr_name,
->>>>>>> b66b3b18
+          return false;
+        }
+      } else if (type_name == value::kDouble2) {
+        if (!ParseBasicPrimAttr<value::double2>(array_qual, primattr_name,
+                                                &attr)) {
+          return false;
+        }
+      } else if (type_name == value::kDouble3) {
+        if (!ParseBasicPrimAttr<value::double3>(array_qual, primattr_name,
+                                                &attr)) {
+          return false;
+        }
+      } else if (type_name == value::kDouble4) {
+        if (!ParseBasicPrimAttr<value::double4>(array_qual, primattr_name,
+                                                &attr)) {
+          return false;
+        }
+      } else if (type_name == value::kPoint3f) {
+        if (!ParseBasicPrimAttr<value::point3f>(array_qual, primattr_name,
+                                                &attr)) {
+          return false;
+        }
+      } else if (type_name == value::kColor3f) {
+        if (!ParseBasicPrimAttr<value::color3f>(array_qual, primattr_name,
+                                                &attr)) {
+          return false;
+        }
+      } else if (type_name == value::kColor4f) {
+        if (!ParseBasicPrimAttr<value::color4f>(array_qual, primattr_name,
+                                                &attr)) {
+          return false;
+        }
+      } else if (type_name == value::kPoint3d) {
+        if (!ParseBasicPrimAttr<value::point3d>(array_qual, primattr_name,
+                                                &attr)) {
+          return false;
+        }
+      } else if (type_name == value::kNormal3f) {
+        if (!ParseBasicPrimAttr<value::normal3f>(array_qual, primattr_name,
+                                                 &attr)) {
+          return false;
+        }
+      } else if (type_name == value::kNormal3d) {
+        if (!ParseBasicPrimAttr<value::normal3d>(array_qual, primattr_name,
+                                                 &attr)) {
+          return false;
+        }
+      } else if (type_name == value::kVector3f) {
+        if (!ParseBasicPrimAttr<value::vector3f>(array_qual, primattr_name,
+                                                 &attr)) {
+          return false;
+        }
+      } else if (type_name == value::kVector3d) {
+        if (!ParseBasicPrimAttr<value::vector3d>(array_qual, primattr_name,
+                                                 &attr)) {
+          return false;
+        }
+      } else if (type_name == value::kColor3d) {
+        if (!ParseBasicPrimAttr<value::color3d>(array_qual, primattr_name,
+                                                &attr)) {
+          return false;
+        }
+      } else if (type_name == value::kColor4d) {
+        if (!ParseBasicPrimAttr<value::color4d>(array_qual, primattr_name,
+                                                &attr)) {
+          return false;
+        }
+      } else if (type_name == value::kMatrix2d) {
+        if (!ParseBasicPrimAttr<value::matrix2d>(array_qual, primattr_name,
                                                &attr)) {
           return false;
         }
