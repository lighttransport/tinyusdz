--- conflicted
+++ resolved
@@ -6,36 +6,6 @@
 
 namespace {
 
-<<<<<<< HEAD
-std::string Indent(int level) {
-  std::stringstream ss;
-  for (size_t i = 0; i < level; i++) {
-    ss << "  ";
-  }
-
-  return ss.str();
-}
-
-// TODO
-
-bool WriteXform(std::ostream &ofs, const Xform &xform, int level) {
-
-  ofs << Indent(level) << "def Xform \"" << xform.name << "\"\n";
-  // TODO: params
-  ofs << Indent(level) << "{\n";
-  ofs << Indent(level) << "}\n";
-}
-
-bool WriteNode(std::ostream &ofs, const Node &node, int level) {
-
-  for (const auto &child: node.children) {
-    if (child.type == NODE_TYPE_XFORM) {
-    }
-  }
-
-  return false;
-}
-=======
 class Writer {
  public:
   Writer(const Scene &scene) : _scene(scene) {}
@@ -45,7 +15,6 @@
     for (size_t i = 0; i < level; i++) {
       ss << "  ";
     }
->>>>>>> c5cdbdd4
 
     return ss.str();
   }
@@ -102,11 +71,7 @@
   Writer writer(scene);
 
   for (const auto &root : scene.nodes) {
-<<<<<<< HEAD
-    if (!WriteNode(ss, root, 0)) {
-=======
     if (!writer.WriteNode(ss, root, 0)) {
->>>>>>> c5cdbdd4
       return false;
     }
   }
