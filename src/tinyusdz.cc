/*
Copyright (c) 2019 - Present, Syoyo Fujita.
All rights reserved.

Redistribution and use in source and binary forms, with or without
modification, are permitted provided that the following conditions are met:
    * Redistributions of source code must retain the above copyright
      notice, this list of conditions and the following disclaimer.
    * Redistributions in binary form must reproduce the above copyright
      notice, this list of conditions and the following disclaimer in the
      documentation and/or other materials provided with the distribution.
    * Neither the name of the Syoyo Fujita nor the
      names of its contributors may be used to endorse or promote products
      derived from this software without specific prior written permission.

THIS SOFTWARE IS PROVIDED BY THE COPYRIGHT HOLDERS AND CONTRIBUTORS "AS IS" AND
ANY EXPRESS OR IMPLIED WARRANTIES, INCLUDING, BUT NOT LIMITED TO, THE IMPLIED
WARRANTIES OF MERCHANTABILITY AND FITNESS FOR A PARTICULAR PURPOSE ARE
DISCLAIMED. IN NO EVENT SHALL <COPYRIGHT HOLDER> BE LIABLE FOR ANY
DIRECT, INDIRECT, INCIDENTAL, SPECIAL, EXEMPLARY, OR CONSEQUENTIAL DAMAGES
(INCLUDING, BUT NOT LIMITED TO, PROCUREMENT OF SUBSTITUTE GOODS OR SERVICES;
LOSS OF USE, DATA, OR PROFITS; OR BUSINESS INTERRUPTION) HOWEVER CAUSED AND
ON ANY THEORY OF LIABILITY, WHETHER IN CONTRACT, STRICT LIABILITY, OR TORT
(INCLUDING NEGLIGENCE OR OTHERWISE) ARISING IN ANY WAY OUT OF THE USE OF THIS
SOFTWARE, EVEN IF ADVISED OF THE POSSIBILITY OF SUCH DAMAGE.
*/

#include <algorithm>
#include <atomic>
#include <cassert>
#include <cctype>  // std::tolower
#include <chrono>
#include <fstream>
#include <map>
#include <sstream>

#ifndef __wasi__
#include <thread>
#endif

#include <tuple>
#include <unordered_map>
#include <unordered_set>
#include <vector>

#include "image-loader.hh"
#include "integerCoding.h"
#include "io-util.hh"
#include "lz4-compression.hh"
#include "pprinter.hh"
#include "str-util.hh"
#include "stream-reader.hh"
#include "tinyusdz.hh"
#include "usdShade.hh"
#include "usda-reader.hh"
#include "usdc-reader.hh"
#include "value-pprint.hh"

#if 0
#if defined(TINYUSDZ_WITH_AUDIO)

#if defined(__clang__)
#pragma clang diagnostic push
#pragma clang diagnostic ignored "-Weverything"
#endif

#define DR_WAV_IMPLEMENTATION
#include "external/dr_wav.h"

#define DR_MP3_IMPLEMENTATION
#include "external/dr_mp3.h"

#if defined(__clang__)
#pragma clang diagnostic pop
#endif

#endif  // TINYUSDZ_WITH_AUDIO

#if defined(TINYUSDZ_WITH_OPENSUBDIV)

#include "subdiv.hh"

#endif

#endif

#include "common-macros.inc"

namespace tinyusdz {

namespace {

///
/// Node represents scene graph node.
/// This does not contain leaf node inormation.
///
class Node {
 public:
  // -2 = initialize as invalid node
  Node() : _parent(-2) {}

  Node(int64_t parent, Path &path) : _parent(parent), _path(path) {}

  int64_t GetParent() const { return _parent; }

  const std::vector<size_t> &GetChildren() const { return _children; }

  ///
  /// child_name is used when reconstructing scene graph.
  ///
  void AddChildren(const std::string &child_name, size_t node_index) {
    assert(_primChildren.count(child_name) == 0);
    _primChildren.emplace(child_name);
    _children.push_back(node_index);
  }

  ///
  /// Get full path(e.g. `/muda/dora/bora` when the parent is `/muda/dora` and
  /// this node is `bora`)
  ///
  // std::string GetFullPath() const { return _path.full_path_name(); }

  ///
  /// Get local path
  ///
  std::string GetLocalPath() const { return _path.full_path_name(); }

  const Path &GetPath() const { return _path; }

  // NodeType GetNodeType() const { return _node_type; }

  const std::unordered_set<std::string> &GetPrimChildren() const {
    return _primChildren;
  }

  void SetAssetInfo(const value::dict &dict) { _assetInfo = dict; }

  const value::dict &GetAssetInfo() const { return _assetInfo; }

 private:
  int64_t
      _parent;  // -1 = this node is the root node. -2 = invalid or leaf node
  std::vector<size_t> _children;                  // index to child nodes.
  std::unordered_set<std::string> _primChildren;  // List of name of child nodes

  Path _path;  // local path
  value::dict _assetInfo;

  // NodeType _node_type;
};

}  // namespace

bool LoadUSDCFromMemory(const uint8_t *addr, const size_t length,
                        const std::string &filename, Stage *stage,
                        std::string *warn, std::string *err,
                        const USDLoadOptions &options) {
  if (stage == nullptr) {
    if (err) {
      (*err) = "null pointer for `stage` argument.\n";
    }
    return false;
  }

  bool swap_endian = false;  // @FIXME

  if (length > size_t(1024 * 1024 * options.max_memory_limit_in_mb)) {
    if (err) {
      (*err) += "USDC data [" + filename +
                "] is too large(size = " + std::to_string(length) +
                ", which exceeds memory limit " +
                std::to_string(options.max_memory_limit_in_mb) + " [mb]).\n";
    }

    return false;
  }

  StreamReader sr(addr, length, swap_endian);

  usdc::USDCReaderConfig config;
  config.numThreads = options.num_threads;
  usdc::USDCReader reader(&sr, config);

  if (!reader.ReadUSDC()) {
    if (warn) {
      (*warn) = reader.GetWarning();
    }

    if (err) {
      (*err) = reader.GetError();
    }
    return false;
  }

<<<<<<< HEAD
  DCOUT("Loaded USDC file.");

  // Reconstruct `Stage`(scene) object
=======
  // DCOUT("# of paths: " << reader.NumPaths());
  // DCOUT("num_paths: " << std::to_string(parser.NumPaths()));

  // for (size_t i = 0; i < parser.NumPaths(); i++) {
  // Path path = parser.GetPath(crate::Index(uint32_t(i)));
  // DCOUT("path[" << i << "].name = " << path.full_path_name());
  //}

  // Create `Stage` object
  // std::cout << "reconstruct scene:\n";
>>>>>>> 1d25f1ce
  {
    if (!reader.ReconstructStage(stage)) {
      DCOUT("Failed to reconstruct Stage from Crate.");
      if (warn) {
        (*warn) = reader.GetWarning();
      }

      if (err) {
        (*err) = reader.GetError();
      }
      return false;
    }
  }

  if (warn) {
    (*warn) = reader.GetWarning();
  }

  // Reconstruct OK but may have some error.
  // TODO(syoyo): Return false in strict mode.
  if (err) {
    DCOUT(reader.GetError());
    (*err) = reader.GetError();
  }

  DCOUT("Reconstructed Stage from USDC file.");

  return true;
}

bool LoadUSDCFromFile(const std::string &_filename, Stage *stage,
                      std::string *warn, std::string *err,
                      const USDLoadOptions &options) {
  std::string filepath = io::ExpandFilePath(_filename, /* userdata */ nullptr);

  std::vector<uint8_t> data;
  size_t max_bytes = size_t(1024 * 1024 * options.max_memory_limit_in_mb);
  if (!io::ReadWholeFile(&data, err, filepath, max_bytes,
                         /* userdata */ nullptr)) {
    return false;
  }

  DCOUT("File size: " + std::to_string(data.size()) + " bytes.");

  if (data.size() < (11 * 8)) {
    // ???
    if (err) {
      (*err) += "File size too short. Looks like this file is not a USDC : \"" +
                filepath + "\"\n";
    }
    return false;
  }

  return LoadUSDCFromMemory(data.data(), data.size(), filepath, stage, warn,
                            err, options);
}

namespace {

static std::string GetFileExtension(const std::string &filename) {
  if (filename.find_last_of('.') != std::string::npos)
    return filename.substr(filename.find_last_of('.') + 1);
  return "";
}

static std::string str_tolower(std::string s) {
  std::transform(s.begin(), s.end(), s.begin(),
                 [](unsigned char c) { return std::tolower(c); });
  return s;
}

}  // namespace

bool LoadUSDZFromMemory(const uint8_t *addr, const size_t length,
                        const std::string &filename, Stage *stage,
                        std::string *warn, std::string *err,
                        const USDLoadOptions &options) {
  // <filename, byte_begin, byte_end>
  std::vector<std::tuple<std::string, size_t, size_t>> assets;

  if (!addr) {
    if (err) {
      (*err) += "null for `addr` argument.\n";
    }
    return false;
  }

  if (length < (11 * 8) + 30) {  // 88 for USDC header, 30 for ZIP header
    // ???
    if (err) {
      (*err) += "File size too short. Looks like this file is not a USDZ : \"" +
                filename + "\"\n";
    }
    return false;
  }

  size_t offset = 0;
  while ((offset + 30) < length) {
    //
    // PK zip format:
    // https://users.cs.jmu.edu/buchhofp/forensics/formats/pkzip.html
    //
    std::vector<char> local_header(30);
    memcpy(local_header.data(), addr + offset, 30);

    // if we've reached the global header, stop reading
    if (local_header[2] != 0x03 || local_header[3] != 0x04) break;

    offset += 30;

    // read in the variable name
    uint16_t name_len;
    memcpy(&name_len, &local_header[26], sizeof(uint16_t));
    if ((offset + name_len) > length) {
      if (err) {
        (*err) += "Invalid ZIP data\n";
      }
      return false;
    }

    std::string varname(name_len, ' ');
    memcpy(&varname[0], addr + offset, name_len);

    offset += name_len;

    // read in the extra field
    uint16_t extra_field_len;
    memcpy(&extra_field_len, &local_header[28], sizeof(uint16_t));
    if (extra_field_len > 0) {
      if (offset + extra_field_len > length) {
        if (err) {
          (*err) += "Invalid extra field length in ZIP data\n";
        }
        return false;
      }
    }

    offset += extra_field_len;

    // In usdz, data must be aligned at 64bytes boundary.
    if ((offset % 64) != 0) {
      if (err) {
        (*err) += "Data offset must be mulitple of 64bytes for USDZ, but got " +
                  std::to_string(offset) + ".\n";
      }
      return false;
    }

    uint16_t compr_method = *reinterpret_cast<uint16_t *>(&local_header[0] + 8);
    // uint32_t compr_bytes = *reinterpret_cast<uint32_t*>(&local_header[0]+18);
    uint32_t uncompr_bytes =
        *reinterpret_cast<uint32_t *>(&local_header[0] + 22);

    // USDZ only supports uncompressed ZIP
    if (compr_method != 0) {
      if (err) {
        (*err) += "Compressed ZIP is not supported for USDZ\n";
      }
      return false;
    }

    // std::cout << "offset = " << offset << "\n";

    // [offset, uncompr_bytes]
    assets.push_back(std::make_tuple(varname, offset, offset + uncompr_bytes));

    offset += uncompr_bytes;
  }

#ifdef TINYUSDZ_LOCAL_DEBUG_PRINT
  for (size_t i = 0; i < assets.size(); i++) {
    DCOUT("[" << i << "] " << std::get<0>(assets[i]) << " : byte range ("
              << std::get<1>(assets[i]) << ", " << std::get<2>(assets[i])
              << ")");
  }
#endif

  int32_t usdc_index = -1;
  {
    bool warned = false;  // to report single warning message.
    for (size_t i = 0; i < assets.size(); i++) {
      std::string ext = str_tolower(GetFileExtension(std::get<0>(assets[i])));
      if (ext.compare("usdc") == 0) {
        if ((usdc_index > -1) && (!warned)) {
          if (warn) {
            (*warn) +=
                "Multiple USDC files were found in USDZ. Use the first found "
                "one: " +
                std::get<0>(assets[size_t(usdc_index)]) + "]\n";
          }
          warned = true;
        }

        if (usdc_index == -1) {
          usdc_index = int32_t(i);
        }
      }
    }
  }

  if (usdc_index == -1) {
    if (err) {
      (*err) += "USDC file not found in USDZ\n";
    }
    return false;
  }

  {
    const size_t start_addr_offset = std::get<1>(assets[size_t(usdc_index)]);
    const size_t end_addr_offset = std::get<2>(assets[size_t(usdc_index)]);
    const size_t usdc_size = end_addr_offset - start_addr_offset;
    const uint8_t *usdc_addr = addr + start_addr_offset;
    bool ret = LoadUSDCFromMemory(usdc_addr, usdc_size, filename, stage, warn,
                                  err, options);

    if (!ret) {
      if (err) {
        (*err) += "Failed to load USDZ: [" + filename + "].\n";
      }

      return false;
    }
  }

  // Decode images
  for (size_t i = 0; i < assets.size(); i++) {
    const std::string &uri = std::get<0>(assets[i]);
    const std::string ext = GetFileExtension(uri);

    if ((ext.compare("png") == 0) || (ext.compare("jpg") == 0) ||
        (ext.compare("jpeg") == 0)) {
      const size_t start_addr_offset = std::get<1>(assets[i]);
      const size_t end_addr_offset = std::get<2>(assets[i]);
      const size_t usdc_size = end_addr_offset - start_addr_offset;
      const uint8_t *usdc_addr = addr + start_addr_offset;

      Image image;
      nonstd::expected<image::ImageResult, std::string> ret =
          image::LoadImageFromMemory(usdc_addr, usdc_size, uri);
      // bool ret = DecodeImage(usdc_addr, usdc_size, uri, &image, &_warn,
      // &_err);

      if (!ret) {
        (*err) += ret.error();
      } else {
        image = (*ret).image;
        if (!(*ret).warning.empty()) {
          (*warn) += (*ret).warning;
        }
      }
    } else {
      // TODO: Support other asserts(e.g. audio mp3)
    }
  }

  return true;
}

bool LoadUSDZFromFile(const std::string &_filename, Stage *stage,
                      std::string *warn, std::string *err,
                      const USDLoadOptions &options) {
  // <filename, byte_begin, byte_end>
  std::vector<std::tuple<std::string, size_t, size_t>> assets;

  std::string filepath = io::ExpandFilePath(_filename, /* userdata */ nullptr);

  std::vector<uint8_t> data;
  size_t max_bytes = size_t(1024 * 1024 * options.max_memory_limit_in_mb);
  if (!io::ReadWholeFile(&data, err, filepath, max_bytes,
                         /* userdata */ nullptr)) {
    return false;
  }

  if (data.size() < (11 * 8) + 30) {  // 88 for USDC header, 30 for ZIP header
    // ???
    if (err) {
      (*err) += "File size too short. Looks like this file is not a USDZ : \"" +
                filepath + "\"\n";
    }
    return false;
  }

  return LoadUSDZFromMemory(data.data(), data.size(), filepath, stage, warn,
                            err, options);
}

#ifdef _WIN32
bool LoadUSDZFromFile(const std::wstring &_filename, Stage *stage,
                      std::string *warn, std::string *err,
                      const USDLoadOptions &options) {
  std::string filename = io::WcharToUTF8(_filename);
  return LoadUSDZFromFile(filename, stage, warn, err, options);
}
#endif

bool LoadUSDAFromMemory(const uint8_t *addr, const size_t length,
                        const std::string &base_dir, Stage *stage,
                        std::string *warn, std::string *err,
                        const USDLoadOptions &options) {
  (void)warn;

  if (addr == nullptr) {
    if (err) {
      (*err) = "null pointer for `addr` argument.\n";
    }
    return false;
  }

  if (stage == nullptr) {
    if (err) {
      (*err) = "null pointer for `stage` argument.\n";
    }
    return false;
  }

  tinyusdz::StreamReader sr(addr, length, /* swap endian */ false);
  tinyusdz::usda::USDAReader reader(&sr);

  reader.SetBaseDir(base_dir);

  (void)options;

  {
    bool ret = reader.Read();

    if (!ret) {
      if (err) {
        (*err) += "Failed to parse USDA\n";
        (*err) += reader.GetError();
      }

      return false;
    }
  }

  {
    bool ret = reader.ReconstructStage();
    if (!ret) {
      if (err) {
        (*err) += "Failed to reconstruct Stage from USDA:\n";
        (*err) += reader.GetError() + "\n";
      }
      return false;
    }
  }

  (*stage) = reader.GetStage();

  return true;
}

bool LoadUSDAFromFile(const std::string &_filename, Stage *stage,
                      std::string *warn, std::string *err,
                      const USDLoadOptions &options) {
  std::string filepath = io::ExpandFilePath(_filename, /* userdata */ nullptr);
  std::string base_dir = io::GetBaseDir(_filename);

  std::vector<uint8_t> data;
  size_t max_bytes = size_t(1024 * 1024 * options.max_memory_limit_in_mb);
  if (!io::ReadWholeFile(&data, err, filepath, max_bytes,
                         /* userdata */ nullptr)) {
    return false;
  }

  return LoadUSDAFromMemory(data.data(), data.size(), base_dir, stage, warn,
                            err, options);
}

///
/// Stage
///

namespace {

nonstd::optional<Path> GetPath(const value::Value &v) {
  //
  // TODO: Find a better C++ way... use a std::function?
  //
  if (auto pv = v.get_value<Model>()) {
    return Path(pv.value().name, "");
  }
  if (auto pv = v.get_value<Scope>()) {
    return Path(pv.value().name, "");
  }
  if (auto pv = v.get_value<Xform>()) {
    return Path(pv.value().name, "");
  }
  if (auto pv = v.get_value<GPrim>()) {
    return Path(pv.value().name, "");
  }
  if (auto pv = v.get_value<GeomMesh>()) {
    return Path(pv.value().name, "");
  }
  if (auto pv = v.get_value<GeomBasisCurves>()) {
    return Path(pv.value().name, "");
  }
  if (auto pv = v.get_value<GeomSphere>()) {
    return Path(pv.value().name, "");
  }
  if (auto pv = v.get_value<GeomCube>()) {
    return Path(pv.value().name, "");
  }
  if (auto pv = v.get_value<GeomCylinder>()) {
    return Path(pv.value().name, "");
  }
  if (auto pv = v.get_value<GeomCapsule>()) {
    return Path(pv.value().name, "");
  }
  if (auto pv = v.get_value<GeomCone>()) {
    return Path(pv.value().name, "");
  }
  if (auto pv = v.get_value<GeomSubset>()) {
    return Path(pv.value().name, "");
  }
  if (auto pv = v.get_value<GeomCamera>()) {
    return Path(pv.value().name, "");
  }

  if (auto pv = v.get_value<LuxDomeLight>()) {
    return Path(pv.value().name, "");
  }
  if (auto pv = v.get_value<LuxSphereLight>()) {
    return Path(pv.value().name, "");
  }
  // if (auto pv = v.get_value<LuxCylinderLight>()) { return
  // Path(pv.value().name); } if (auto pv = v.get_value<LuxDiskLight>()) {
  // return Path(pv.value().name); }

  if (auto pv = v.get_value<Material>()) {
    return Path(pv.value().name, "");
  }
  if (auto pv = v.get_value<Shader>()) {
    return Path(pv.value().name, "");
  }
  // if (auto pv = v.get_value<UVTexture>()) { return Path(pv.value().name); }
  // if (auto pv = v.get_value<PrimvarReader()) { return Path(pv.value().name);
  // }

  return nonstd::nullopt;
}

}  // namespace

Prim::Prim(const value::Value &rhs) {
  // Check if Prim type is Model(GPrim)
  if ((value::TypeId::TYPE_ID_MODEL_BEGIN <= rhs.type_id()) &&
      (value::TypeId::TYPE_ID_MODEL_END > rhs.type_id())) {
    if (auto pv = GetPath(rhs)) {
      path = pv.value();
    }

    data = rhs;
  } else {
    // TODO: Raise an error if rhs is not an Prim
  }
}

Prim::Prim(value::Value &&rhs) {
  // Check if Prim type is Model(GPrim)
  if ((value::TypeId::TYPE_ID_MODEL_BEGIN <= rhs.type_id()) &&
      (value::TypeId::TYPE_ID_MODEL_END > rhs.type_id())) {
    data = std::move(rhs);

    if (auto pv = GetPath(data)) {
      path = pv.value();
    }

  } else {
    // TODO: Raise an error if rhs is not an Prim
  }
}

namespace {

nonstd::optional<const Prim *> GetPrimAtPathRec(const Prim *parent,
                                                const Path &path) {
  //// TODO: Find better way to get path name from any value.
  // if (auto pv = parent.get_value<Xform>)
  if (auto pv = GetPath(parent->data)) {
    if (path == pv.value()) {
      return parent;
    }
  }

  for (const auto &child : parent->children) {
    if (auto pv = GetPrimAtPathRec(&child, path)) {
      return pv.value();
    }
  }

  return nonstd::nullopt;
}

}  // namespace

nonstd::expected<const Prim *, std::string> Stage::GetPrimAtPath(
    const Path &path) {
  if (!path.IsValid()) {
    return nonstd::make_unexpected("Path is invalid.\n");
  }

  if (path.IsRelativePath()) {
    // TODO:
    return nonstd::make_unexpected("Relative path is TODO.\n");
  }

  if (!path.IsAbsolutePath()) {
    return nonstd::make_unexpected(
        "Path is not absolute. Non-absolute Path is TODO.\n");
  }

  // Brute-force search.
  // TODO: Build path -> Node lookup table
  for (const auto &parent : root_nodes) {
    if (auto pv = GetPrimAtPathRec(&parent, path)) {
      return pv.value();
    }
  }

  return nonstd::make_unexpected("Cannot find path <" + path.full_path_name() +
                                 "> int the Stage.\n");
}

namespace {

void PrimPrintRec(std::stringstream &ss, const Prim &prim, uint32_t indent) {
  ss << "\n";
  ss << pprint_value(prim.data, indent, /* closing_brace */ false);

  DCOUT("num_children = " << prim.children.size());
  for (const auto &child : prim.children) {
    PrimPrintRec(ss, child, indent + 1);
  }

  ss << pprint::Indent(indent) << "}\n";
}

}  // namespace

std::string Stage::ExportToString() const {
  std::stringstream ss;

  ss << "#usda 1.0\n";
  ss << "(\n";
  if (stage_metas.doc.value.empty()) {
    ss << "  doc = \"Exporterd from TinyUSDZ v" << tinyusdz::version_major
       << "." << tinyusdz::version_minor << "." << tinyusdz::version_micro
       << "\"\n";
  } else {
    ss << "  doc = " << to_string(stage_metas.doc) << "\n";
  }

  if (stage_metas.metersPerUnit.authored()) {
    ss << "  metersPerUnit = " << stage_metas.metersPerUnit.GetValue() << "\n";
  }

  if (stage_metas.upAxis.authored()) {
    ss << "  upAxis = " << quote(to_string(stage_metas.upAxis.GetValue()))
       << "\n";
  }

  if (stage_metas.timeCodesPerSecond.authored()) {
    ss << "  timeCodesPerSecond = " << stage_metas.timeCodesPerSecond.GetValue()
       << "\n";
  }

  if (stage_metas.startTimeCode.authored()) {
    ss << "  startTimeCode = " << stage_metas.startTimeCode.GetValue() << "\n";
  }

  if (stage_metas.endTimeCode.authored()) {
    ss << "  endTimeCode = " << stage_metas.endTimeCode.GetValue() << "\n";
  }

  if (stage_metas.defaultPrim.str().size()) {
    ss << "  defaultPrim = " << tinyusdz::quote(stage_metas.defaultPrim.str())
       << "\n";
  }
  if (!stage_metas.comment.value.empty()) {
    ss << "  doc = " << to_string(stage_metas.comment) << "\n";
  }

  if (stage_metas.customLayerData.size()) {
    ss << print_customData(stage_metas.customLayerData, "customLayerData",
                           /* indent */ 1);
  }

  // TODO: Sort by line_no?(preserve appearance in read USDA)
  for (const auto &item : stage_metas.stringData) {
    ss << "  " << to_string(item) << "\n";
  }

  // TODO: write other header data.
  ss << ")\n";
  ss << "\n";

  for (const auto &item : root_nodes) {
    PrimPrintRec(ss, item, 0);
  }

  return ss.str();
}

}  // namespace tinyusdz<|MERGE_RESOLUTION|>--- conflicted
+++ resolved
@@ -192,22 +192,9 @@
     return false;
   }
 
-<<<<<<< HEAD
   DCOUT("Loaded USDC file.");
 
   // Reconstruct `Stage`(scene) object
-=======
-  // DCOUT("# of paths: " << reader.NumPaths());
-  // DCOUT("num_paths: " << std::to_string(parser.NumPaths()));
-
-  // for (size_t i = 0; i < parser.NumPaths(); i++) {
-  // Path path = parser.GetPath(crate::Index(uint32_t(i)));
-  // DCOUT("path[" << i << "].name = " << path.full_path_name());
-  //}
-
-  // Create `Stage` object
-  // std::cout << "reconstruct scene:\n";
->>>>>>> 1d25f1ce
   {
     if (!reader.ReconstructStage(stage)) {
       DCOUT("Failed to reconstruct Stage from Crate.");
