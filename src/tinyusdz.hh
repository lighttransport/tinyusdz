/*
Copyright (c) 2019 - 2020, Syoyo Fujita.
All rights reserved.

Redistribution and use in source and binary forms, with or without
modification, are permitted provided that the following conditions are met:
    * Redistributions of source code must retain the above copyright
      notice, this list of conditions and the following disclaimer.
    * Redistributions in binary form must reproduce the above copyright
      notice, this list of conditions and the following disclaimer in the
      documentation and/or other materials provided with the distribution.
    * Neither the name of the Syoyo Fujita nor the
      names of its contributors may be used to endorse or promote products
      derived from this software without specific prior written permission.

THIS SOFTWARE IS PROVIDED BY THE COPYRIGHT HOLDERS AND CONTRIBUTORS "AS IS" AND
ANY EXPRESS OR IMPLIED WARRANTIES, INCLUDING, BUT NOT LIMITED TO, THE IMPLIED
WARRANTIES OF MERCHANTABILITY AND FITNESS FOR A PARTICULAR PURPOSE ARE
DISCLAIMED. IN NO EVENT SHALL <COPYRIGHT HOLDER> BE LIABLE FOR ANY
DIRECT, INDIRECT, INCIDENTAL, SPECIAL, EXEMPLARY, OR CONSEQUENTIAL DAMAGES
(INCLUDING, BUT NOT LIMITED TO, PROCUREMENT OF SUBSTITUTE GOODS OR SERVICES;
LOSS OF USE, DATA, OR PROFITS; OR BUSINESS INTERRUPTION) HOWEVER CAUSED AND
ON ANY THEORY OF LIABILITY, WHETHER IN CONTRACT, STRICT LIABILITY, OR TORT
(INCLUDING NEGLIGENCE OR OTHERWISE) ARISING IN ANY WAY OUT OF THE USE OF THIS
SOFTWARE, EVEN IF ADVISED OF THE POSSIBILITY OF SUCH DAMAGE.
*/

#ifndef TINYUSDZ_HH_
#define TINYUSDZ_HH_

#include <string>
#include <vector>
#include <array>
#include <cstring>
#include <map>
#include <limits>

<<<<<<< HEAD
#define TINYUSDZ_LOCAL_DEBUG_PRINT (0)
=======
#define TINYUSDZ_LOCAL_DEBUG_PRINT (1)
>>>>>>> f4ef82a3

#if TINYUSDZ_LOCAL_DEBUG_PRINT
#include <iostream> // dbg
#endif

namespace tinyusdz {

// Simple image class.
// No colorspace conversion will be applied when decoding image data(e.g. from .jpg, .png).
// TODO(syoyo): Add option to decode image into linear space.
struct Image {

  std::string uri; // filename or uri;

  int width{-1}; // -1 = invalid
  int height{-1}; // -1 = invalid
  int channels{-1}; // Image channels. 3=RGB, 4=RGBA. -1 = invalid
  int bpp{-1}; // bits per pixel. 8=LDR, 16=HDR

  std::vector<uint8_t> data;
};

// TODO(syoyo): Support Big Endian
// https://gist.github.com/rygorous/2156668
union FP32 {
  unsigned int u;
  float f;
  struct {
#if 1
    unsigned int Mantissa : 23;
    unsigned int Exponent : 8;
    unsigned int Sign : 1;
#else
    unsigned int Sign : 1;
    unsigned int Exponent : 8;
    unsigned int Mantissa : 23;
#endif
  } s;
};

#ifdef __clang__
#pragma clang diagnostic push
#pragma clang diagnostic ignored "-Wpadded"
#endif

// NOTE: usually sizeof(float16) == 4, not 2
union float16 {
  unsigned short u;
  struct {
#if 1
    unsigned int Mantissa : 10;
    unsigned int Exponent : 5;
    unsigned int Sign : 1;
#else
    unsigned int Sign : 1;
    unsigned int Exponent : 5;
    unsigned int Mantissa : 10;
#endif
  } s;
};

float half_to_float(float16 h);
float16 float_to_half_full(float f);


template<typename T, size_t N>
struct Matrix
{
  T m[N][N];
  constexpr static uint32_t n = N;
};

using Matrix2f = Matrix<float, 2>;
using Matrix2d = Matrix<double, 2>;
using Matrix3f = Matrix<float, 3>;
using Matrix3d = Matrix<double, 3>;
using Matrix4f = Matrix<float, 4>;
using Matrix4d = Matrix<double, 4>;

using Vec4i = std::array<int32_t, 4>;
using Vec3i = std::array<int32_t, 3>;
using Vec2i = std::array<int32_t, 2>;

// Use uint16_t for storage of half type.
// Need to decode/encode value through half converter functions
using Vec4h = std::array<uint16_t, 4>;
using Vec3h = std::array<uint16_t, 3>;
using Vec2h = std::array<uint16_t, 2>;

using Vec4f = std::array<float, 4>;
using Vec3f = std::array<float, 3>;
using Vec2f = std::array<float, 2>;

using Vec4d = std::array<double, 4>;
using Vec3d = std::array<double, 3>;
using Vec2d = std::array<double, 2>;

using Quath = std::array<uint16_t, 4>;
using Quatf = std::array<float, 4>;
using Quatd = std::array<double, 4>;
using Quaternion = std::array<double, 4>; // Storage layout is same with Quadd, so we can delete this

// TODO(syoyo): Range, Interval, Rect2i, Frustum, MultiInterval

/*
#define VT_GFRANGE_VALUE_TYPES                 \
((      GfRange3f,           Range3f        )) \
((      GfRange3d,           Range3d        )) \
((      GfRange2f,           Range2f        )) \
((      GfRange2d,           Range2d        )) \
((      GfRange1f,           Range1f        )) \
((      GfRange1d,           Range1d        ))

#define VT_RANGE_VALUE_TYPES                   \
    VT_GFRANGE_VALUE_TYPES                     \
((      GfInterval,          Interval       )) \
((      GfRect2i,            Rect2i         ))

#define VT_STRING_VALUE_TYPES            \
((      std::string,           String )) \
((      TfToken,               Token  ))

#define VT_QUATERNION_VALUE_TYPES           \
((      GfQuath,             Quath ))       \
((      GfQuatf,             Quatf ))       \
((      GfQuatd,             Quatd ))       \
((      GfQuaternion,        Quaternion ))

#define VT_NONARRAY_VALUE_TYPES                 \
((      GfFrustum,           Frustum))          \
((      GfMultiInterval,     MultiInterval))

*/

template <typename T>
class ListOp
{
 public:
  ListOp() : is_explicit(false) {}

  void ClearAndMakeExplicit() {
    explicit_items.clear();
    added_items.clear();
    prepended_items.clear();
    appended_items.clear();
    deleted_items.clear();
    ordered_items.clear();

    is_explicit = true;
  }

  bool HasExplicitItems() const {
    return explicit_items.size();
  }

  bool HasAddedItems() const {
    return added_items.size();
  }

  bool HasPrependedItems() const {
    return prepended_items.size();
  }

  bool HasAppendedItems() const {
    return appended_items.size();
  }

  bool HasDeletedItems() const {
    return deleted_items.size();
  }

  bool HasOrderedItems() const {
    return deleted_items.size();
  }

  const std::vector<T> &GetExplicitItems() const {
    return explicit_items;
  }

  const std::vector<T> &GetAddedItems() const {
    return added_items;
  }

  const std::vector<T> &GetPrependedItems() const {
    return prepended_items;
  }

  const std::vector<T> &GetAppendedItems() const {
    return appended_items;
  }

  const std::vector<T> &GetDeletedItems() const {
    return deleted_items;
  }

  const std::vector<T> &GetOrderedItems() const {
    return ordered_items;
  }

  void SetExplicitItems(const std::vector<T> &v) {
    explicit_items = v;
  }

  void SetAddedItems(const std::vector<T> &v) {
    added_items = v;
  }

  void SetPrependedItems(const std::vector<T> &v) {
    prepended_items = v;
  }

  void SetAppendedItems(const std::vector<T> &v) {
    appended_items = v;
  }

  void SetDeletedItems(const std::vector<T> &v) {
    deleted_items = v;
  }

  void SetOrderedItems(const std::vector<T> &v) {
    ordered_items = v;
  }

#if TINYUSDZ_LOCAL_DEBUG_PRINT
  void Print() const {
    std::cout << "is_explicit:" << is_explicit << "\n";
    std::cout << "# of explicit_items" << explicit_items.size() << "\n";
    std::cout << "# of added_items" << added_items.size() << "\n";
    std::cout << "# of prepended_items" << prepended_items.size() << "\n";
    std::cout << "# of deleted_items" << deleted_items.size() << "\n";
    std::cout << "# of ordered_items" << ordered_items.size() << "\n";
  }
#endif

 private:

  bool is_explicit{false};
  std::vector<T> explicit_items;
  std::vector<T> added_items;
  std::vector<T> prepended_items;
  std::vector<T> appended_items;
  std::vector<T> deleted_items;
  std::vector<T> ordered_items;
};

struct ListOpHeader {
    enum Bits { IsExplicitBit = 1 << 0,
                 HasExplicitItemsBit = 1 << 1,
                 HasAddedItemsBit = 1 << 2,
                 HasDeletedItemsBit = 1 << 3,
                 HasOrderedItemsBit = 1 << 4,
                 HasPrependedItemsBit = 1 << 5,
                 HasAppendedItemsBit = 1 << 6 };

    ListOpHeader() : bits(0) {}

    explicit ListOpHeader(uint8_t b) : bits(b) { }

    explicit ListOpHeader(ListOpHeader const &op) : bits(0) {
        bits |= op.IsExplicit() ? IsExplicitBit : 0;
        bits |= op.HasExplicitItems() ? HasExplicitItemsBit : 0;
        bits |= op.HasAddedItems() ? HasAddedItemsBit : 0;
        bits |= op.HasPrependedItems() ? HasPrependedItemsBit : 0;
        bits |= op.HasAppendedItems() ? HasAppendedItemsBit : 0;
        bits |= op.HasDeletedItems() ? HasDeletedItemsBit : 0;
        bits |= op.HasOrderedItems() ? HasOrderedItemsBit : 0;
    }

    bool IsExplicit() const { return bits & IsExplicitBit; }

    bool HasExplicitItems() const { return bits & HasExplicitItemsBit; }
    bool HasAddedItems() const { return bits & HasAddedItemsBit; }
    bool HasPrependedItems() const { return bits & HasPrependedItemsBit; }
    bool HasAppendedItems() const { return bits & HasAppendedItemsBit; }
    bool HasDeletedItems() const { return bits & HasDeletedItemsBit; }
    bool HasOrderedItems() const { return bits & HasOrderedItemsBit; }

    uint8_t bits;
};

///
/// We don't need the performance for USDZ, so use naiive implementation
/// to represent Path.
/// Path is something like Unix path, delimited by `/`, ':' and '.'
///
/// Example:
///
/// `/muda/bora.dora` : prim_part is `/muda/bora`, prop_part is `.dora`.
///
/// ':' is a namespce delimiter(example `input:muda`).
///
/// Limitations:
///
/// Relational attribute path(`[` `]`. e.g. `/muda/bora[/ari].dora`) is not
/// supported.
///
/// variant chars('{' '}') is not supported.
/// '..' is not supported
///
/// and have more limitatons.
///
class Path {
 public:
  Path() : valid(false) {}
  Path(const std::string &prim) : prim_part(prim), local_part(prim), valid(true) {}
  //Path(const std::string &prim, const std::string &prop)
  //    : prim_part(prim), prop_part(prop) {}

  Path(const Path &rhs) = default;

  Path &operator=(const Path &rhs) {
    this->valid = rhs.valid;

    this->prim_part = rhs.prim_part;
    this->prop_part = rhs.prop_part;
    this->local_part = rhs.local_part;

    return (*this);
  }

  std::string full_path_name() const {
    std::string s;
    if (!valid) {
      s += "INVALID#";
    }

    s += prim_part;
    if (prop_part.empty()) {
      return s;
    }

    s += "." + prop_part;

    return s;
  }

  std::string local_path_name() const {
    std::string s;
    if (!valid) {
      s += "INVALID#";
    }

    s += local_part;

    return s;
  }

  std::string GetPrimPart() const {
    return prim_part;
  }

  std::string GetPropPart() const {
    return prop_part;
  }

  bool IsEmpty() { return (prim_part.empty() && prop_part.empty()); }

  static Path AbsoluteRootPath() { return Path("/"); }

  void SetLocalPath(const Path &rhs) {
    //assert(rhs.valid == true);

    this->local_part = rhs.local_part;
    this->valid = rhs.valid;
  }

  Path AppendProperty(const std::string &elem) {
    Path p = (*this);

    if (elem.empty()) {
      p.valid = false;
      return p;
    }

    if (elem[0] == '{') {
      // variant chars are not supported
      p.valid = false;
      return p;
    } else if (elem[0] == '[') {
      // relational attrib are not supported
      p.valid = false;
      return p;
    } else if (elem[0] == '.') {
      //std::cerr << "???. elem[0] is '.'\n";
      // For a while, make this valid.
      p.valid = false;
      return p;
    } else {
      p.prop_part = elem;

      return p;
    }
  }

  Path AppendElement(const std::string &elem) {
    Path p = (*this);

    if (elem.empty()) {
      p.valid = false;
      return p;
    }

    if (elem[0] == '{') {
      // variant chars are not supported
      p.valid = false;
      return p;
    } else if (elem[0] == '[') {
      // relational attrib are not supported
      p.valid = false;
      return p;
    } else if (elem[0] == '.') {
      //std::cerr << "???. elem[0] is '.'\n";
      // For a while, make this valid.
      p.valid = false;
      return p;
    } else {
      //std::cout << "elem " << elem << "\n";
      if ((p.prim_part.size() == 1) && (p.prim_part[0] == '/')) {
        p.prim_part += elem;
      } else {
        p.prim_part += '/' + elem;
      }

      return p;
    }
  }

  bool IsValid() const { return valid; }

 private:
  std::string prim_part; // full path
  std::string prop_part; // full path
  std::string local_part;
  bool valid{false};
};


enum ValueTypeId
{
  VALUE_TYPE_INVALID = 0,

  VALUE_TYPE_BOOL = 1,
  VALUE_TYPE_UCHAR = 2,
  VALUE_TYPE_INT = 3,
  VALUE_TYPE_UINT = 4,
  VALUE_TYPE_INT64 = 5,
  VALUE_TYPE_UINT64 = 6,

  VALUE_TYPE_HALF = 7,
  VALUE_TYPE_FLOAT = 8,
  VALUE_TYPE_DOUBLE = 9,

  VALUE_TYPE_STRING = 10,
  VALUE_TYPE_TOKEN = 11,
  VALUE_TYPE_ASSET_PATH = 12,

  VALUE_TYPE_MATRIX2D = 13,
  VALUE_TYPE_MATRIX3D = 14,
  VALUE_TYPE_MATRIX4D = 15,

  VALUE_TYPE_QUATD = 16,
  VALUE_TYPE_QUATF = 17,
  VALUE_TYPE_QUATH = 18,

  VALUE_TYPE_VEC2D = 19,
  VALUE_TYPE_VEC2F = 20,
  VALUE_TYPE_VEC2H = 21,
  VALUE_TYPE_VEC2I = 22,

  VALUE_TYPE_VEC3D = 23,
  VALUE_TYPE_VEC3F = 24,
  VALUE_TYPE_VEC3H = 25,
  VALUE_TYPE_VEC3I = 26,

  VALUE_TYPE_VEC4D = 27,
  VALUE_TYPE_VEC4F = 28,
  VALUE_TYPE_VEC4H = 29,
  VALUE_TYPE_VEC4I = 30,

  VALUE_TYPE_DICTIONARY = 31,
  VALUE_TYPE_TOKEN_LIST_OP = 32,
  VALUE_TYPE_STRING_LIST_OP = 33,
  VALUE_TYPE_PATH_LIST_OP = 34,
  VALUE_TYPE_REFERENCE_LIST_OP = 35,
  VALUE_TYPE_INT_LIST_OP = 36,
  VALUE_TYPE_INT64_LIST_OP = 37,
  VALUE_TYPE_UINT_LIST_OP = 38,
  VALUE_TYPE_UINT64_LIST_OP = 39,

  VALUE_TYPE_PATH_VECTOR = 40,
  VALUE_TYPE_TOKEN_VECTOR = 41,

  VALUE_TYPE_SPECIFIER = 42,
  VALUE_TYPE_PERMISSION = 43,
  VALUE_TYPE_VARIABILITY = 44,

  VALUE_TYPE_VARIANT_SELECTION_MAP = 45,
  VALUE_TYPE_TIME_SAMPLES = 46,
  VALUE_TYPE_PAYLOAD = 47,
  VALUE_TYPE_DOUBLE_VECTOR = 48,
  VALUE_TYPE_LAYER_OFFSET_VECTOR = 49,
  VALUE_TYPE_STRING_VECTOR = 50,
  VALUE_TYPE_VALUE_BLOCK = 51,
  VALUE_TYPE_VALUE = 52,
  VALUE_TYPE_UNREGISTERED_VALUE = 53,
  VALUE_TYPE_UNREGISTERED_VALUE_LIST_OP = 54,
  VALUE_TYPE_PAYLOAD_LIST_OP = 55,
  VALUE_TYPE_TIME_CODE = 56,
};

struct ValueType {
  ValueType() : name("Invalid"), id(VALUE_TYPE_INVALID), supports_array(false) {}
  ValueType(const std::string &n, uint32_t i, bool a)
      : name(n), id(ValueTypeId(i)), supports_array(a) {}

  std::string name;
  ValueTypeId id{VALUE_TYPE_INVALID};
  bool supports_array{false};
};

enum SpecType {
  SpecTypeUnknown = 0,
  SpecTypeAttribute,
  SpecTypeConnection,
  SpecTypeExpression,
  SpecTypeMapper,
  SpecTypeMapperArg,
  SpecTypePrim,
  SpecTypePseudoRoot,
  SpecTypeRelationship,
  SpecTypeRelationshipTarget,
  SpecTypeVariant,
  SpecTypeVariantSet,
  NumSpecTypes
};

enum Orientation
{
  OrientationRightHanded, // 0
  OrientationLeftHanded,
};

enum Visibility
{
  VisibilityInherited, // 0
  VisibilityInvisible,
};

enum Purpose
{
  PurposeDefault, // 0
  PurposeRender,
  PurposeProxy,
  PurposeGuide,
};

enum SubdivisionScheme
{
  SubdivisionSchemeCatmullClark, // 0
  SubdivisionSchemeLoop,
  SubdivisionSchemeBilinear,
  SubdivisionSchemeNone,
};

// For PrimSpec
enum Specifier {
  SpecifierDef,  // 0
  SpecifierOver,
  SpecifierClass,
  NumSpecifiers
};

enum Permission {
  PermissionPublic,  // 0
  PermissionPrivate,
  NumPermissions
};

enum Variability {
  VariabilityVarying,  // 0
  VariabilityUniform,
  VariabilityConfig,
  NumVariabilities
};

// forward decl
class Value;

struct TimeSamples
{
  std::vector<double> times;
  std::vector<Value> values;
};


///
/// Represent value.
/// multi-dimensional type is not supported(e.g. float[][])
///
class Value {
 public:
  typedef std::map<std::string, Value> Dictionary;

  Value() = default;

  Value(const ValueType &_dtype, const std::vector<uint8_t> &_data) :
    dtype(_dtype), data(_data), array_length(-1) {}
  Value(const ValueType &_dtype, const std::vector<uint8_t> &_data, uint64_t _array_length) :
    dtype(_dtype), data(_data), array_length(int64_t(_array_length)) {}

  bool IsArray() const {
    if ((array_length > 0) || string_array.size() || (dtype.id == VALUE_TYPE_PATH_LIST_OP)) {
      return true;
    }
    return false;
  }

  // Setter for primitive types.
  void SetBool(const bool d) {
    dtype.name = "Bool";
    dtype.id = VALUE_TYPE_BOOL;

    uint8_t value = d ? 1 : 0;
    data.resize(1);
    data[0] = value;
  }

  void SetUChar(const unsigned char d) {
    dtype.name = "UChar";
    dtype.id = VALUE_TYPE_UCHAR;

    data.resize(1);
    data[0] = d;
  }

  void SetInt(const int32_t i) {
    static_assert(sizeof(int32_t) == 4, "");
    dtype.name = "Int";
    dtype.id = VALUE_TYPE_INT;
    data.resize(sizeof(int32_t));
    memcpy(data.data(), reinterpret_cast<const void *>(&i), sizeof(int32_t));
  }

  void SetUInt(const uint32_t i) {
    static_assert(sizeof(uint32_t) == 4, "");
    dtype.name = "UInt";
    dtype.id = VALUE_TYPE_UINT;
    data.resize(sizeof(uint32_t));
    memcpy(data.data(), reinterpret_cast<const void *>(&i), sizeof(uint32_t));
  }

  void SetInt64(const int64_t i) {
    static_assert(sizeof(int64_t) == 8, "");
    dtype.name = "Int64";
    dtype.id = VALUE_TYPE_INT64;
    data.resize(sizeof(int64_t));
    memcpy(data.data(), reinterpret_cast<const void *>(&i), sizeof(int64_t));
  }

  void SetUInt64(const uint64_t i) {
    static_assert(sizeof(uint64_t) == 8, "");
    dtype.name = "UInt64";
    dtype.id = VALUE_TYPE_UINT64;
    data.resize(sizeof(uint64_t));
    memcpy(data.data(), reinterpret_cast<const void *>(&i), sizeof(uint64_t));
  }

  void SetDouble(const double d) {
    static_assert(sizeof(double) == 8, "");
    dtype.name = "Double";
    dtype.id = VALUE_TYPE_DOUBLE;
    data.resize(sizeof(double));
    memcpy(data.data(), reinterpret_cast<const void *>(&d), sizeof(double));
  }

  void SetFloat(const float d) {
    static_assert(sizeof(float) == 4, "");
    dtype.name = "Float";
    dtype.id = VALUE_TYPE_FLOAT;
    data.resize(sizeof(float));
    memcpy(data.data(), reinterpret_cast<const void *>(&d), sizeof(float));
  }

  void SetHalf(const float16 d) {
    dtype.name = "Half";
    dtype.id = VALUE_TYPE_HALF;
    data.resize(sizeof(uint16_t));
    memcpy(data.data(), reinterpret_cast<const void *>(&d.u), sizeof(uint16_t));
  }

  void SetVec2i(const Vec2i v) {
    static_assert(sizeof(Vec2i) == 8, "");
    dtype.name = "Vec2i";
    dtype.id = VALUE_TYPE_VEC2I;
    data.resize(sizeof(Vec2i));
    memcpy(data.data(), reinterpret_cast<const void *>(&v), sizeof(Vec2i));
  }

  void SetVec2f(const Vec2f v) {
    static_assert(sizeof(Vec2f) == 8, "");
    dtype.name = "Vec2f";
    dtype.id = VALUE_TYPE_VEC2F;
    data.resize(sizeof(Vec2f));
    memcpy(data.data(), reinterpret_cast<const void *>(&v), sizeof(Vec2f));
  }

  void SetVec2d(const Vec2d v) {
    static_assert(sizeof(Vec2d) == 16, "");
    dtype.name = "Vec2d";
    dtype.id = VALUE_TYPE_VEC2D;
    data.resize(sizeof(Vec2d));
    memcpy(data.data(), reinterpret_cast<const void *>(&v), sizeof(Vec2d));
  }

  void SetVec2h(const Vec2h v) {
    static_assert(sizeof(Vec2h) == 4, "");
    dtype.name = "Vec2h";
    dtype.id = VALUE_TYPE_VEC2H;
    data.resize(sizeof(Vec2h));
    memcpy(data.data(), reinterpret_cast<const void *>(&v), sizeof(Vec2h));
  }

  void SetVec3i(const Vec3i v) {
    static_assert(sizeof(Vec3i) == 12, "");
    dtype.name = "Vec3i";
    dtype.id = VALUE_TYPE_VEC3I;
    data.resize(sizeof(Vec3i));
    memcpy(data.data(), reinterpret_cast<const void *>(&v), sizeof(Vec3i));
  }

  void SetVec3f(const Vec3f v) {
    static_assert(sizeof(Vec3f) == 12, "");
    dtype.name = "Vec3f";
    dtype.id = VALUE_TYPE_VEC3F;
    data.resize(sizeof(Vec3f));
    memcpy(data.data(), reinterpret_cast<const void *>(&v), sizeof(Vec3f));
  }

  void SetVec3d(const Vec3d v) {
    static_assert(sizeof(Vec3d) == 24, "");
    dtype.name = "Vec3d";
    dtype.id = VALUE_TYPE_VEC3D;
    data.resize(sizeof(Vec3d));
    memcpy(data.data(), reinterpret_cast<const void *>(&v), sizeof(Vec3d));
  }

  void SetVec3h(const Vec3h v) {
    static_assert(sizeof(Vec3h) == 6, "");
    dtype.name = "Vec3h";
    dtype.id = VALUE_TYPE_VEC3H;
    data.resize(sizeof(Vec3h));
    memcpy(data.data(), reinterpret_cast<const void *>(&v), sizeof(Vec3h));
  }

  void SetVec4i(const Vec4i v) {
    static_assert(sizeof(Vec4i) == 16, "");
    dtype.name = "Vec4i";
    dtype.id = VALUE_TYPE_VEC4I;
    data.resize(sizeof(Vec4i));
    memcpy(data.data(), reinterpret_cast<const void *>(&v), sizeof(Vec4i));
  }

  void SetVec4f(const Vec4f v) {
    static_assert(sizeof(Vec4f) == 16, "");
    dtype.name = "Vec4f";
    dtype.id = VALUE_TYPE_VEC4F;
    data.resize(sizeof(Vec4f));
    memcpy(data.data(), reinterpret_cast<const void *>(&v), sizeof(Vec4f));
  }

  void SetVec4d(const Vec4d v) {
    static_assert(sizeof(Vec4d) == 32, "");
    dtype.name = "Vec4d";
    dtype.id = VALUE_TYPE_VEC4D;
    data.resize(sizeof(Vec4d));
    memcpy(data.data(), reinterpret_cast<const void *>(&v), sizeof(Vec4d));
  }

  void SetVec4h(const Vec4h v) {
    static_assert(sizeof(Vec4h) == 8, "");
    dtype.name = "Vec4h";
    dtype.id = VALUE_TYPE_VEC4H;
    data.resize(sizeof(Vec4h));
    memcpy(data.data(), reinterpret_cast<const void *>(&v), sizeof(Vec3h));
  }

  void SetQuath(const Quath v) {
    static_assert(sizeof(Quath) == (2*4), "");
    dtype.name = "Quath";
    dtype.id = VALUE_TYPE_QUATH;
    data.resize(sizeof(Quath));
    memcpy(data.data(), reinterpret_cast<const void *>(&v), sizeof(Quath));
  }

  void SetQuatf(const Quatf v) {
    static_assert(sizeof(Quatf) == (4*4), "");
    dtype.name = "Quatf";
    dtype.id = VALUE_TYPE_QUATF;
    data.resize(sizeof(Quatf));
    memcpy(data.data(), reinterpret_cast<const void *>(&v), sizeof(Quatf));
  }

  void SetQuatd(const Quatd v) {
    static_assert(sizeof(Quatd) == (8*4), "");
    dtype.name = "Quatd";
    dtype.id = VALUE_TYPE_QUATD;
    data.resize(sizeof(Quatd));
    memcpy(data.data(), reinterpret_cast<const void *>(&v), sizeof(Quatd));
  }

  void SetMatrix2d(const Matrix2d v) {
    static_assert(sizeof(Matrix2d) == (2*2*8), "");
    dtype.name = "Matrix2d";
    dtype.id = VALUE_TYPE_MATRIX2D;
    data.resize(sizeof(Matrix2d));
    memcpy(data.data(), reinterpret_cast<const void *>(v.m), sizeof(Matrix2d));
  }

  void SetMatrix3d(const Matrix3d v) {
    static_assert(sizeof(Matrix3d) == (3*3*8), "");
    dtype.name = "Matrix3d";
    dtype.id = VALUE_TYPE_MATRIX3D;
    data.resize(sizeof(Matrix3d));
    memcpy(data.data(), reinterpret_cast<const void *>(v.m), sizeof(Matrix3d));
  }

  void SetMatrix4d(const Matrix4d v) {
    static_assert(sizeof(Matrix4d) == (4*4*8), "");
    dtype.name = "Matrix4d";
    dtype.id = VALUE_TYPE_MATRIX4D;
    data.resize(sizeof(Matrix4d));
    memcpy(data.data(), reinterpret_cast<const void *>(v.m), sizeof(Matrix4d));
  }

  void SetToken(const std::string &s) {
    dtype.name = "Token";
    dtype.id = VALUE_TYPE_TOKEN;
    data.resize(s.size()); // No '\0'
    memcpy(data.data(), reinterpret_cast<const void *>(&s[0]), s.size());
  }

  void SetString(const std::string &s) {
    dtype.name = "String";
    dtype.id = VALUE_TYPE_STRING; // we treat String as std::string, not StringIndex
    data.resize(s.size()); // No '\0'
    memcpy(data.data(), reinterpret_cast<const void *>(&s[0]), s.size());
  }

  void SetAssetPath(const std::string &s) {
    dtype.name = "AssetPath";
    dtype.id = VALUE_TYPE_ASSET_PATH; // we treat AssetPath as std::string, not TokenIndex
    data.resize(s.size()); // No '\0'
    memcpy(data.data(), reinterpret_cast<const void *>(&s[0]), s.size());
  }

  void SetPermission(const uint32_t d) {
    // TODO(syoyo): range check
    dtype.name = "Permission";
    dtype.id = VALUE_TYPE_PERMISSION;
    data.resize(sizeof(uint32_t));
    memcpy(data.data(), reinterpret_cast<const void *>(&d), sizeof(uint32_t));
  }

  void SetSpecifier(const uint32_t d) {
    // TODO(syoyo): range check
    dtype.name = "Specifier";
    dtype.id = VALUE_TYPE_SPECIFIER;
    data.resize(sizeof(uint32_t));
    memcpy(data.data(), reinterpret_cast<const void *>(&d), sizeof(uint32_t));
  }

  void SetVariability(const uint32_t d) {
    // TODO(syoyo): range check
    dtype.name = "Variability";
    dtype.id = VALUE_TYPE_VARIABILITY;
    data.resize(sizeof(uint32_t));
    memcpy(data.data(), reinterpret_cast<const void *>(&d), sizeof(uint32_t));
  }

  void SetIntArray(const int *d, const size_t n) {
    dtype.name = "IntArray";
    dtype.id = VALUE_TYPE_INT;
    array_length = int64_t(n);
    data.resize(n * sizeof(uint32_t));
    memcpy(data.data(), reinterpret_cast<const void *>(d), n * sizeof(uint32_t));
  }

  void SetHalfArray(const uint16_t *d, const size_t n) {
    dtype.name = "HalfArray";
    dtype.id = VALUE_TYPE_HALF;
    array_length = int64_t(n);
    data.resize(n * sizeof(uint16_t));
    memcpy(data.data(), reinterpret_cast<const void *>(d), n * sizeof(uint16_t));
  }

  void SetFloatArray(const float *d, const size_t n) {
    dtype.name = "FloatArray";
    dtype.id = VALUE_TYPE_FLOAT;
    array_length = int64_t(n);
    data.resize(n * sizeof(float));
    memcpy(data.data(), reinterpret_cast<const void *>(d), n * sizeof(float));
  }

  void SetDoubleArray(const double *d, const size_t n) {
    dtype.name = "DoubleArray";
    dtype.id = VALUE_TYPE_DOUBLE;
    array_length = int64_t(n);
    data.resize(n * sizeof(double));
    memcpy(data.data(), reinterpret_cast<const void *>(d), n * sizeof(double));
  }

  void SetVec2fArray(const Vec2f *d, const size_t n) {
    static_assert(sizeof(Vec2f) == 8, "");
    dtype.name = "Vec2fArray";
    dtype.id = VALUE_TYPE_VEC2F;
    array_length = int64_t(n);
    data.resize(n * sizeof(Vec2f));
    memcpy(data.data(), reinterpret_cast<const void *>(d), n * sizeof(Vec2f));
  }

  void SetVec3fArray(const Vec3f *d, const size_t n) {
    static_assert(sizeof(Vec3f) == 12, "");
    dtype.name = "Vec3fArray";
    dtype.id = VALUE_TYPE_VEC3F;
    array_length = int64_t(n);
    data.resize(n * sizeof(Vec3f));
    memcpy(data.data(), reinterpret_cast<const void *>(d), n * sizeof(Vec3f));
  }

  void SetVec4fArray(const Vec4f *d, const size_t n) {
    static_assert(sizeof(Vec4f) == 16, "");
    dtype.name = "Vec4fArray";
    dtype.id = VALUE_TYPE_VEC4F;
    array_length = int64_t(n);
    data.resize(n * sizeof(Vec4f));
    memcpy(data.data(), reinterpret_cast<const void *>(d), n * sizeof(Vec4f));
  }

  void SetVec2dArray(const Vec2d *d, const size_t n) {
    static_assert(sizeof(Vec2d) == 16, "");
    dtype.name = "Vec2dArray";
    dtype.id = VALUE_TYPE_VEC2D;
    array_length = int64_t(n);
    data.resize(n * sizeof(Vec2d));
    memcpy(data.data(), reinterpret_cast<const void *>(d), n * sizeof(Vec2d));
  }

  void SetVec3dArray(const Vec3d *d, const size_t n) {
    static_assert(sizeof(Vec3d) == 24, "");
    dtype.name = "Vec3dArray";
    dtype.id = VALUE_TYPE_VEC3D;
    array_length = int64_t(n);
    data.resize(n * sizeof(Vec3d));
    memcpy(data.data(), reinterpret_cast<const void *>(d), n * sizeof(Vec3d));
  }

  void SetVec4dArray(const Vec4d *d, const size_t n) {
    static_assert(sizeof(Vec4d) == 32, "");
    dtype.name = "Vec4dArray";
    dtype.id = VALUE_TYPE_VEC4D;
    array_length = int64_t(n);
    data.resize(n * sizeof(Vec4d));
    memcpy(data.data(), reinterpret_cast<const void *>(d), n * sizeof(Vec4d));
  }

  void SetQuathArray(const Quath *d, const size_t n) {
    static_assert(sizeof(Quath) == 8, "");
    dtype.name = "QuathArray";
    dtype.id = VALUE_TYPE_QUATH;
    array_length = int64_t(n);
    data.resize(n * sizeof(Quath));
    memcpy(data.data(), reinterpret_cast<const void *>(d), n * sizeof(Quath));
  }

  void SetQuatfArray(const Quatf *d, const size_t n) {
    static_assert(sizeof(Quatf) == 16, "");
    dtype.name = "QuatfArray";
    dtype.id = VALUE_TYPE_QUATF;
    array_length = int64_t(n);
    data.resize(n * sizeof(Quatf));
    memcpy(data.data(), reinterpret_cast<const void *>(d), n * sizeof(Quatf));
  }

  void SetQuatdArray(const Quatd *d, const size_t n) {
    static_assert(sizeof(Quatd) == 32, "");
    dtype.name = "QuatdArray";
    dtype.id = VALUE_TYPE_QUATD;
    array_length = int64_t(n);
    data.resize(n * sizeof(Quatd));
    memcpy(data.data(), reinterpret_cast<const void *>(d), n * sizeof(Quatd));
  }

  void SetTokenArray(const std::vector<std::string> &d) {
    dtype.name = "TokenArray";
    dtype.id = VALUE_TYPE_TOKEN_VECTOR;
    array_length = int64_t(d.size());
    string_array = d;
  }

  void SetPathListOp(const ListOp<Path> &d) {
    dtype.name = "PathListOp";
    dtype.id = VALUE_TYPE_PATH_LIST_OP;
    // FIXME(syoyo): How to determine array length?
    // array_length = int64_t(d.size());
    path_list_op = d;
  }

  void SetTimeSamples(const TimeSamples &d) {
    dtype.name = "TimeSamples";
    dtype.id = VALUE_TYPE_TIME_SAMPLES;
    // FIXME(syoyo): How to determine array length?
    // array_length = int64_t(d.size());
    time_samples = d;
  }

  const ListOp<Path> &GetPathListOp() const {
    return path_list_op;
  }

  // Getter for frequently used types.
  Specifier GetSpecifier() const {
    if (dtype.id == VALUE_TYPE_SPECIFIER) {
      uint32_t d = *reinterpret_cast<const uint32_t *>(data.data());
      return static_cast<Specifier>(d);
    }
    return NumSpecifiers; // invalid
  }

  Variability GetVariability() const {
    if (dtype.id == VALUE_TYPE_VARIABILITY) {
      uint32_t d = *reinterpret_cast<const uint32_t *>(data.data());
      return static_cast<Variability>(d);
    }
    return NumVariabilities; // invalid
  }

  bool GetBool(bool *ret) const {
    if (ret == nullptr) {
      return false;
    }

    if (dtype.id == VALUE_TYPE_BOOL) {
      uint8_t d = *reinterpret_cast<const uint8_t *>(data.data());
      (*ret) = bool(d);
      return true;
    }

    return false;
  }

  double GetDouble() const {
    if (dtype.id == VALUE_TYPE_DOUBLE) {
      double d = *reinterpret_cast<const double *>(data.data());
      return static_cast<double>(d);
    } else if (dtype.id == VALUE_TYPE_FLOAT) {
      float d = *reinterpret_cast<const float *>(data.data());
      return static_cast<double>(d);
    }
    return std::numeric_limits<double>::quiet_NaN(); // invalid
  }

  bool GetInt(int *ret) const {

    if (ret == nullptr) {
      return false;
    }

    if (dtype.id == VALUE_TYPE_INT) {
      int d = *reinterpret_cast<const int *>(data.data());
      (*ret) = d;
      return true;
    }
    return false;
  }

  float GetFloat() const {
    if (dtype.id == VALUE_TYPE_FLOAT) {
      float d = *reinterpret_cast<const float *>(data.data());
      return d;
    }
    return std::numeric_limits<double>::quiet_NaN(); // invalid
  }

  std::string GetToken() const {
    if (dtype.id == VALUE_TYPE_TOKEN) {
      std::string s(reinterpret_cast<const char *>(data.data()), data.size());
      return s;
    }
    return std::string();
  }

  std::string GetString() const {
    if (dtype.id == VALUE_TYPE_STRING) {
      std::string s(reinterpret_cast<const char *>(data.data()), data.size());
      return s;
    }
    return std::string();
  }

  size_t GetArrayLength() const {
    return size_t(array_length);
  }

  const std::vector<std::string> &GetStringArray() const {
    return string_array;
  }

  const std::vector<uint8_t> &GetData() const {
    // TODO(syoyo): Report error for Dictionary type.
    return data;
  }

  const std::string &GetTypeName() const {
    return dtype.name;
  }

  const ValueTypeId &GetTypeId() const {
    return dtype.id;
  }

  bool IsDictionary() const {
    return dtype.id == VALUE_TYPE_DICTIONARY;
  }

  void SetDictionary(const Dictionary &d) {
    // Dictonary has separated storage
    dict = d;
  }

  const Dictionary &GetDictionary() const {
    return dict;
  }


 private:
  ValueType dtype;
  std::string string_value;
  std::vector<uint8_t> data; // value as opaque binary data.
  int64_t array_length{-1};

  // Dictonary, ListOp and array of string has separated storage
  std::vector<std::string> string_array;
  Dictionary dict;
  ListOp<Path> path_list_op;
  ListOp<std::string> token_list_op;
  // TODO(syoyo): Reference

  // TODO(syoyo): Use single representation for integral types
  ListOp<int32_t> int_list_op;
  ListOp<uint32_t> int64_list_op;
  ListOp<int64_t> uint_list_op;
  ListOp<uint64_t> uint64_list_op;

  TimeSamples time_samples;
};

//
// Data structure for rendering pipeline.
//
// Similar to OpenGL BufferData
//
//
struct BufferData
{
  enum DataType {
    BUFFER_DATA_TYPE_INVALID,
    BUFFER_DATA_TYPE_UNSIGNED_BYTE,
    BUFFER_DATA_TYPE_UNSIGNED_SHORT,
    BUFFER_DATA_TYPE_UNSIGNED_INT,
    BUFFER_DATA_TYPE_UNSIGNED_INT64,
    BUFFER_DATA_TYPE_BYTE,
    BUFFER_DATA_TYPE_SHORT,
    BUFFER_DATA_TYPE_INT,
    BUFFER_DATA_TYPE_INT64,
    BUFFER_DATA_TYPE_HALF,
    BUFFER_DATA_TYPE_FLOAT,
    BUFFER_DATA_TYPE_DOUBLE,
  };

  std::vector<uint8_t> data;   // Opaque byte data.
  size_t stride{0};  // byte stride for each element. e.g. 12 for XYZXYZXYZ... data. 0 = app should calculate byte stride from type and `num_coords`.
  int32_t num_coords{-1}; // The number of coordinates. e.g. 3 for XYZ, RGB data, 4 for RGBA. -1 = invalid
  DataType data_type{BUFFER_DATA_TYPE_INVALID};

  void Set(DataType ty, int32_t c, size_t _stride, const std::vector<uint8_t> &_data) {
    data_type = ty;
    num_coords = c;
    stride = _stride;
    data = _data;
  }

  bool Valid() {
    if (data_type == BUFFER_DATA_TYPE_INVALID) {
      return false;
    }

    return (data.size() > 0) && (num_coords > 0);
  }

  size_t GetDataTypeByteSize(DataType ty) const {
    switch (ty) {
      case BUFFER_DATA_TYPE_INVALID: return 0;
      case BUFFER_DATA_TYPE_BYTE: return 1;
      case BUFFER_DATA_TYPE_UNSIGNED_BYTE: return 1;
      case BUFFER_DATA_TYPE_SHORT: return 2;
      case BUFFER_DATA_TYPE_UNSIGNED_SHORT: return 2;
      case BUFFER_DATA_TYPE_INT: return 4;
      case BUFFER_DATA_TYPE_UNSIGNED_INT: return 4;
      case BUFFER_DATA_TYPE_INT64: return 8;
      case BUFFER_DATA_TYPE_UNSIGNED_INT64: return 8;
      case BUFFER_DATA_TYPE_HALF: return 2;
      case BUFFER_DATA_TYPE_FLOAT: return 4;
      case BUFFER_DATA_TYPE_DOUBLE: return 8;
    }
    return 0; // Should not reach here.
  }

  size_t GetElementByteSize() const {
    if (num_coords <= 0) {
      // TODO(syoyo): Report error
      return 0;
    }

    return GetDataTypeByteSize(data_type) * size_t(num_coords);
  }

  size_t GetNumElements() const {
    if (num_coords <= 0) {
      // TODO(syoyo): Report error
      return 0;
    }

    size_t n = data.size() / GetElementByteSize();

#if TINYUSDZ_LOCAL_DEBUG_PRINT
    std::cout << "num_coords = " << num_coords << "\n";
    std::cout << "ccc: num_elements = " << n << "\n";
#endif
    return n;
  }

  int32_t GetNumCoords() const {
    return num_coords;
  }

  DataType GetDataType() const {
    return data_type;
  }

  size_t GetStride() const {
    return stride;
  }

  //
  // Utility functions
  //

  float GetAsFloat() const {

    if (((GetStride() == 0) || (GetStride() == sizeof(float))) &&
        (GetNumCoords() == 1) &&
        (GetDataType() == BUFFER_DATA_TYPE_FLOAT) &&
        (GetNumElements() == 1)) {

      return *(reinterpret_cast<const float *>(data.data()));
    }

    return std::numeric_limits<float>::quiet_NaN();
  }

  std::array<float, 3> GetAsColor3f() const {
    std::array<float, 3> buf;

    if (((GetStride() == 0) || (GetStride() == 3 * sizeof(float))) &&
        (GetNumCoords() == 3) &&
        (GetDataType() == BUFFER_DATA_TYPE_FLOAT)) {
      memcpy(buf.data(), data.data(), buf.size() * sizeof(float));
    }

    return buf;
  }

  // Return empty array when required type mismatches.
  //
  std::vector<uint32_t> GetAsUInt32Array() const {
    std::vector<uint32_t> buf;

    if (((GetStride() == 0) || (GetStride() == sizeof(uint32_t))) &&
        (GetDataType() == BUFFER_DATA_TYPE_UNSIGNED_INT)) {
      buf.resize(GetNumElements() * size_t(GetNumCoords()));
#if TINYUSDZ_LOCAL_DEBUG_PRINT
      std::cout << "buf.size = " << buf.size() << "\n";
#endif
      memcpy(buf.data(), data.data(), buf.size() * sizeof(uint32_t));
    }

    return buf;
  }

  std::vector<int32_t> GetAsInt32Array() const {
    std::vector<int32_t> buf;

    if (((GetStride() == 0) || (GetStride() == sizeof(int32_t))) &&
        (GetDataType() == BUFFER_DATA_TYPE_INT)) {
      buf.resize(GetNumElements() * size_t(GetNumCoords()));
#if TINYUSDZ_LOCAL_DEBUG_PRINT
      std::cout << "buf.size = " << buf.size() << "\n";
#endif
      memcpy(buf.data(), data.data(), buf.size() * sizeof(int32_t));
    }

    return buf;
  }

  std::vector<float> GetAsFloatArray() const {
    std::vector<float> buf;

    if (((GetStride() == 0) || (GetStride() == sizeof(float))) &&
        (GetDataType() == BUFFER_DATA_TYPE_FLOAT)) {
      buf.resize(GetNumElements() * size_t(GetNumCoords()));
      memcpy(buf.data(), data.data(), buf.size() * sizeof(float));
    }

    return buf;
  }

  std::vector<float> GetAsVec2fArray() const {
    std::vector<float> buf;

    if (((GetStride() == 0) || (GetStride() == 2 * sizeof(float))) &&
        (GetNumCoords() == 2) &&
        (GetDataType() == BUFFER_DATA_TYPE_FLOAT)) {
      buf.resize(GetNumElements() * 2);
      memcpy(buf.data(), data.data(), buf.size() * sizeof(float));
    }

    return buf;
  }

  std::vector<float> GetAsVec3fArray() const {
    std::vector<float> buf;

    //std::cout << "stride = " << GetStride() << ", num_coords = " << GetNumCoords() << ", dtype = " << GetDataType() << ", num_elements = " << GetNumElements() << "\n";

    if (((GetStride() == 0) || (GetStride() == 3 * sizeof(float))) &&
        (GetNumCoords() == 3) &&
        (GetDataType() == BUFFER_DATA_TYPE_FLOAT)) {
      buf.resize(GetNumElements() * 3);
      memcpy(buf.data(), data.data(), buf.size() * sizeof(float));
    }

    return buf;
  }

  std::vector<float> GetAsVec4fArray() const {
    std::vector<float> buf;

    if (((GetStride() == 0) || (GetStride() == 4 * sizeof(float))) &&
        (GetNumCoords() == 4) &&
        (GetDataType() == BUFFER_DATA_TYPE_FLOAT)) {
      buf.resize(GetNumElements());
      memcpy(buf.data(), data.data(), buf.size() * 4 * sizeof(float));
    }

    return buf;
  }


};

struct ConnectionPath
{
  bool input{false}; // true: Input connection. false: Ouput connection. 

  Path path; // original Path information in USD

  std::string token; // token(or string) in USD
  int64_t index{-1}; // corresponding array index(e.g. the array index to `Scene.shaders`)
};

// PrimAttrib is a struct to hold attributes of the object.
// (e.g. property, PrimVar).
// We treat PrimVar as PrimAttrib(attributes) at the moment.
struct PrimAttrib
{
  std::string name; // attrib name

  std::string type_name; // name of attrib type(e.g. "float', "color3f")

  // For array data types(e.g. FloatArray)
  BufferData buffer; // raw buffer data
  Variability variability;
  bool facevarying{false};


  // For basic types(e.g. Bool, Float).

  // "bool", "string", "float", "int", "uint", "int64", "uint64", "double" or "path"
  // empty = array data type
  std::string basic_type;

  // TODO: Use union struct
  bool boolVal;
  int intVal;
  uint32_t uintVal;
  int64_t int64Val;
  uint64_t uint64Val;
  float floatVal;
  double doubleVal;
  std::string stringVal; // token, string
  Path path;

};

// UsdPrimvarReader_float2.
// Currently for UV texture coordinate
struct PrimvarReader
{
  std::string output_type = "float2"; // currently "float2" only.
  std::array<float, 2> fallback{0.0f, 0.0f}; // fallback value

  ConnectionPath varname; // Name of the primvar to be fetched from the geometry.
};

// Predefined node class
struct Xform
{
  int64_t parent_id{-1};  // Index to xform node

  Matrix4d matrix;

  //double world_bbox;  // bounding box in world coordinate.

  Orientation orientation{OrientationRightHanded};
  Visibility visibility{VisibilityInherited};
  Purpose purpose{PurposeDefault};

  //std::vector<int32_t> xformOpOrder; // T.B.D.

};

struct UVCoords
{
  std::string name;
  BufferData buffer;
  Variability variability;

  // non-empty when UV has its own indices.
  std::vector<uint32_t> indices; // UV indices. Usually varying
};

struct Extent
{
  Vec3f lower{
    std::numeric_limits<float>::infinity(),
    std::numeric_limits<float>::infinity(),
    std::numeric_limits<float>::infinity()
  };

  Vec3f upper{
    -std::numeric_limits<float>::infinity(),
    -std::numeric_limits<float>::infinity(),
    -std::numeric_limits<float>::infinity()
  };

};

// Polygon mesh geometry
// TODO(syoyo): Points, Curves, Volumes, ...
struct GeomMesh
{
  int64_t parent_id{-1};  // Index to xform node

  //
  // Predefined attribs.
  //

  // Vertex data would use various data types, byte strides, etc, so use PrimAttrib to represent it.
  PrimAttrib points; // Usually float3[]
  PrimAttrib normals; // Usually float3[], varying

  //
  // Utility functions
  //

  size_t GetNumPoints() const;
  size_t GetNumFacevaryingNormals() const;


  // Get `points` as float3 array
  // Return false if `points` is not float3[] type
  bool GetPoints(std::vector<float> *v) const;

  // Get `normals` as float3 array + facevarying
  // Return false if `normals` is neither float3[] type nor `varying`
  bool GetFacevaryingNormals(std::vector<float> *v) const;

  // Get `texcoords` as float2 array + facevarying
  // Return false if `texcoords` is neither float2[] type nor `varying`
  bool GetFacevaryingTexcoords(std::vector<float> *v) const;

  // PrimVar(TODO: Remove)
  UVCoords st;

  PrimAttrib velocitiess; // Usually float3[], varying

  std::vector<int32_t> faceVertexCounts;
  std::vector<int32_t> faceVertexIndices;

  //
  // Properties
  //
  Extent extent; // bounding extent(in local coord?).
  std::string facevaryingLinearInterpolation = "cornerPlus1";
  bool doubleSided{true};
  Orientation orientation{OrientationRightHanded};
  Visibility visibility{VisibilityInherited};
  Purpose purpose{PurposeDefault};

  //
  // SubD attribs.
  //
  std::vector<int32_t> cornerIndices;
  std::vector<float> cornerSharpnesses;
  std::vector<int32_t> creaseIndices;
  std::vector<int32_t> creaseLengths;
  std::vector<float> creaseSharpnesses;
  std::vector<int32_t> holeIndices;
  std::string interpolateBoundary = "edgeAndCorner"; // "none", "edgeAndCorner" or "edgeOnly"
  SubdivisionScheme subdivisionScheme;


  // List of Primitive attributes(primvars)
  std::map<std::string, PrimAttrib> attribs;

};

//
// Similar to Maya's ShadingGroup
//
struct Material
{
  std::string name;

  int64_t parent_id{-1};

  int64_t surface_shader_id{-1}; // Index to `Scene::shaders`
  int64_t volume_shader_id{-1}; // Index to `Scene::shaders`
  //int64_t displacement_shader_id{-1}; // Index to shader object. TODO(syoyo)

};

// result = (texture_id == -1) ? use color : lookup texture
struct Color3OrTexture
{
  Color3OrTexture(float x, float y, float z) {
    color[0] = x;
    color[1] = y;
    color[2] = z;
  }

  std::array<float, 3> color{{0.0f, 0.0f, 0.0f}};

  std::string path; // path to .connect(We only support texture file connection at the moment)
  int64_t texture_id{-1};

  bool HasTexture() const {
    return texture_id > -1;
  }

};

struct FloatOrTexture
{
  FloatOrTexture(float x) {
    value = x;
  }

  float value{0.0f};

  std::string path; // path to .connect(We only support texture file connection at the moment)
  int64_t texture_id{-1};

  bool HasTexture() const {
    return texture_id > -1;
  }

};

enum TextureWrap
{
  TextureWrapUseMetadata, // look for wrapS and wrapT metadata in the texture file itself
  TextureWrapBlack,
  TextureWrapClamp,
  TextureWrapRepeat,
  TextureWrapMirror,
};

// For texture transform
// result = in * scale * rotate * translation
struct UsdTranform2d {
  float rotation = 0.0f; // counter-clockwise rotation in degrees around the origin.
  std::array<float, 2> scale{{1.0f, 1.0f}};
  std::array<float, 2> translation{{0.0f, 0.0f}};
};

// UsdUvTexture
struct UVTexture {

  std::string asset;  // asset name(usually file path)
  int64_t image_id{-1}; // TODO(syoyo): Consider UDIM `@textures/occlusion.<UDIM>.tex@`

  TextureWrap wrapS;
  TextureWrap wrapT;

  std::array<float, 4> fallback{{0.0f, 0.0f, 0.0f, 1.0f}}; // fallback color used when texture cannot be read.
  std::array<float, 4> scale{{1.0f, 1.0f, 1.0f, 1.0f}}; // scale to be applied to output texture value
  std::array<float, 4> bias{{0.0f, 0.0f, 0.0f, 0.0f}}; // bias to be applied to output texture value

  UsdTranform2d texture_transfom; // texture coordinate orientation. 


  // key = connection name: e.g. "outputs:rgb"
  // item = pair<type, name> : example: <"float3", "outputs:rgb">
  std::map<std::string, std::pair<std::string, std::string>> outputs;

  PrimvarReader st; // texture coordinate(`inputs:st`). We assume there is a connection to this.

  // TODO: orientation?
  // https://graphics.pixar.com/usd/docs/UsdPreviewSurface-Proposal.html#UsdPreviewSurfaceProposal-TextureCoordinateOrientationinUSD

};


// USD's default? PBR shader
// https://graphics.pixar.com/usd/docs/UsdPreviewSurface-Proposal.html
struct PreviewSurface
{
  std::string doc;

  //
  // Inputs
  //
  // Currently we don't support nested shader description.
  //
  Color3OrTexture diffuseColor{0.18f, 0.18f, 0.18f};
  Color3OrTexture emissiveColor{0.0f, 0.0f, 0.0f};
  int usdSpecularWorkflow{0}; // 0 = metalness workflow, 1 = specular workflow

  // specular workflow
  Color3OrTexture specularColor{0.0f, 0.0f, 0.0f};

  // metalness workflow
  FloatOrTexture metallic{0.0f};

  FloatOrTexture roughness{0.5f};
  FloatOrTexture clearcoat{0.0f};
  FloatOrTexture clearcoatRoughness{0.01f};
  FloatOrTexture opacity{1.0f};
  FloatOrTexture opacityThreshold{0.0f};
  FloatOrTexture ior{1.5f};
  Color3OrTexture normal{0.0f, 0.0f, 1.0f};
  FloatOrTexture displacement{0.0f};
  FloatOrTexture occlusion{0.0f};

  //
  // Outputs
  //
  int64_t surface_id{-1}; // index to `Scene::shaders`
  int64_t displacement_id{-1}; // index to `Scene::shaders`

};

// Corresponds to USD's Scope.
// `Scope` is uncommon term in graphics community, so we use `Group`.
// From USD doc: Scope is the simplest grouping primitive, and does not carry the baggage of transformability.
struct Group
{
  std::string name;

  int64_t parent_id{-1};

  Visibility visibility{VisibilityInherited};
  Purpose purpose{PurposeDefault};
};

enum NodeType {
  NODE_TYPE_NULL = 0,
  NODE_TYPE_XFORM,
  NODE_TYPE_GROUP,
  NODE_TYPE_GEOM_MESH,
  NODE_TYPE_MATERIAL,
  NODE_TYPE_SHADER,
  NODE_TYPE_CUSTOM,   // Uer defined custom node

};

struct Node
{
  std::string name;

  NodeType type{NODE_TYPE_NULL};

  //
  // index to a scene object.
  // For example, Lookup `xforms[node_idx]` When node type is XFORM
  //
  int64_t index{-1};

  int64_t parent; // parent node index. Example: `nodes[parent]`
  std::vector<int64_t> children; // child node indices.

};

struct Scene
{
  std::string name; // Scene name
  int64_t root_node{-1}; // index to `xforms`(root Xform node)

  std::vector<Node> nodes; // Node hierarchies

  // Scene global setting
  std::string upAxis = "Y";
  std::string defaultPrim;  // prim node name
  double metersPerUnit = 1.0;  // default [m]
  double timeCodesPerSecond = 24.0;  // default 24 fps

  //
  // glTF-like scene objects
  // TODO(syoyo): Use std::variant(C++17) like static polymorphism
  //
  std::vector<Xform> xforms;
  std::vector<GeomMesh> geom_meshes;
  std::vector<Material> materials;
  std::vector<PreviewSurface> shaders; // TODO(syoyo): Support othre shaders
  std::vector<Group> groups;

  // TODO(syoyo): User defined custom layer data
  // "customLayerData"

};

struct USDLoadOptions
{
  ///
  /// Set the number of threads to use when parsing USD scene.
  /// -1 = use # of system threads(CPU cores/threads).
  ///
  int num_threads{-1};

  // Set the maximum memory limit advisorily(including image data).
  // This feature would be helpful if you want to load USDZ model in mobile device.
  int32_t max_memory_limit_in_mb{10000}; // in [mb] Default 10GB

  ///
  /// Loads asset data(e.g. texture image, audio). Default is true.
  /// If you want to load asset data in your own way or don't need asset data to be loaded,
  /// Set this false.
  ///
  bool load_assets{true};

};

#if 0 // TODO
//struct USDWriteOptions
//{
//
//
//};
#endif

///
/// Load USDZ(zip) from a file.
///
/// @param[in] filename USDZ filename
/// @param[out] scene USD scene.
/// @param[out] warn Warning message.
/// @param[out] err Error message(filled when the function returns false)
/// @param[in] options Load options(optional)
///
/// @return true upon success
///
bool LoadUSDZFromFile(const std::string &filename, Scene *scene, std::string *warn, std::string *err, const USDLoadOptions &options = USDLoadOptions());

///
/// Load USDC(binary) from a file.
///
/// @param[in] filename USDC filename
/// @param[out] scene USD scene.
/// @param[out] warn Warning message.
/// @param[out] err Error message(filled when the function returns false)
/// @param[in] options Load options(optional)
///
/// @return true upon success
///
bool LoadUSDCFromFile(const std::string &filename, Scene *scene, std::string *warn, std::string *err, const USDLoadOptions &options = USDLoadOptions());

///
/// Load USDC(binary) from a memory.
///
/// @param[in] addr Memory address of USDC data
/// @param[in] length Byte length of USDC data
/// @param[out] scene USD scene.
/// @param[out] warn Warning message.
/// @param[out] err Error message(filled when the function returns false)
/// @param[in] options Load options(optional)
///
/// @return true upon success
///
bool LoadUSDCFromMemory(const uint8_t *addr, const size_t length, Scene *scene, std::string *warn, std::string *err, const USDLoadOptions &options = USDLoadOptions());

#if 0 // TODO
///
/// Write scene as USDC to a file.
///
/// @param[in] filename USDC filename
/// @param[out] err Error message(filled when the function returns false)
/// @param[in] options Write options(optional)
///
/// @return true upon success
///
bool WriteAsUSDCToFile(const std::string &filename, std::string *err, const USDCWriteOptions &options = USDCWriteOptions());

#endif

} // namespace tinyusdz

#endif // TINYUSDZ_HH_<|MERGE_RESOLUTION|>--- conflicted
+++ resolved
@@ -35,11 +35,7 @@
 #include <map>
 #include <limits>
 
-<<<<<<< HEAD
 #define TINYUSDZ_LOCAL_DEBUG_PRINT (0)
-=======
-#define TINYUSDZ_LOCAL_DEBUG_PRINT (1)
->>>>>>> f4ef82a3
 
 #if TINYUSDZ_LOCAL_DEBUG_PRINT
 #include <iostream> // dbg
