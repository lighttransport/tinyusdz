// SPDX-License-Identifier: Apache 2.0
// Copyright 2021 - 2023, Syoyo Fujita.
// Copyright 2023 - Present, Light Transport Entertainment Inc.
//
// Reconstruct concrete Prim from PropertyMap or PrimSpec.
//
// TODO:
//   - [ ] Refactor code
//
#include "prim-reconstruct.hh"

#include "prim-types.hh"
#include "str-util.hh"
#include "io-util.hh"
#include "tiny-format.hh"

#include "usdGeom.hh"
#include "usdSkel.hh"
#include "usdLux.hh"
#include "usdShade.hh"

#include "common-macros.inc"
#include "value-types.hh"

// For PUSH_ERROR_AND_RETURN
#define PushError(s) if (err) { (*err) = s + (*err); }
#define PushWarn(s) if (warn) { (*warn) = s + (*err); }

// __VA_ARGS__ does not allow empty, thus # of args must be 2+
#define PUSH_WARN_F(s, ...) PUSH_WARN(fmt::format(s, __VA_ARGS__))
#define PUSH_ERROR_AND_RETURN_F(s, ...) PUSH_ERROR_AND_RETURN(fmt::format(s, __VA_ARGS__))

//
// NOTE:
//
// There are mainly 5 variant of Primtive property(relationship/attribute)
//
// - TypedAttribute<T> : Uniform only. `uniform T` or `uniform T var.connect`
// - TypedAttribute<Animatable<T>> : Varying. `T var`, `T var = val`, `T var.connect` or `T value.timeSamples`
// - optional<T> : For output attribute(Just author it. e.g. `float outputs:rgb`)
// - Relationship : Typeless relation(e.g. `rel material:binding`)
// - TypedConnection : Typed relation(e.g. `token outputs:result = </material/diffuse.rgb>`)

namespace tinyusdz {
namespace prim {

//constexpr auto kTag = "[PrimReconstruct]";

constexpr auto kProxyPrim = "proxyPrim";
constexpr auto kVisibility = "visibility";
constexpr auto kExtent = "extent";
constexpr auto kPurpose = "purpose";
constexpr auto kMaterialBinding = "material:binding";
constexpr auto kMaterialBindingCollection = "material:binding:collection";
constexpr auto kMaterialBindingPreview = "material:binding:preview";
constexpr auto kSkelSkeleton = "skel:skeleton";
constexpr auto kSkelAnimationSource = "skel:animationSource";
constexpr auto kSkelBlendShapes = "skel:blendShapes";
constexpr auto kSkelBlendShapeTargets = "skel:blendShapeTargets";
constexpr auto kInputsVarname = "inputs:varname";

///
/// TinyUSDZ reconstruct some frequently used shaders(e.g. UsdPreviewSurface)
/// here, not in Tydra
///
template <typename T>
bool ReconstructShader(
    const Specifier &spec,
    const PropertyMap &properties,
    const ReferenceList &references,
    T *out,
    std::string *warn,
    std::string *err,
    const PrimReconstructOptions &options);

namespace {


struct ParseResult
{
  enum class ResultCode
  {
    Success,
    Unmatched,
    AlreadyProcessed,
    TypeMismatch,
    VariabilityMismatch,
    ConnectionNotAllowed,
    InvalidConnection,
    PropertyTypeMismatch,
    InternalError,
  };

  ResultCode code;
  std::string err;
};

inline std::string to_string(ParseResult::ResultCode rescode) {
  switch (rescode) {
    case ParseResult::ResultCode::Success: return "success";
    case ParseResult::ResultCode::Unmatched: return "unmatched";
    case ParseResult::ResultCode::AlreadyProcessed: return "alreadyProcessed";
    case ParseResult::ResultCode::TypeMismatch: return "typeMismatch";
    case ParseResult::ResultCode::PropertyTypeMismatch: return "propertyTypeMismatch";
    case ParseResult::ResultCode::VariabilityMismatch: return "variabilityMismatch";
    case ParseResult::ResultCode::ConnectionNotAllowed: return "connectionNotAllowed";
    case ParseResult::ResultCode::InvalidConnection: return "invalidConnection";
    case ParseResult::ResultCode::InternalError: return "internalError";
  } 
  return "[[???ResultCode]]";
}

template<typename T>
static nonstd::optional<Animatable<T>> ConvertToAnimatable(const primvar::PrimVar &var)
{
  Animatable<T> dst;

  if (!var.is_valid()) {
    DCOUT("is_valid failed");
    DCOUT("has_value " << var.has_value());
    DCOUT("has_timesamples " << var.has_timesamples());
    return nonstd::nullopt;
  }

  bool ok = false;

  if (var.has_value()) {

    if (auto pv = var.get_value<T>()) {
      dst.set_default(pv.value());

      ok = true;
      //return std::move(dst);
    }
  }

  if (var.has_timesamples()) {
    for (size_t i = 0; i < var.ts_raw().size(); i++) {
      const value::TimeSamples::Sample &s = var.ts_raw().get_samples()[i];

      // Attribute Block?
      if (s.blocked) {
        dst.add_blocked_sample(s.t);
      } else if (auto pv = s.value.get_value<T>()) {
        dst.add_sample(s.t, pv.value());
      } else {
        // Type mismatch
        DCOUT(i << "/" << var.ts_raw().size() << " type mismatch.");
        return nonstd::nullopt;
      }
    }

    ok = true;
  }

  if (ok) {
    return std::move(dst);
  }

  DCOUT("???");
  return nonstd::nullopt;
}

// Require special treatment for Extent(float3[2])
template<>
nonstd::optional<Animatable<Extent>> ConvertToAnimatable(const primvar::PrimVar &var)
{
  Animatable<Extent> dst;

  if (!var.is_valid()) {
    DCOUT("is_valid failed");
    return nonstd::nullopt;
  }

  bool value_ok = false;

  if (var.has_default()) {

    if (auto pv = var.get_value<std::vector<value::float3>>()) {
      if (pv.value().size() == 2) {
        Extent ext;
        ext.lower = pv.value()[0];
        ext.upper = pv.value()[1];

        dst.set_default(ext);

      } else {
        return nonstd::nullopt;
      }

      //return std::move(dst);
    }
    value_ok = true;
  }

  if (var.has_timesamples()) {
    for (size_t i = 0; i < var.ts_raw().size(); i++) {
      const value::TimeSamples::Sample &s = var.ts_raw().get_samples()[i];

      // Attribute Block?
      if (s.blocked) {
        dst.add_blocked_sample(s.t);
      } else if (auto pv = s.value.get_value<std::vector<value::float3>>()) {
        if (pv.value().size() == 2) {
          Extent ext;
          ext.lower = pv.value()[0];
          ext.upper = pv.value()[1];
          dst.add_sample(s.t, ext);
        } else {
          DCOUT(i << "/" << var.ts_raw().size() << " array size mismatch.");
          return nonstd::nullopt;
        }
      } else {
        // Type mismatch
        DCOUT(i << "/" << var.ts_raw().size() << " type mismatch.");
        return nonstd::nullopt;
      }
    }

    value_ok = true;
    //return std::move(dst);
  }

  if (value_ok) {
    return std::move(dst);
  }

  DCOUT("???");
  return nonstd::nullopt;
}

#if 0 // TODO: remove. moved to prim-types.cc
static bool ConvertTokenAttributeToStringAttribute(
  const TypedAttribute<Animatable<value::token>> &inp,
  TypedAttribute<Animatable<std::string>> &out) {

  out.metas() = inp.metas();

  if (inp.is_blocked()) {
    out.set_blocked(true);
  } else if (inp.is_value_empty()) {
    out.set_value_empty();
  }

  if (inp.has_connections()) {
    out.set_connections(inp.get_connections());
  }

  if (inp.has_value()) {
    Animatable<value::token> toks;
    Animatable<std::string> strs;
    if (inp.get_value(&toks)) {
      if (toks.is_blocked()) {
        // TODO
      }

      if (toks.has_default()) {
        value::token tok;
        toks.get_scalar(&tok);
        strs.set(tok.str());
      }

      
      if (toks.has_timesamples()) {
        auto tok_ts = toks.get_timesamples();

        for (auto &item : tok_ts.get_samples()) {
          strs.add_sample(item.t, item.value.str());
        }
      }
    }
    out.set_value(strs);
  }

  return true;
}
#endif

#if 0 // not used anymore. TODO: remove
static bool ConvertStringDataAttributeToStringAttribute(
  const TypedAttribute<Animatable<value::StringData>> &inp,
  TypedAttribute<Animatable<std::string>> &out) {

  out.metas() = inp.metas();

  if (inp.is_blocked()) {
    out.set_blocked(true);
  } else if (inp.is_value_empty()) {
    out.set_value_empty();
  }


  if (inp.has_connections()) {
    out.set_connections(inp.get_connections());
  }
  
  if (inp.has_value()) {
    Animatable<value::StringData> toks;
    Animatable<std::string> strs;
    if (inp.get_value(&toks)) {
      if (toks.is_blocked()) {
        // TODO
      }

      if (toks.has_default()) {
        value::StringData tok;
        toks.get_scalar(&tok);
        strs.set(tok.value);
      }

      if (toks.has_timesamples()) {
        auto tok_ts = toks.get_timesamples();

        for (auto &item : tok_ts.get_samples()) {
          strs.add_sample(item.t, item.value.value);
        }
      }
    }
    out.set_value(strs);
  }

  return true;
}
#endif

// For animatable attribute(`varying`)
template<typename T>
static ParseResult ParseTypedAttribute(std::set<std::string> &table, /* inout */
  const std::string prop_name,
  const Property &prop,
  const std::string &name,
  TypedAttributeWithFallback<Animatable<T>> &target)
{
  ParseResult ret;

#if 0 // deprecated. TODO: Remove
  if (prop_name.compare(name + ".connect") == 0) {
    std::string propname = removeSuffix(name, ".connect");
    if (table.count(propname)) {
      DCOUT("Already processed: " << prop_name);
      ret.code = ParseResult::ResultCode::AlreadyProcessed;
      return ret;
    }
    if (prop.is_connection()) {
      if (auto pv = prop.get_relationTarget()) {
        target.set_connection(pv.value());
        //target.variability = prop.attrib.variability;
        target.metas() = prop.get_attribute().metas();
        table.insert(propname);
        ret.code = ParseResult::ResultCode::Success;
        DCOUT("Added as property with connection: " << propname);
        return ret;
      } else {
        ret.code = ParseResult::ResultCode::InvalidConnection;
        ret.err = "Connection target not found.";
        return ret;
      }
    } else {
      ret.code = ParseResult::ResultCode::InternalError;
      ret.err = "Internal error. Unsupported/Unimplemented property type.";
      return ret;
    }
#endif
  if (prop_name.compare(name) == 0) {
    //if (table.count(name)) {
    //  ret.code = ParseResult::ResultCode::AlreadyProcessed;
    //  return ret;
    //}

    if (prop.is_relationship()) {
      ret.code = ParseResult::ResultCode::PropertyTypeMismatch;
      ret.err = fmt::format("Property {} must be Attribute, but declared as Relationhip.", name);
      return ret;
    }

    const Attribute &attr = prop.get_attribute();


    std::string attr_type_name = attr.type_name();
    if ((value::TypeTraits<T>::type_name() == attr_type_name) || (value::TypeTraits<T>::underlying_type_name() == attr_type_name)) {

      bool has_connections{false};
      bool has_default{false};
      bool has_timesamples{false};

      if (attr.has_connections()) {
        target.set_connections(attr.connections());
        //target.metas() = attr.metas();
        //table.insert(prop_name);
        //ret.code = ParseResult::ResultCode::Success;
        has_connections = true;
      }

      if (prop.get_property_type() == Property::Type::EmptyAttrib) {
        DCOUT("Added prop with empty value: " << name);
        target.set_value_empty();
        target.metas() = attr.metas();
        table.insert(name);
        ret.code = ParseResult::ResultCode::Success;
        return ret;
      } else if (prop.get_property_type() == Property::Type::Attrib) {

        DCOUT("Adding typed prop: " << name);

        if (attr.is_blocked()) {
          // e.g. "float radius = None"
          target.set_blocked(true);
        } else if (attr.variability() == Variability::Uniform) {
          DCOUT("Property is uniform: " << name);
          // e.g. "float radius = 1.2"
          if (attr.get_var().is_timesamples()) {
            ret.code = ParseResult::ResultCode::VariabilityMismatch;
            ret.err = fmt::format("TimeSample value is assigned to `uniform` property `{}", name);
            return ret;
          }

          if (auto pv = attr.get_value<T>()) {
            target.set_value(pv.value());
          } else {
            ret.code = ParseResult::ResultCode::TypeMismatch;
            ret.err = fmt::format("Fallback. Failed to retrieve value with requested type `{}`.", value::TypeTraits<T>::type_name());
            return ret;
          }

        }
      
        Animatable<T> animatable_value;

        if (attr.get_var().has_timesamples()) {
          // e.g. "float radius.timeSamples = {0: 1.2, 1: 2.3}"

          if (auto av = ConvertToAnimatable<T>(attr.get_var())) {
            animatable_value = av.value();
            //target.set_value(anim);
          } else {
            // Conversion failed.
            DCOUT("ConvertToAnimatable failed.");
            ret.code = ParseResult::ResultCode::InternalError;
            ret.err = fmt::format("Converting timeSamples Attribute data failed for `{}`. Guess TimeSamples have values with different type(expected is `{}`)?", prop_name, value::TypeTraits<T>::type_name());
            return ret;
          }

          has_timesamples = true;
        }
        
        if (attr.get_var().has_value()) {
          if (auto pv = attr.get_var().get_value<T>()) {
            //target.set_value(pv.value());
            animatable_value.set(pv.value());
          } else {
            ret.code = ParseResult::ResultCode::InternalError;
            ret.err = fmt::format("Internal error. Invalid attribute value? get_value<{}> failed.", value::TypeTraits<T>::type_name());
            return ret;
          }

          has_default = true;
        }

        if (has_timesamples || has_default) {
          target.set_value(animatable_value);
        }
      }

      // connections only?
      if (has_connections && (!has_timesamples && !has_default)) {
        target.set_value_empty();
      }

      if (has_connections || has_timesamples || has_default) {

        target.metas() = attr.metas();
        table.insert(name);
        ret.code = ParseResult::ResultCode::Success;
        return ret;

      } else {
        DCOUT("Invalid Property.type");
        ret.err = "Invalid Property type(internal error)";
        ret.code = ParseResult::ResultCode::InternalError;
        return ret;
      }
    } else {
      DCOUT("tyname = " << value::TypeTraits<T>::type_name() << ", attr.type = " << attr_type_name);
      ret.code = ParseResult::ResultCode::TypeMismatch;
      std::stringstream ss;
      ss  << "Property type mismatch. " << name << " expects type `"
              << value::TypeTraits<T>::type_name()
              << "` but defined as type `" << attr_type_name << "`";
      ret.err = ss.str();
      return ret;
    }

  }

  ret.code = ParseResult::ResultCode::Unmatched;
  return ret;
}

// For 'uniform' attribute
template<typename T>
static ParseResult ParseTypedAttribute(std::set<std::string> &table, /* inout */
  const std::string prop_name,
  const Property &prop,
  const std::string &name,
  TypedAttributeWithFallback<T> &target) /* out */
{
  ParseResult ret;

#if 0
  if (prop_name.compare(name + ".connect") == 0) {
    std::string propname = removeSuffix(name, ".connect");
    if (table.count(propname)) {
      DCOUT("Already processed: " << prop_name);
      ret.code = ParseResult::ResultCode::AlreadyProcessed;
      return ret;
    }
    if (prop.is_connection()) {
      const Attribute &attr = prop.get_attribute();
      if (attr.is_connection()) {
        target.set_connections(attr.connections());
        //target.variability = prop.attrib.variability;
        target.metas() = prop.get_attribute().metas();
        table.insert(propname);
        ret.code = ParseResult::ResultCode::Success;
        DCOUT("Added as property with connection: " << propname);
        return ret;
      } else {
        ret.code = ParseResult::ResultCode::InvalidConnection;
        ret.err = "Connection target not found.";
        return ret;
      }
    } else {
      ret.code = ParseResult::ResultCode::InternalError;
      ret.err = "Internal error. Unsupported/Unimplemented property type.";
      return ret;
    }
#endif
  if (prop_name.compare(name) == 0) {
    //if (table.count(name)) {
    //  ret.code = ParseResult::ResultCode::AlreadyProcessed;
    //  return ret;
    //}

    if (prop.is_relationship()) {
      ret.code = ParseResult::ResultCode::PropertyTypeMismatch;
      ret.err = fmt::format("Property `{}` must be Attribute, but declared as Relationship.", name);
      
    }
    
    const Attribute &attr = prop.get_attribute();

    std::string attr_type_name = attr.type_name();
    if ((value::TypeTraits<T>::type_name() == attr_type_name) || (value::TypeTraits<T>::underlying_type_name() == attr_type_name)) {

      if (attr.has_connections()) {
        target.set_connections(attr.connections());
        //target.variability = prop.attrib.variability;
        target.metas() = prop.get_attribute().metas();
        table.insert(prop_name);
        ret.code = ParseResult::ResultCode::Success;
      }

      if (prop.get_property_type() == Property::Type::EmptyAttrib) {
        DCOUT("Added prop with empty value: " << name);
        target.set_value_empty();
        target.metas() = attr.metas();
        table.insert(name);
        ret.code = ParseResult::ResultCode::Success;
        return ret;
      } else if (prop.get_property_type() == Property::Type::Attrib) {
        DCOUT("Adding prop: " << name);

        if (prop.get_attribute().variability() != Variability::Uniform) {
          ret.code = ParseResult::ResultCode::VariabilityMismatch;
          ret.err = fmt::format("Attribute `{}` must be `uniform` variability.", name);
          return ret;
        }

        if (attr.is_blocked()) {
          target.set_blocked(true);
        } else if (attr.get_var().has_default()) {
          if (auto pv = attr.get_value<T>()) {
            target.set_value(pv.value());
          } else {
            ret.code = ParseResult::ResultCode::InternalError;
            ret.err = "Internal data corrupsed.";
            return ret;
          }
        } else {
          ret.code = ParseResult::ResultCode::VariabilityMismatch;
          ret.err = "TimeSample or corrupted value assigned to a property where `uniform` variability is set.";
          return ret;
        }

        target.metas() = attr.metas();
        table.insert(name);
        ret.code = ParseResult::ResultCode::Success;
        return ret;
      } else {
        DCOUT("Invalid Property.type");
        ret.err = "Invalid Property type(internal error)";
        ret.code = ParseResult::ResultCode::InternalError;
        return ret;
      }
    } else {
      DCOUT("tyname = " << value::TypeTraits<T>::type_name() << ", attr.type = " << attr_type_name);
      ret.code = ParseResult::ResultCode::TypeMismatch;
      std::stringstream ss;
      ss  << "Property type mismatch. " << name << " expects type `"
              << value::TypeTraits<T>::type_name()
              << "` but defined as type `" << attr_type_name << "`";
      ret.err = ss.str();
      return ret;
    }

  }

  ret.code = ParseResult::ResultCode::Unmatched;
  return ret;
}

// For animatable attribute(`varying`)
template<typename T>
static ParseResult ParseTypedAttribute(std::set<std::string> &table, /* inout */
  const std::string prop_name,
  const Property &prop,
  const std::string &name,
  TypedAttribute<Animatable<T>> &target) /* out */
{
  ParseResult ret;

#if 0
  if (prop_name.compare(name + ".connect") == 0) {
    std::string propname = removeSuffix(name, ".connect");
    if (table.count(propname)) {
      DCOUT("Already processed: " << prop_name);
      ret.code = ParseResult::ResultCode::AlreadyProcessed;
      return ret;
    }
    if (prop.is_connection()) {
      const Attribute &attr = prop.get_attribute();
      if (attr.is_connection()) {
        target.set_connections(attr.connections());
        //target.variability = prop.attrib.variability;
        target.metas() = prop.get_attribute().metas();
        table.insert(propname);
        ret.code = ParseResult::ResultCode::Success;
        DCOUT("Added as property with connection: " << propname);
        return ret;
      } else {
        ret.code = ParseResult::ResultCode::InvalidConnection;
        ret.err = "Connection target not found.";
        return ret;
      }
    } else {
      ret.code = ParseResult::ResultCode::InternalError;
      ret.err = "Internal error. Unsupported/Unimplemented property type.";
      return ret;
    }
#endif
  if (prop_name.compare(name) == 0) {
    //if (table.count(name)) {
    //  ret.code = ParseResult::ResultCode::AlreadyProcessed;
    //  return ret;
    //}
    
    if (prop.is_relationship()) {
      ret.code = ParseResult::ResultCode::PropertyTypeMismatch;
      ret.err = fmt::format("Property `{}` must be Attribute, but declared as Relationship.", name);
      
    }

    const Attribute &attr = prop.get_attribute();

    if (attr.has_connections()) {
      target.set_connections(attr.connections());
      //target.variability = prop.attrib.variability;
      //target.metas() = prop.get_attribute().metas();
      //table.insert(prop_name);
      ret.code = ParseResult::ResultCode::Success;
    }

    std::string attr_type_name = attr.type_name();
    if ((value::TypeTraits<T>::type_name() == attr_type_name) || (value::TypeTraits<T>::underlying_type_name() == attr_type_name)) {
      if (prop.get_property_type() == Property::Type::EmptyAttrib) {
        DCOUT("Added prop with empty value: " << name);
        target.set_value_empty();
        target.metas() = attr.metas();
        table.insert(name);
        ret.code = ParseResult::ResultCode::Success;
        return ret;
      } else if (prop.get_property_type() == Property::Type::Attrib) {

        DCOUT("Adding typed attribute: " << name);
        DCOUT("T.tyid = " << value::TypeTraits<T>::type_id() << ", var.tyid = " << attr.get_var().type_id());

        if (attr.is_blocked()) {
          DCOUT("Attribute is blocked: " << name);
          // e.g. "uniform float radius = None"
          target.set_blocked(true);
        }

        const auto &var = attr.get_var();
        DCOUT("has_value = " << var.has_value());

        if (var.has_default() || var.has_timesamples()) {
          if (auto av = ConvertToAnimatable<T>(var)) {
            target.set_value(av.value());
          } else {
            DCOUT("ConvertToAnimatable failed.");
            ret.code = ParseResult::ResultCode::InternalError;
            ret.err = "Converting Attribute data failed. Maybe TimeSamples have values with different types?";
            return ret;
          }

          DCOUT("Added typed attribute: " << name);

          target.metas() = attr.metas();
          table.insert(name);
          ret.code = ParseResult::ResultCode::Success;
          return ret;
        }
      } else {
        DCOUT("Invalid Property.type");
        ret.err = "Invalid Property type(internal error)";
        ret.code = ParseResult::ResultCode::InternalError;
        return ret;
      }
    } else {
      DCOUT("tyname = " << value::TypeTraits<T>::type_name() << ", attr.type = " << attr_type_name);
      ret.code = ParseResult::ResultCode::TypeMismatch;
      std::stringstream ss;
      ss  << "Property type mismatch. " << name << " expects type `"
              << value::TypeTraits<T>::type_name()
              << "` but defined as type `" << attr_type_name << "`";
      ret.err = ss.str();
      return ret;
    }

    if (attr.has_connections()) { // connection only
      DCOUT("Connection only attribute.");
      target.metas() = prop.get_attribute().metas();
      table.insert(prop_name);
      ret.code = ParseResult::ResultCode::Success;
      return ret;
    } else {
      DCOUT("???.");
    }
    return ret;
  }

  ret.code = ParseResult::ResultCode::Unmatched;
  return ret;
}

// TODO: Unify code with TypedAttribute<Animatable<T>> variant
template<typename T>
static ParseResult ParseTypedAttribute(std::set<std::string> &table, /* inout */
  const std::string prop_name,
  const Property &prop,
  const std::string &name,
  TypedAttribute<T> &target) /* out */
{
  ParseResult ret;

  DCOUT(fmt::format("prop name {}", prop_name));

#if 0
  if (prop_name.compare(name + ".connect") == 0) {
    std::string propname = removeSuffix(name, ".connect");
    if (table.count(propname)) {
      DCOUT("Already processed: " << prop_name);
      ret.code = ParseResult::ResultCode::AlreadyProcessed;
      return ret;
    }
    if (prop.is_connection()) {
      const Attribute &attr = prop.get_attribute();
      if (attr.is_connection()) {
        target.set_connections(attr.connections());
        //target.variability = prop.attrib.variability;
        target.metas() = prop.get_attribute().metas();
        table.insert(propname);
        ret.code = ParseResult::ResultCode::Success;
        DCOUT("Added as property with connection: " << propname);
        return ret;
      } else {
        ret.code = ParseResult::ResultCode::InvalidConnection;
        ret.err = "Connection target not found.";
        return ret;
      }
    } else {
      ret.code = ParseResult::ResultCode::InternalError;
      ret.err = "Internal error. Unsupported/Unimplemented property type.";
      return ret;
    }
#endif
  if (prop_name.compare(name) == 0) {
    DCOUT(fmt::format("prop name match {}", name));
    //if (table.count(name)) {
    //  ret.code = ParseResult::ResultCode::AlreadyProcessed;
    //  return ret;
    //}

    const Attribute &attr = prop.get_attribute();
    std::string attr_type_name = attr.type_name();
    DCOUT(fmt::format("prop name {}, type = {}", prop_name, attr_type_name));
    if ((value::TypeTraits<T>::type_name() == attr_type_name) || (value::TypeTraits<T>::underlying_type_name() == attr_type_name)) {

      bool has_connections{false};
      bool has_default{false};

      if (attr.has_connections()) {
        target.set_connections(attr.connections());
        //target.variability = prop.attrib.variability;
        //target.metas() = prop.get_attribute().metas();
        //table.insert(prop_name);
        //ret.code = ParseResult::ResultCode::Success;
        has_connections = true;
      }

      if (prop.get_property_type() == Property::Type::EmptyAttrib) {
        DCOUT("Added prop with empty value: " << name);
        target.set_value_empty();
        has_default = true; // has empty 'default' 
      } else if (prop.get_property_type() == Property::Type::Attrib) {

        DCOUT("Adding typed attribute: " << name);

        if (prop.get_attribute().variability() != Variability::Uniform) {
          ret.code = ParseResult::ResultCode::VariabilityMismatch;
          ret.err = fmt::format("Attribute `{}` must be `uniform` variability.", name);
          return ret;
        }

        if (attr.get_var().has_timesamples()) {
          ret.code = ParseResult::ResultCode::VariabilityMismatch;
          ret.err = "TimeSample or corrupted value assigned to a property where `uniform` variability is set.";
          return ret;
        }

        if (attr.is_blocked()) {
          target.set_blocked(true);
          has_default = true;
        } else if (attr.get_var().has_default()) {
          if (auto pv = attr.get_value<T>()) {
            target.set_value(pv.value());
            has_default = true;
          } else {
            ret.code = ParseResult::ResultCode::VariabilityMismatch;
            ret.err = "Internal data corrupsed.";
            return ret;
          }
        }

      }

      if (has_connections || has_default) {
        target.metas() = attr.metas();
        table.insert(name);
        ret.code = ParseResult::ResultCode::Success;
        return ret;
      } else {
        ret.code = ParseResult::ResultCode::InternalError;
        ret.err = "Internal data corrupsed.";
        return ret;
      }
      
    } else {
      DCOUT("tyname = " << value::TypeTraits<T>::type_name() << ", attr.type = " << attr_type_name);
      ret.code = ParseResult::ResultCode::TypeMismatch;
      std::stringstream ss;
      ss  << "Property type mismatch. " << name << " expects type `"
              << value::TypeTraits<T>::type_name()
              << "` but defined as type `" << attr_type_name << "`";
      ret.err = ss.str();
      return ret;
    }

    return ret;
  }

  ret.code = ParseResult::ResultCode::Unmatched;

  return ret;
}

// Special case for Extent(float3[2]) type.
// TODO: Reuse code of ParseTypedAttribute as much as possible
static ParseResult ParseExtentAttribute(std::set<std::string> &table, /* inout */
  const std::string prop_name,
  const Property &prop,
  const std::string &name,
  TypedAttribute<Animatable<Extent>> &target) /* out */
{
  ParseResult ret;

#if 0
  if (prop_name.compare(name + ".connect") == 0) {
    std::string propname = removeSuffix(name, ".connect");
    if (table.count(propname)) {
      DCOUT("Already processed: " << prop_name);
      ret.code = ParseResult::ResultCode::AlreadyProcessed;
      return ret;
    }
    if (prop.is_connection()) {
      const Attribute &attr = prop.get_attribute();
      if (attr.is_connection()) {
        target.set_connections(attr.connections());
        //target.variability = prop.attrib.variability;
        target.metas() = prop.get_attribute().metas();
        table.insert(propname);
        ret.code = ParseResult::ResultCode::Success;
        DCOUT("Added as property with connection: " << propname);
        return ret;
      } else {
        ret.code = ParseResult::ResultCode::InvalidConnection;
        ret.err = "Connection target not found.";
        return ret;
      }
    } else {
      ret.code = ParseResult::ResultCode::InternalError;
      ret.err = "Internal error. Unsupported/Unimplemented property type.";
      return ret;
    }
#endif
  if (prop_name.compare(name) == 0) {
    if (table.count(name)) {
      ret.code = ParseResult::ResultCode::AlreadyProcessed;
      return ret;
    }

    const Attribute &attr = prop.get_attribute();

    std::string attr_type_name = attr.type_name();
    if (prop.get_property_type() == Property::Type::EmptyAttrib) {
      DCOUT("Added prop with empty value: " << name);
      target.set_value_empty();
      target.metas() = attr.metas();
      table.insert(name);
      ret.code = ParseResult::ResultCode::Success;
      return ret;
    } else if (prop.get_property_type() == Property::Type::Attrib) {

      //bool has_default{false};
      bool has_connections{false};

      if (attr.has_connections()) {
        target.set_connections(attr.connections());
        //target.variability = prop.attrib.variability;
        //target.metas() = prop.get_attribute().metas();
        //table.insert(prop_name);
        //ret.code = ParseResult::ResultCode::Success;
        //return ret;
        has_connections = true;
      }

      DCOUT("Adding typed attribute: " << name);

      if (attr.is_blocked()) {
        // e.g. "float3[] extent = None"
        target.set_blocked(true);
      }

#if 0
      } else {
        
        //
        // No variability check. allow `uniform extent`(promote to varying)
        //
        if (auto pv = attr.get_value<std::vector<value::float3>>()) {
          if (pv.value().size() != 2) {
            ret.code = ParseResult::ResultCode::TypeMismatch;
            ret.err = fmt::format("`extent` must be `float3[2]`, but got array size {}", pv.value().size());
            return ret;
          }

          Extent ext;
          ext.lower = pv.value()[0];
          ext.upper = pv.value()[1];

          //target.set_value(ext);
          animatable_value.set(ext);
        } else {
          ret.code = ParseResult::ResultCode::TypeMismatch;
          ret.err = fmt::format("`extent` must be `float3[]` type, but got `{}`", attr.type_name());
          return ret;
        }
      }

      if (attr.get_var().has_timesamples()) {
        // e.g. "float3[] extent.timeSamples = ..."

        if (auto av = ConvertToAnimatable<Extent>(attr.get_var())) {
          animatable_value.set(av.value().get_timesamples());
          //target.set_value(anim);
          
          has_timesamples = true;
        } else {
          // Conversion failed.
          DCOUT("ConvertToAnimatable failed.");
          ret.code = ParseResult::ResultCode::InternalError;
          ret.err = "Converting Attribute data failed. Maybe TimeSamples have values with different types or invalid array size?";
          return ret;
        }
      }

      if (has_default || has_timesamples) {
        DCOUT("Added Extent attribute: " << name);
        target.metas() = attr.metas();
        table.insert(name);
        ret.code = ParseResult::ResultCode::Success;
        return ret;
      } else {
        DCOUT("Internal error.");
        ret.code = ParseResult::ResultCode::InternalError;
        ret.err = "Internal error. Invalid Attribute data";
        return ret;
      }
#else
      
      const auto &var = attr.get_var();

      if (var.has_default() || var.has_timesamples()) {
        if (auto av = ConvertToAnimatable<Extent>(var)) {
          target.set_value(av.value());
        } else {
          DCOUT("ConvertToAnimatable failed.");
          ret.code = ParseResult::ResultCode::InternalError;
          ret.err = "Converting Attribute data failed. Maybe TimeSamples have values with different types?";
          return ret;
        }

        DCOUT("Added typed attribute: " << name);

        target.metas() = attr.metas();
        table.insert(name);
        ret.code = ParseResult::ResultCode::Success;
        return ret;
      }

      if (has_connections) {
        DCOUT("Added Extent connection attribute: " << name);
        target.metas() = attr.metas();
        table.insert(name);
        ret.code = ParseResult::ResultCode::Success;
        return ret;
      }

#endif

    } else {
      DCOUT("Invalid Property.type");
      ret.err = "Invalid Property type(internal error)";
      ret.code = ParseResult::ResultCode::InternalError;
      return ret;
    }

  }

  ret.code = ParseResult::ResultCode::Unmatched;
  return ret;
}


// Empty allowedTokens = allow all
template <class E, size_t N>
static nonstd::expected<bool, std::string> CheckAllowedTokens(
    const std::array<std::pair<E, const char *>, N> &allowedTokens,
    const std::string &tok) {
  if (allowedTokens.empty()) {
    return true;
  }

  for (size_t i = 0; i < N; i++) {
    if (tok.compare(std::get<1>(allowedTokens[i])) == 0) {
      return true;
    }
  }

  std::vector<std::string> toks;
  for (size_t i = 0; i < N; i++) {
    toks.push_back(std::get<1>(allowedTokens[i]));
  }

  std::string s = join(", ", tinyusdz::quote(toks));

  return nonstd::make_unexpected("Allowed tokens are [" + s + "] but got " +
                                 quote(tok) + ".");
};

// Allowed syntax:
//   "T varname"
template<typename T>
static ParseResult ParseShaderOutputTerminalAttribute(std::set<std::string> &table, /* inout */
  const std::string prop_name,
  const Property &prop,
  const std::string &name,
  TypedTerminalAttribute<T> &target) /* out */
{
  ParseResult ret;

#if 0 // Old code: TODO: Remove
  if (prop_name.compare(name + ".connect") == 0) {
    ret.code = ParseResult::ResultCode::ConnectionNotAllowed;
    ret.err = "Connection is not allowed for output terminal attribute.";
    return ret;
#endif
  if (prop_name.compare(name) == 0) {
    if (table.count(name)) {
      ret.code = ParseResult::ResultCode::AlreadyProcessed;
      return ret;
    }

    if (prop.is_attribute_connection()) {
      ret.code = ParseResult::ResultCode::ConnectionNotAllowed;
      ret.err = "Connection is not allowed for output terminal attribute.";
      return ret;
    } else {

      if (prop.get_property_type() != Property::Type::EmptyAttrib) {
          DCOUT("Output Invalid shader output terminal attribute");
          ret.err = "No value should be assigned for shader output terminal attribute.";
          ret.code = ParseResult::ResultCode::InvalidConnection;
          return ret;
      }

      const Attribute &attr = prop.get_attribute();

      std::string attr_type_name = attr.type_name();

      bool attr_is_role_type = value::IsRoleType(attr_type_name);

      DCOUT("attrname = " << name);
      DCOUT("value typename = " << value::TypeTraits<T>::type_name());
      DCOUT("attr-type_name = " << attr_type_name);


      // First check if both types are same, then
      // Allow either type is role-types(e.g. allow color3f attribute for TypedTerminalAttribute<float3>)
      // TODO: Allow both role-types case?(e.g. point3f attribute for TypedTerminalAttribute<vector3f>)
      if (value::TypeTraits<T>::type_name() == attr_type_name) {
        DCOUT("Author output terminal attribute: " << name);
        target.set_authored(true);
        target.metas() = prop.get_attribute().metas();
        table.insert(name);
        ret.code = ParseResult::ResultCode::Success;
        return ret;
      } else if (value::TypeTraits<T>::is_role_type()) {
        if (attr_is_role_type) {
          ret.code = ParseResult::ResultCode::TypeMismatch;
          ret.err = fmt::format("Attribute type mismatch. {} expects type `{}` but defined as type `{}`.", name, value::TypeTraits<T>::type_name(), attr_type_name);
          return ret;
        } else {
          if (value::TypeTraits<T>::underlying_type_name() == attr_type_name) {
            target.set_authored(true);
            target.set_actual_type_name(attr_type_name);
            target.metas() = prop.get_attribute().metas();
            table.insert(name);
            ret.code = ParseResult::ResultCode::Success;
            return ret;
          } else {
            ret.code = ParseResult::ResultCode::TypeMismatch;
            ret.err = fmt::format("Attribute type mismatch. {} expects type `{}`(and its underlying types) but defined as type `{}`.", name, value::TypeTraits<T>::type_name(), attr_type_name);
            return ret;
          }
        }
      } else if (attr_is_role_type) {
        if (value::TypeTraits<T>::is_role_type()) {
          ret.code = ParseResult::ResultCode::TypeMismatch;
          ret.err = fmt::format("Attribute type mismatch. {} expects type `{}` but defined as type `{}`.", name, value::TypeTraits<T>::type_name(), attr_type_name);
          return ret;
        } else {
          uint32_t attr_underlying_type_id = value::GetUnderlyingTypeId(attr_type_name);
          if (value::TypeTraits<T>::type_id() == attr_underlying_type_id) {
            target.set_authored(true);
            target.set_actual_type_name(attr_type_name);
            target.metas() = prop.get_attribute().metas();
            table.insert(name);
            ret.code = ParseResult::ResultCode::Success;
            return ret;
          } else {
            ret.code = ParseResult::ResultCode::TypeMismatch;
            ret.err = fmt::format("Attribute type mismatch. {} expects type `{}` but defined as type `{}`(and its underlying types).", name, value::TypeTraits<T>::type_name(), attr_type_name);
            return ret;
          }
        }

      } else {
        DCOUT("attr.type = " << attr_type_name);
        ret.code = ParseResult::ResultCode::TypeMismatch;
        ret.err = fmt::format("Property type mismatch. {} expects type `{}` but defined as type `{}`.", name, value::TypeTraits<T>::type_name(), attr_type_name);
        return ret;
      }
    }
  }

  ret.code = ParseResult::ResultCode::Unmatched;
  return ret;
}

#if 0 // TODO: Remove since not used.
// Allowed syntax:
//   "token outputs:surface"
//   "token outputs:surface.connect = </path/to/conn/>"
static ParseResult ParseShaderOutputProperty(std::set<std::string> &table, /* inout */
  const std::string prop_name,
  const Property &prop,
  const std::string &name,
  nonstd::optional<Relationship> &target) /* out */
{
  ParseResult ret;

  if (prop_name.compare(name + ".connect") == 0) {
    std::string propname = removeSuffix(name, ".connect");
    if (table.count(propname)) {
      ret.code = ParseResult::ResultCode::AlreadyProcessed;
      return ret;
    }
    if (auto pv = prop.get_relationTarget()) {
      Relationship rel;
      rel.set(pv.value());
      rel.metas() = prop.get_attribute().metas();
      target = rel;
      table.insert(propname);
      ret.code = ParseResult::ResultCode::Success;
      return ret;
    }
  } else if (prop_name.compare(name) == 0) {
    if (table.count(name)) {
      ret.code = ParseResult::ResultCode::AlreadyProcessed;
      return ret;
    }

    if (prop.is_connection()) {
      const Attribute &attr = prop.get_attribute();
      if (attr.is_connection()) {
        Relationship rel;
        std::vector<Path> conns = attr.connections();

        if (conns.size() == 0) {
          ret.code = ParseResult::ResultCode::InternalError;
          ret.err = "Invalid shader output attribute with connection. connection targetPath size is zero.";
          return ret;
        }

        if (conns.size() == 1) {
          rel.set(conns[0]);
        } else if (conns.size() > 1) {
          rel.set(conns);
        }

        rel.metas() = prop.get_attribute().metas();
        target = rel;
        table.insert(prop_name);
        ret.code = ParseResult::ResultCode::Success;
        return ret;

      } else {
        ret.code = ParseResult::ResultCode::InternalError;
        ret.err = "Invalid shader output attribute with connection.";
        return ret;
      }
    } else {

      const Attribute &attr = prop.get_attribute();

      std::string attr_type_name = attr.type_name();
      if (value::TypeTraits<value::token>::type_name() == attr_type_name) {
        if (prop.get_property_type() == Property::Type::EmptyAttrib) {
          Relationship rel;
          rel.set_novalue();
          rel.metas() = prop.get_attribute().metas();
          table.insert(name);
          target = rel;
          ret.code = ParseResult::ResultCode::Success;
          return ret;
        } else {
          DCOUT("Output Invalid Property.type");
          ret.err = "Invalid connection or value assigned for output attribute.";
          ret.code = ParseResult::ResultCode::InvalidConnection;
          return ret;
        }
      } else {
        DCOUT("attr.type = " << attr.type_name());
        ret.code = ParseResult::ResultCode::TypeMismatch;
        std::stringstream ss;
        ss  << "Property type mismatch. " << name << " expects type `token` but defined as type `" << attr.type_name() << "`";
        ret.err = ss.str();
        return ret;
      }
    }
  }

  ret.code = ParseResult::ResultCode::Unmatched;
  return ret;
}
#endif

// Allowed syntax:
//   "token outputs:surface.connect = </path/to/conn/>"
static ParseResult ParseShaderInputConnectionProperty(std::set<std::string> &table, /* inout */
  const std::string prop_name,
  const Property &prop,
  const std::string &name,
  TypedConnection<value::token> &target) /* out */
{
  ParseResult ret;
  ret.code = ParseResult::ResultCode::InternalError;

#if 0
  if (prop_name.compare(name + ".connect") == 0) {
    std::string propname = removeSuffix(name, ".connect");
    if (table.count(propname)) {
      ret.code = ParseResult::ResultCode::AlreadyProcessed;
      return ret;
    }
    if (auto pv = prop.get_relationTarget()) {
      TypedConnection<value::token> conn;
      conn.set(pv.value());
      conn.metas() = prop.get_attribute().metas();
      target = conn;
      table.insert(propname);
      ret.code = ParseResult::ResultCode::Success;
      return ret;
    } else {
      ret.code = ParseResult::ResultCode::InternalError;
      ret.err = "Property does not contain connectionPath.";
      return ret;
    }
#endif
  if (prop_name.compare(name) == 0) {
    if (table.count(name)) {
      ret.code = ParseResult::ResultCode::AlreadyProcessed;
      return ret;
    }

    DCOUT("is_attribute = " << prop.is_attribute());
    DCOUT("is_attribute_connection = " << prop.is_attribute_connection());

    // allow empty value
    if (prop.is_empty()) {
      target.set_empty();
      target.metas() = prop.get_attribute().metas();
      table.insert(prop_name);
      ret.code = ParseResult::ResultCode::Success;
      return ret;
    } else if (prop.is_attribute_connection()) {
      const Attribute &attr = prop.get_attribute();
      if (attr.is_connection()) {
        target.set(attr.connections());
        target.metas() = prop.get_attribute().metas();

        table.insert(prop_name);
        ret.code = ParseResult::ResultCode::Success;
        return ret;
      } else {
        ret.code = ParseResult::ResultCode::InternalError;
        ret.err = "Property is invalid Attribute connection.";
        return ret;
      }
    } else {
      ret.code = ParseResult::ResultCode::InternalError;
      ret.err = fmt::format("Property `{}` must be Attribute connection.", prop_name);
      return ret;
    }
  }

  ret.code = ParseResult::ResultCode::Unmatched;
  return ret;
}

// Rel with single targetPath(or empty)
#define PARSE_SINGLE_TARGET_PATH_RELATION(__table, __prop, __propname, __target) \
  if (prop.first == __propname) { \
    if (__table.count(__propname)) { \
       continue; \
    } \
    if (!prop.second.is_relationship()) { \
      PUSH_ERROR_AND_RETURN(fmt::format("Property `{}` must be a Relationship.", __propname)); \
    } \
    const Relationship &rel = prop.second.get_relationship(); \
    if (rel.is_path()) { \
      __target = rel; \
      table.insert(prop.first); \
      DCOUT("Added rel " << __propname); \
      continue; \
    } else if (rel.is_pathvector()) { \
      if (rel.targetPathVector.size() == 1) { \
        __target = rel; \
        table.insert(prop.first); \
        DCOUT("Added rel " << __propname); \
        continue; \
      } \
      PUSH_ERROR_AND_RETURN(fmt::format("`{}` target is empty or has mutiple Paths. Must be single Path.", __propname)); \
    } else if (!rel.has_value()) { \
      /* define-only. accept  */ \
      __target = rel; \
      table.insert(prop.first); \
      DCOUT("Added rel " << __propname); \
    } else { \
      PUSH_ERROR_AND_RETURN(fmt::format("`{}` target must be Path.", __propname)); \
    } \
  }

// Rel with targetPaths(single path or array of Paths)
#define PARSE_TARGET_PATHS_RELATION(__table, __prop, __propname, __target) \
  if (prop.first == __propname) { \
    if (__table.count(__propname)) { \
       continue; \
    } \
    if (!prop.second.is_relationship()) { \
      PUSH_ERROR_AND_RETURN(fmt::format("`{}` must be a Relationship", __propname)); \
    } \
    const Relationship &rel = prop.second.get_relationship(); \
    __target = rel; \
    table.insert(prop.first); \
    DCOUT("Added rel " << __propname); \
    continue; \
  }


#define PARSE_SHADER_TERMINAL_ATTRIBUTE(__table, __prop, __name, __klass, __target) { \
  ParseResult ret = ParseShaderOutputTerminalAttribute(__table, __prop.first, __prop.second, __name, __target); \
  if (ret.code == ParseResult::ResultCode::Success || ret.code == ParseResult::ResultCode::AlreadyProcessed) { \
    DCOUT("Added shader terminal attribute: " << __name); \
    continue; /* got it */\
  } else if (ret.code == ParseResult::ResultCode::Unmatched) { \
    /* go next */ \
  } else { \
    PUSH_ERROR_AND_RETURN(fmt::format("Parsing shader output property `{}` failed. Error: {}", __name, ret.err)); \
  } \
}

#if 0 // TODO: Remove since not used.
#define PARSE_SHADER_OUTPUT_PROPERTY(__table, __prop, __name, __klass, __target) { \
  ParseResult ret = ParseShaderOutputProperty(__table, __prop.first, __prop.second, __name, __target); \
  if (ret.code == ParseResult::ResultCode::Success || ret.code == ParseResult::ResultCode::AlreadyProcessed) { \
    DCOUT("Added shader output property: " << __name); \
    continue; /* got it */\
  } else if (ret.code == ParseResult::ResultCode::Unmatched) { \
    /* go next */ \
  } else { \
    PUSH_ERROR_AND_RETURN(fmt::format("Parsing shader output property `{}` failed. Error: {}", __name, ret.err)); \
  } \
}
#endif

#define PARSE_SHADER_INPUT_CONNECTION_PROPERTY(__table, __prop, __name, __klass, __target) { \
  ParseResult ret = ParseShaderInputConnectionProperty(__table, __prop.first, __prop.second, __name, __target); \
  if (ret.code == ParseResult::ResultCode::Success || ret.code == ParseResult::ResultCode::AlreadyProcessed) { \
    DCOUT("Added shader input connection: " << __name); \
    continue; /* got it */\
  } else if (ret.code == ParseResult::ResultCode::Unmatched) { \
    /* go next */ \
  } else { \
    PUSH_ERROR_AND_RETURN(fmt::format("Parsing shader property `{}` failed. Error: {}", __name, ret.err)); \
  } \
}

template <class E>
static nonstd::expected<bool, std::string> CheckAllowedTokens(
    const std::vector<std::pair<E, const char *>> &allowedTokens,
    const std::string &tok) {
  if (allowedTokens.empty()) {
    return true;
  }

  for (size_t i = 0; i < allowedTokens.size(); i++) {
    if (tok.compare(std::get<1>(allowedTokens[i])) == 0) {
      return true;
    }
  }

  std::vector<std::string> toks;
  for (size_t i = 0; i < allowedTokens.size(); i++) {
    toks.push_back(std::get<1>(allowedTokens[i]));
  }

  std::string s = join(", ", tinyusdz::quote(toks));

  return nonstd::make_unexpected("Allowed tokens are [" + s + "] but got " +
                                 quote(tok) + ".");
};

template <typename T>
nonstd::expected<T, std::string> EnumHandler(
    const std::string &prop_name, const std::string &tok,
    const std::vector<std::pair<T, const char *>> &enums) {
  auto ret = CheckAllowedTokens<T>(enums, tok);
  if (!ret) {
    return nonstd::make_unexpected(ret.error());
  }

  for (auto &item : enums) {
    if (tok == item.second) {
      return item.first;
    }
  }
  // Should never reach here, though.
  return nonstd::make_unexpected(
      quote(tok) + " is an invalid token for attribute `" + prop_name + "`");
}


} // namespace

// Work around until https://github.com/syoyo/tinyusdz/issues/154
// clear table to allow the latter attribute can overwrite previous definition.
#define PARSE_TYPED_ATTRIBUTE(__table, __prop, __name, __klass, __target) { \
  ParseResult ret = ParseTypedAttribute(__table, __prop.first, __prop.second, __name, __target); \
  if (ret.code == ParseResult::ResultCode::Success || ret.code == ParseResult::ResultCode::AlreadyProcessed) { \
    /* FIXME: workaround. clear table */ \
    __table.erase(__name); \
    continue; /* got it */\
  } else if (ret.code == ParseResult::ResultCode::Unmatched) { \
    /* go next */ \
  } else { \
    PUSH_ERROR_AND_RETURN(fmt::format("Parsing attribute `{}` failed. Error: {}", __name, ret.err)); \
  } \
}

#define PARSE_TYPED_ATTRIBUTE_NOCONTINUE(__table, __prop, __name, __klass, __target) { \
  ParseResult ret = ParseTypedAttribute(__table, __prop.first, __prop.second, __name, __target); \
  if (ret.code == ParseResult::ResultCode::Success || ret.code == ParseResult::ResultCode::AlreadyProcessed) { \
    /* do nothing */ \
  } else if (ret.code == ParseResult::ResultCode::Unmatched) { \
    /* go next */ \
  } else { \
    PUSH_ERROR_AND_RETURN(fmt::format("Parsing attribute `{}` failed. Error: {}", __name, ret.err)); \
  } \
}

#define PARSE_EXTENT_ATTRIBUTE(__table, __prop, __name, __klass, __target) { \
  ParseResult ret = ParseExtentAttribute(__table, __prop.first, __prop.second, __name, __target); \
  if (ret.code == ParseResult::ResultCode::Success || ret.code == ParseResult::ResultCode::AlreadyProcessed) { \
    continue; /* got it */\
  } else if (ret.code == ParseResult::ResultCode::Unmatched) { \
    /* go next */ \
  } else { \
    PUSH_ERROR_AND_RETURN(fmt::format("Parsing attribute `extent` failed. Error: {}", ret.err)); \
  } \
}

template <typename EnumTy>
using EnumHandlerFun = std::function<nonstd::expected<EnumTy, std::string>(
    const std::string &)>;

static nonstd::expected<Axis, std::string> AxisEnumHandler(const std::string &tok) {
  using EnumTy = std::pair<Axis, const char *>;
  const std::vector<EnumTy> enums = {
      std::make_pair(Axis::X, "X"),
      std::make_pair(Axis::Y,
                     "Y"),
      std::make_pair(Axis::Z, "Z"),
  };
  return EnumHandler<Axis>("axis", tok, enums);
};

static nonstd::expected<Visibility, std::string> VisibilityEnumHandler(const std::string &tok) {
  using EnumTy = std::pair<Visibility, const char *>;
  const std::vector<EnumTy> enums = {
      std::make_pair(Visibility::Inherited, "inherited"),
      std::make_pair(Visibility::Invisible, "invisible"),
  };
  return EnumHandler<Visibility>(kVisibility, tok, enums);
};

static nonstd::expected<Purpose, std::string> PurposeEnumHandler(const std::string &tok) {
  using EnumTy = std::pair<Purpose, const char *>;
  const std::vector<EnumTy> enums = {
      std::make_pair(Purpose::Default, "default"),
      std::make_pair(Purpose::Proxy, "proxy"),
      std::make_pair(Purpose::Render, "render"),
      std::make_pair(Purpose::Guide, "guide"),
  };
  return EnumHandler<Purpose>("purpose", tok, enums);
};

static nonstd::expected<Orientation, std::string> OrientationEnumHandler(const std::string &tok) {
  using EnumTy = std::pair<Orientation, const char *>;
  const std::vector<EnumTy> enums = {
      std::make_pair(Orientation::RightHanded, "rightHanded"),
      std::make_pair(Orientation::LeftHanded, "leftHanded"),
  };
  return EnumHandler<Orientation>("orientation", tok, enums);
};

#if 1

template<typename T, typename EnumTy>
bool ParseUniformEnumProperty(
  const std::string &prop_name,
  bool strict_allowedToken_check,
  EnumHandlerFun<EnumTy> enum_handler,
  const Attribute &attr,
  TypedAttributeWithFallback<T> *result,
  std::string *warn = nullptr,
  std::string *err = nullptr)
{

  if (!result) {
    PUSH_ERROR_AND_RETURN("[Internal error] `result` arg is nullptr.");
  }

  if (attr.is_connection()) {
    PUSH_ERROR_AND_RETURN_F("Attribute connection is not supported in TinyUSDZ for built-in 'enum' token attribute: {}", prop_name);
  }


  if (attr.variability() == Variability::Uniform) {
    // scalar

    if (attr.is_blocked()) {
      result->set_blocked(true);
      return true;
    }

    if (attr.get_var().is_timesamples()) {
      PUSH_ERROR_AND_RETURN_F("Attribute `{}` is defined as `uniform` variability but TimeSample value is assigned.", prop_name);
    }

    if (auto tok = attr.get_value<value::token>()) {
      auto e = enum_handler(tok.value().str());
      if (e) {
        (*result) = e.value();
        return true;
      } else if (strict_allowedToken_check) {
        PUSH_ERROR_AND_RETURN_F("Attribute `{}`: `{}` is not an allowed token.", prop_name, tok.value().str());
      } else {
        PUSH_WARN_F("Attribute `{}`: `{}` is not an allowed token. Ignore it.", prop_name, tok.value().str());
        result->set_value_empty();
        return true;
      }
    } else {
      PUSH_ERROR_AND_RETURN_F("Internal error. Maybe type mismatch? Attribute `{}` must be type `token`, but got type `{}`", prop_name, attr.type_name());
    }


  } else {
    // uniform or TimeSamples
    if (attr.get_var().is_scalar()) {

      if (attr.is_blocked()) {
        result->set_blocked(true);
        return true;
      }

      if (auto tok = attr.get_value<value::token>()) {
        auto e = enum_handler(tok.value().str());
        if (e) {
          (*result) = e.value();
          return true;
        } else if (strict_allowedToken_check) {
          PUSH_ERROR_AND_RETURN_F("Attribute `{}`: `{}` is not an allowed token.", prop_name, tok.value().str());
        } else {
          PUSH_WARN_F("Attribute `{}`: `{}` is not an allowed token. Ignore it.", prop_name, tok.value().str());
          result->set_value_empty();
          return true;
        }
      } else {
        PUSH_ERROR_AND_RETURN_F("Internal error. Maybe type mismatch? Attribute `{}` must be type `token`, but got type `{}`", prop_name, attr.type_name());
      }
    } else if (attr.get_var().is_timesamples()) {
      PUSH_ERROR_AND_RETURN_F("Attribute `{}` is uniform variability, but TimeSampled value is authored.",
 prop_name);

    } else {
      PUSH_ERROR_AND_RETURN_F("Internal error. Attribute `{}` is invalid", prop_name);
    }

  }

  return false;
}

// Animatable enum tokens
template<typename T, typename EnumTy>
bool ParseTimeSampledEnumProperty(
  const std::string &prop_name,
  bool strict_allowedToken_check,
  EnumHandlerFun<EnumTy> enum_handler,
  const Attribute &attr,
  TypedAttributeWithFallback<Animatable<T>> *result,
  std::string *warn = nullptr,
  std::string *err = nullptr)
{

  if (!result) {
    PUSH_ERROR_AND_RETURN("[Internal error] `result` arg is nullptr.");
  }

  if (attr.is_connection()) {
    PUSH_ERROR_AND_RETURN_F("Attribute connection is not supported in TinyUSDZ for built-in 'enum' token attribute: {}", prop_name);
  }


  if (attr.variability() == Variability::Uniform) {
    // scalar

    if (attr.is_blocked()) {
      result->set_blocked(true);
      return true;
    }

    if (attr.get_var().is_timesamples()) {
      PUSH_ERROR_AND_RETURN_F("Attribute `{}` is defined as `uniform` variability but TimeSample value is assigned.", prop_name);
    }

    if (auto tok = attr.get_value<value::token>()) {
      auto e = enum_handler(tok.value().str());
      if (e) {
        (*result) = e.value();
        return true;
      } else if (strict_allowedToken_check) {
        PUSH_ERROR_AND_RETURN_F("Attribute `{}`: `{}` is not an allowed token.", prop_name, tok.value().str());
      } else {
        PUSH_WARN_F("Attribute `{}`: `{}` is not an allowed token. Ignore it.", prop_name, tok.value().str());
        result->set_value_empty();
        return true;
      }
    } else {
      PUSH_ERROR_AND_RETURN_F("Internal error. Maybe type mismatch? Attribute `{}` must be type `token`, but got type `{}`", prop_name, attr.type_name());
    }


  } else {
    // default and/or TimeSamples
    bool has_default{false};
    bool has_timesamples{false};

    Animatable<T> animatable_value;

    if (attr.is_blocked()) {
      result->set_blocked(true);
      has_default = true;
      //return true;
    }

    if (attr.get_var().has_default()) {
      DCOUT("has default.");

      if (auto tok = attr.get_value<value::token>()) {
        auto e = enum_handler(tok.value().str());
        if (e) {
          animatable_value.set_default(e.value());
          has_default = true;
          //return true;

        } else if (strict_allowedToken_check) {
          PUSH_ERROR_AND_RETURN_F("Attribute `{}`: `{}` is not an allowed token.", prop_name, tok.value().str());
        } else {
          PUSH_WARN_F("Attribute `{}`: `{}` is not an allowed token. Ignore it.", prop_name, tok.value().str());
          //result->set_value_empty();
          //return true;
        }
      } else {
        PUSH_ERROR_AND_RETURN_F("Internal error. Maybe type mismatch? Attribute `{}` must be type `token`, but got type `{}`", prop_name, attr.type_name());
      }
    }

    if (attr.get_var().has_timesamples()) {
      DCOUT("has timesamples.");
      size_t n = attr.get_var().num_timesamples();

      for (size_t i = 0; i < n; i++) {

        double sample_time{value::TimeCode::Default()};

        if (auto pv = attr.get_var().get_ts_time(i)) {
          sample_time = pv.value();
        } else {
          // This should not happen.
          PUSH_ERROR_AND_RETURN_F("Internal error. Failed to get timecode for `{}`", prop_name);
        }

        if (auto pv = attr.get_var().is_ts_value_blocked(i)) {
          if (pv.value() == true) {
            animatable_value.add_blocked_sample(sample_time);
            continue;
          }
        } else {
          // This should not happen.
          PUSH_ERROR_AND_RETURN_F("Internal error. Failed to get valueblock info for `{}`", prop_name);
        }

        if (auto tok = attr.get_var().get_ts_value<value::token>(i)) {
          auto e = enum_handler(tok.value().str());
          if (e) {
            animatable_value.add_sample(sample_time, e.value());
          } else if (strict_allowedToken_check) {
            PUSH_ERROR_AND_RETURN_F("Attribute `{}`: `{}` is not an allowed token.", prop_name, tok.value().str());
          } else {
            PUSH_WARN_F("Attribute `{}`: `{}` at {}'th timesample is not an allowed token. Ignore it.", prop_name, i, tok.value().str());
            continue;
          }
        } else {
          PUSH_ERROR_AND_RETURN_F("Internal error. Maybe type mismatch? Attribute `{}`'s {}'th timesample must be type `token`, but got type `{}`", prop_name, i, attr.type_name());
        }
      }

      has_timesamples = true;
      //return true;

    }

    if (has_default || has_timesamples) {
      result->set_value(animatable_value);
    }

    return true;

  }

  return false;
}
#endif


#if 0
// TODO: TimeSamples
#define PARSE_ENUM_PROPETY(__table, __prop, __name, __enum_handler, __klass, \
                           __target, __strict_check) {                          \
  if (__prop.first == __name) {                                              \
    if (__table.count(__name)) { continue; } \
    if ((__prop.second.value_type_name() == value::TypeTraits<value::token>::type_name()) && __prop.second.is_attribute() && __prop.second.is_empty()) { \
      PUSH_WARN("No value assigned to `" << __name << "` token attribute. Set default token value."); \
      /* TODO: attr meta __target.meta = attr.meta;  */                    \
      __table.insert(__name);                                              \
    } else { \
      const Attribute &attr = __prop.second.get_attribute();                           \
      if (auto tok = attr.get_value<value::token>()) {                     \
        auto e = __enum_handler(tok.value().str());                            \
        if (e) {                                                               \
          __target = e.value();                                                \
          /* TODO: attr meta __target.meta = attr.meta;  */                    \
          __table.insert(__name);                                              \
        } else if (__strict_check) {                                            \
          PUSH_ERROR_AND_RETURN("(" << value::TypeTraits<__klass>::type_name()  \
                                    << ") " << e.error());                     \
        } else { \
          PUSH_WARN("`" << tok.value().str() << "` is not allowed token for `" << __name << "`. Set to default token value."); \
          /* TODO: attr meta __target.meta = attr.meta;  */                    \
          __table.insert(__name);                                              \
        } \
      } else {                                                                 \
        PUSH_ERROR_AND_RETURN("(" << value::TypeTraits<__klass>::type_name()    \
                                  << ") Property type mismatch. " << __name    \
                                  << " must be type `token`, but got `"        \
                                  << attr.type_name() << "`.");            \
      }                                                                        \
    } \
  } \
}
#else
#define PARSE_UNIFORM_ENUM_PROPERTY(__table, __prop, __name, __enum_ty, __enum_handler, __klass, \
                           __target, __strict_check) {                          \
  if (__prop.first == __name) {                                              \
    if (__table.count(__name)) { continue; } \
    if ((__prop.second.value_type_name() == value::TypeTraits<value::token>::type_name()) && __prop.second.is_attribute() && __prop.second.is_empty()) { \
      PUSH_WARN("No value assigned to `" << __name << "` token attribute. Set default token value."); \
      /* TODO: attr meta __target.meta = attr.meta;  */                    \
      __table.insert(__name);                                              \
    } else { \
      const Attribute &attr = __prop.second.get_attribute();                           \
      std::function<nonstd::expected<__enum_ty, std::string>(const std::string &)> fun = __enum_handler; \
      if (!ParseUniformEnumProperty(__name, __strict_check, fun, attr, &__target, warn, err)) { \
        return false; \
      } \
      /* copy metas */ \
      __target.metas() = attr.metas(); \
     __table.insert(__name);                                              \
    } \
  } \
}

#define PARSE_TIMESAMPLED_ENUM_PROPERTY(__table, __prop, __name, __enum_ty, __enum_handler, __klass, \
                           __target, __strict_check) {                          \
  if (__prop.first == __name) {                                              \
    if (__table.count(__name)) { continue; } \
    if ((__prop.second.value_type_name() == value::TypeTraits<value::token>::type_name()) && __prop.second.is_attribute() && __prop.second.is_empty()) { \
      PUSH_WARN("No value assigned to `" << __name << "` token attribute. Set default token value."); \
      /* TODO: attr meta __target.meta = attr.meta;  */                    \
      __table.insert(__name);                                              \
    } else { \
      const Attribute &attr = __prop.second.get_attribute();                           \
      std::function<nonstd::expected<__enum_ty, std::string>(const std::string &)> fun = __enum_handler; \
      if (!ParseTimeSampledEnumProperty(__name, __strict_check, fun, attr, &__target, warn, err)) { \
        return false; \
      } \
      /* copy metas */ \
      __target.metas() = attr.metas(); \
     __table.insert(__name);                                              \
    } \
  } \
}
#endif


// Add custom property(including property with "primvars" prefix)
// Please call this macro after listing up all predefined property with
// `PARSE_PROPERTY` and `PARSE_***_ENUM_PROPERTY`
#define ADD_PROPERTY(__table, __prop, __klass, __dst) {        \
  /* Check if the property name is a predefined property */  \
  if (!__table.count(__prop.first)) {                        \
    DCOUT("custom property added: name = " << __prop.first); \
    __dst[__prop.first] = __prop.second;                     \
    __table.insert(__prop.first);                            \
  } \
 }

// This code path should not be reached though.
#define PARSE_PROPERTY_END_MAKE_ERROR(__table, __prop) {                     \
  if (!__table.count(__prop.first)) {                              \
    PUSH_ERROR_AND_RETURN("Unsupported/unimplemented property: " + \
                          __prop.first);                           \
  } \
 }

// This code path should not be reached though.
#define PARSE_PROPERTY_END_MAKE_WARN(__table, __prop) { \
  if (!__table.count(__prop.first)) { \
    PUSH_WARN("Unsupported/unimplemented property: " + __prop.first); \
   } \
 }

bool ReconstructXformOpsFromProperties(
  const Specifier &spec,
  std::set<std::string> &table, /* inout */
  const std::map<std::string, Property> &properties,
  std::vector<XformOp> *xformOps,
  std::string *err)
{

  if (spec == Specifier::Class) {
    // Do not materialize xformOps here.
    return true;
  }


  constexpr auto kTranslate = "xformOp:translate";
  constexpr auto kTransform = "xformOp:transform";
  constexpr auto kScale = "xformOp:scale";
  constexpr auto kRotateX = "xformOp:rotateX";
  constexpr auto kRotateY = "xformOp:rotateY";
  constexpr auto kRotateZ = "xformOp:rotateZ";
  constexpr auto kRotateXYZ = "xformOp:rotateXYZ";
  constexpr auto kRotateXZY = "xformOp:rotateXZY";
  constexpr auto kRotateYXZ = "xformOp:rotateYXZ";
  constexpr auto kRotateYZX = "xformOp:rotateYZX";
  constexpr auto kRotateZXY = "xformOp:rotateZXY";
  constexpr auto kRotateZYX = "xformOp:rotateZYX";
  constexpr auto kOrient = "xformOp:orient";

  // false : no prefix found.
  // true : return suffix(first namespace ':' is ommited.).
  // - "" for prefix only "xformOp:translate"
  // - "blender:pivot" for "xformOp:translate:blender:pivot"
  auto SplitXformOpToken =
      [](const std::string &s,
         const std::string &prefix) -> nonstd::optional<std::string> {
    if (startsWith(s, prefix)) {
      if (s.compare(prefix) == 0) {
        // prefix only.
        return std::string();  // empty suffix
      } else {
        std::string suffix = removePrefix(s, prefix);
        DCOUT("suffix = " << suffix);
        if (suffix.length() == 1) {  // maybe namespace only.
          return nonstd::nullopt;
        }

        // remove namespace ':'
        if (suffix[0] == ':') {
          // ok
          suffix.erase(0, 1);
        } else {
          return nonstd::nullopt;
        }

        return std::move(suffix);
      }
    }

    return nonstd::nullopt;
  };

  // Lookup xform values from `xformOpOrder`
  // TODO: TimeSamples, Connection
  if (properties.count("xformOpOrder")) {
    // array of string
    auto prop = properties.at("xformOpOrder");

    if (prop.is_relationship()) {
      PUSH_ERROR_AND_RETURN("Relationship for `xformOpOrder` is not supported.");
    } else if (auto pv =
                   prop.get_attribute().get_value<std::vector<value::token>>()) {

      // 'uniform' check
      if (prop.get_attribute().variability() != Variability::Uniform) {
        PUSH_ERROR_AND_RETURN("`xformOpOrder` must have `uniform` variability.");
      }

      for (size_t i = 0; i < pv.value().size(); i++) {
        const auto &item = pv.value()[i];

        XformOp op;

        std::string tok = item.str();
        DCOUT("xformOp token = " << tok);

        if (startsWith(tok, "!resetXformStack!")) {
          if (tok.compare("!resetXformStack!") != 0) {
            PUSH_ERROR_AND_RETURN(
                "`!resetXformStack!` must be defined solely(not to be a prefix "
                "to \"xformOp:*\")");
          }

          if (i != 0) {
            PUSH_ERROR_AND_RETURN(
                "`!resetXformStack!` must appear at the first element of "
                "xformOpOrder list.");
          }

          op.op_type = XformOp::OpType::ResetXformStack;
          xformOps->emplace_back(op);

          // skip looking up property
          continue;
        }

        if (startsWith(tok, "!invert!")) {
          DCOUT("invert!");
          op.inverted = true;
          tok = removePrefix(tok, "!invert!");
          DCOUT("tok = " << tok);
        }

        auto it = properties.find(tok);
        if (it == properties.end()) {
          PUSH_ERROR_AND_RETURN("Property `" + tok + "` not found.");
        }
        if (it->second.is_attribute_connection()) {
          PUSH_ERROR_AND_RETURN(
              "Connection(.connect) for xformOp attribute is not yet supported: "
              "`" +
              tok + "`");
        }
        const Attribute &attr = it->second.get_attribute();

        // Check `xformOp` namespace
        if (auto xfm = SplitXformOpToken(tok, kTransform)) {
          op.op_type = XformOp::OpType::Transform;
          op.suffix = xfm.value();  // may contain nested namespaces

          if (attr.get_var().has_timesamples()) {
            op.set_timesamples(attr.get_var().ts_raw());
          }

          if (attr.get_var().has_default()) {
            if (attr.has_blocked()) {
              // Set dummy value for `op.get_value_type_id/op.get_value_type_name'
              if (attr.type_id() == value::TypeTraits<value::matrix4d>::type_id()) {
                value::matrix4d dummy{value::matrix4d::identity()};
                op.set_value(dummy);
              } else {
                PUSH_ERROR_AND_RETURN(
                    "`xformOp:transform` must be type `matrix4d`, but got "
                    "type `" +
                    attr.type_name() + "`.");
              }
              op.set_blocked(true);
            } else if (auto pvd = attr.get_value<value::matrix4d>()) {
              op.set_value(pvd.value());
            } else {
              PUSH_ERROR_AND_RETURN(
                  "`xformOp:transform` must be type `matrix4d`, but got type `" +
                  attr.type_name() + "`.");
            }
          }

        } else if (auto tx = SplitXformOpToken(tok, kTranslate)) {
          op.op_type = XformOp::OpType::Translate;
          op.suffix = tx.value();

          if (attr.get_var().has_timesamples()) {
            op.set_timesamples(attr.get_var().ts_raw());
          }

          if (attr.get_var().has_default()) {
            if (attr.has_blocked()) {
              // Set dummy value for `op.get_value_type_id/op.get_value_type_name'
              if (attr.type_id() == value::TypeTraits<value::double3>::type_id()) {
                value::double3 dummy{0.0, 0.0, 0.0};
                op.set_value(dummy);
              } else if (attr.type_id() == value::TypeTraits<value::float3>::type_id()) {
                value::float3 dummy{0.0f, 0.0f, 0.0f};
                op.set_value(dummy);
              } else {
                PUSH_ERROR_AND_RETURN(
                    "`xformOp:translate` must be type `double3` or `float3`, but got "
                    "type `" +
                    attr.type_name() + "`.");
              }
              op.set_blocked(true);
            } else if (auto pvd = attr.get_value<value::double3>()) {
              op.set_value(pvd.value());
            } else if (auto pvf = attr.get_value<value::float3>()) {
              op.set_value(pvf.value());
            } else {
              PUSH_ERROR_AND_RETURN(
                  "`xformOp:translate` must be type `double3` or `float3`, but "
                  "got type `" +
                  attr.type_name() + "`.");
            }
          }
        } else if (auto scale = SplitXformOpToken(tok, kScale)) {
          op.op_type = XformOp::OpType::Scale;
          op.suffix = scale.value();

          if (attr.get_var().has_timesamples()) {
            op.set_timesamples(attr.get_var().ts_raw());
          }

          if (attr.get_var().has_default()) {
            if (attr.has_blocked()) {
              // Set dummy value for `op.get_value_type_id/op.get_value_type_name'
              if (attr.type_id() == value::TypeTraits<value::double3>::type_id()) {
                value::double3 dummy{0.0, 0.0, 0.0};
                op.set_value(dummy);
              } else if (attr.type_id() == value::TypeTraits<value::float3>::type_id()) {
                value::float3 dummy{0.0f, 0.0f, 0.0f};
                op.set_value(dummy);
              } else {
                PUSH_ERROR_AND_RETURN(
                    "`xformOp:scale` must be type `double3` or `float3`, but got "
                    "type `" +
                    attr.type_name() + "`.");
              }
              op.set_blocked(true);
            } else if (auto pvd = attr.get_value<value::double3>()) {
              op.set_value(pvd.value());
            } else if (auto pvf = attr.get_value<value::float3>()) {
              op.set_value(pvf.value());
            } else {
              PUSH_ERROR_AND_RETURN(
                  "`xformOp:scale` must be type `double3` or `float3`, but got "
                  "type `" +
                  attr.type_name() + "`.");
            }
          }
        } else if (auto rotX = SplitXformOpToken(tok, kRotateX)) {
          op.op_type = XformOp::OpType::RotateX;
          op.suffix = rotX.value();

          if (attr.get_var().has_timesamples()) {
            op.set_timesamples(attr.get_var().ts_raw());
          }

          if (attr.get_var().has_default()) {
            if (attr.has_blocked()) {
              // Set dummy value for `op.get_value_type_id/op.get_value_type_name'
              if (attr.type_id() == value::TypeTraits<double>::type_id()) {
                double dummy(0.0);
                op.set_value(dummy);
              } else if (attr.type_id() == value::TypeTraits<float>::type_id()) {
                float dummy(0.0f);
                op.set_value(dummy);
              } else {
                PUSH_ERROR_AND_RETURN(
                    "`xformOp:rotateX` must be type `double` or `float`, but got "
                    "type `" +
                    attr.type_name() + "`.");
              }
              op.set_blocked(true);
            } else if (auto pvd = attr.get_value<double>()) {
              op.set_value(pvd.value());
            } else if (auto pvf = attr.get_value<float>()) {
              op.set_value(pvf.value());
            } else {
              PUSH_ERROR_AND_RETURN(
                  "`xformOp:rotateX` must be type `double` or `float`, but got "
                  "type `" +
                  attr.type_name() + "`.");
            }
          }
        } else if (auto rotY = SplitXformOpToken(tok, kRotateY)) {
          op.op_type = XformOp::OpType::RotateY;
          op.suffix = rotY.value();

          if (attr.get_var().has_timesamples()) {
            op.set_timesamples(attr.get_var().ts_raw());
          }

          if (attr.get_var().has_default()) {
            if (attr.has_blocked()) {
              // Set dummy value for `op.get_value_type_id/op.get_value_type_name'
              if (attr.type_id() == value::TypeTraits<double>::type_id()) {
                double dummy(0.0);
                op.set_value(dummy);
              } else if (attr.type_id() == value::TypeTraits<float>::type_id()) {
                float dummy(0.0f);
                op.set_value(dummy);
              } else {
                PUSH_ERROR_AND_RETURN(
                    "`xformOp:rotateY` must be type `double` or `float`, but got "
                    "type `" +
                    attr.type_name() + "`.");
              }
              op.set_blocked(true);
            } else if (auto pvd = attr.get_value<double>()) {
              op.set_value(pvd.value());
            } else if (auto pvf = attr.get_value<float>()) {
              op.set_value(pvf.value());
            } else {
              PUSH_ERROR_AND_RETURN(
                  "`xformOp:rotateY` must be type `double` or `float`, but got "
                  "type `" +
                  attr.type_name() + "`.");
            }
          }
        } else if (auto rotZ = SplitXformOpToken(tok, kRotateZ)) {
          op.op_type = XformOp::OpType::RotateZ;
          op.suffix = rotZ.value();

          if (attr.get_var().has_timesamples()) {
            op.set_timesamples(attr.get_var().ts_raw());
          }

          if (attr.get_var().has_default()) {
            if (attr.has_blocked()) {
              // Set dummy value for `op.get_value_type_id/op.get_value_type_name'
              if (attr.type_id() == value::TypeTraits<double>::type_id()) {
                double dummy(0.0);
                op.set_value(dummy);
              } else if (attr.type_id() == value::TypeTraits<float>::type_id()) {
                float dummy(0.0f);
                op.set_value(dummy);
              } else {
                PUSH_ERROR_AND_RETURN(
                    "`xformOp:rotateZ` must be type `double` or `float`, but got "
                    "type `" +
                    attr.type_name() + "`.");
              }
              op.set_blocked(true);
            } else if (auto pvd = attr.get_value<double>()) {
              op.set_value(pvd.value());
            } else if (auto pvf = attr.get_value<float>()) {
              op.set_value(pvf.value());
            } else {
              PUSH_ERROR_AND_RETURN(
                  "`xformOp:rotateZ` must be type `double` or `float`, but got "
                  "type `" +
                  attr.type_name() + "`.");
            }
          }
        } else if (auto rotateXYZ = SplitXformOpToken(tok, kRotateXYZ)) {
          op.op_type = XformOp::OpType::RotateXYZ;
          op.suffix = rotateXYZ.value();

          if (attr.get_var().has_timesamples()) {
            op.set_timesamples(attr.get_var().ts_raw());
          }

          if (attr.get_var().has_default()) {
            if (attr.has_blocked()) {
              // Set dummy value for `op.get_value_type_id/op.get_value_type_name'
              if (attr.type_id() == value::TypeTraits<value::double3>::type_id()) {
                value::double3 dummy{0.0, 0.0, 0.0};
                op.set_value(dummy);
              } else if (attr.type_id() == value::TypeTraits<value::float3>::type_id()) {
                value::float3 dummy{0.0f, 0.0f, 0.0f};
                op.set_value(dummy);
              } else {
                PUSH_ERROR_AND_RETURN(
                    "`xformOp:rotateXYZ` must be type `double3` or `float3`, but got "
                    "type `" +
                    attr.type_name() + "`.");
              }
              op.set_blocked(true);
            } else if (auto pvd = attr.get_value<value::double3>()) {
              op.set_value(pvd.value());
            } else if (auto pvf = attr.get_value<value::float3>()) {
              op.set_value(pvf.value());
            } else {
              PUSH_ERROR_AND_RETURN(
                  "`xformOp:rotateXYZ` must be type `double3` or `float3`, but got "
                  "type `" +
                  attr.type_name() + "`.");
            }
          }
        } else if (auto rotateXZY = SplitXformOpToken(tok, kRotateXZY)) {
          op.op_type = XformOp::OpType::RotateXZY;
          op.suffix = rotateXZY.value();

          if (attr.get_var().has_timesamples()) {
            op.set_timesamples(attr.get_var().ts_raw());
          }

          if (attr.get_var().has_default()) {
            if (attr.has_blocked()) {
              // Set dummy value for `op.get_value_type_id/op.get_value_type_name'
              if (attr.type_id() == value::TypeTraits<value::double3>::type_id()) {
                value::double3 dummy{0.0, 0.0, 0.0};
                op.set_value(dummy);
              } else if (attr.type_id() == value::TypeTraits<value::float3>::type_id()) {
                value::float3 dummy{0.0f, 0.0f, 0.0f};
                op.set_value(dummy);
              } else {
                PUSH_ERROR_AND_RETURN(
                    "`xformOp:rotateXZY` must be type `double3` or `float3`, but got "
                    "type `" +
                    attr.type_name() + "`.");
              }
              op.set_blocked(true);
            } else if (auto pvd = attr.get_value<value::double3>()) {
              op.set_value(pvd.value());
            } else if (auto pvf = attr.get_value<value::float3>()) {
              op.set_value(pvf.value());
            } else {
              PUSH_ERROR_AND_RETURN(
                  "`xformOp:rotateXZY` must be type `double3` or `float3`, but got "
                  "type `" +
                  attr.type_name() + "`.");
            }
          }
        } else if (auto rotateYXZ = SplitXformOpToken(tok, kRotateYXZ)) {
          op.op_type = XformOp::OpType::RotateYXZ;
          op.suffix = rotateYXZ.value();

          if (attr.get_var().has_timesamples()) {
            op.set_timesamples(attr.get_var().ts_raw());
          }

          if (attr.get_var().has_default()) {
            if (attr.has_blocked()) {
              // Set dummy value for `op.get_value_type_id/op.get_value_type_name'
              if (attr.type_id() == value::TypeTraits<value::double3>::type_id()) {
                value::double3 dummy{0.0, 0.0, 0.0};
                op.set_value(dummy);
              } else if (attr.type_id() == value::TypeTraits<value::float3>::type_id()) {
                value::float3 dummy{0.0f, 0.0f, 0.0f};
                op.set_value(dummy);
              } else {
                PUSH_ERROR_AND_RETURN(
                    "`xformOp:rotateYXZ` must be type `double3` or `float3`, but got "
                    "type `" +
                    attr.type_name() + "`.");
              }
              op.set_blocked(true);
            } else if (auto pvd = attr.get_value<value::double3>()) {
              op.set_value(pvd.value());
            } else if (auto pvf = attr.get_value<value::float3>()) {
              op.set_value(pvf.value());
            } else {
              PUSH_ERROR_AND_RETURN(
                  "`xformOp:rotateYXZ` must be type `double3` or `float3`, but got "
                  "type `" +
                  attr.type_name() + "`.");
            }
          }
        } else if (auto rotateYZX = SplitXformOpToken(tok, kRotateYZX)) {
          op.op_type = XformOp::OpType::RotateYZX;
          op.suffix = rotateYZX.value();

          if (attr.get_var().has_timesamples()) {
            op.set_timesamples(attr.get_var().ts_raw());
          }

          if (attr.get_var().has_default()) {
            if (attr.has_blocked()) {
              // Set dummy value for `op.get_value_type_id/op.get_value_type_name'
              if (attr.type_id() == value::TypeTraits<value::double3>::type_id()) {
                value::double3 dummy{0.0, 0.0, 0.0};
                op.set_value(dummy);
              } else if (attr.type_id() == value::TypeTraits<value::float3>::type_id()) {
                value::float3 dummy{0.0f, 0.0f, 0.0f};
                op.set_value(dummy);
              } else {
                PUSH_ERROR_AND_RETURN(
                    "`xformOp:rotateYZX` must be type `double3` or `float3`, but got "
                    "type `" +
                    attr.type_name() + "`.");
              }
              op.set_blocked(true);
            } else if (auto pvd = attr.get_value<value::double3>()) {
              op.set_value(pvd.value());
            } else if (auto pvf = attr.get_value<value::float3>()) {
              op.set_value(pvf.value());
            } else {
              PUSH_ERROR_AND_RETURN(
                  "`xformOp:rotateYZX` must be type `double3` or `float3`, but got "
                  "type `" +
                  attr.type_name() + "`.");
            }
          }
        } else if (auto rotateZXY = SplitXformOpToken(tok, kRotateZXY)) {
          op.op_type = XformOp::OpType::RotateZXY;
          op.suffix = rotateZXY.value();

          if (attr.get_var().has_timesamples()) {
            op.set_timesamples(attr.get_var().ts_raw());
          }

          if (attr.get_var().has_default()) {
            if (attr.has_blocked()) {
              // Set dummy value for `op.get_value_type_id/op.get_value_type_name'
              if (attr.type_id() == value::TypeTraits<value::double3>::type_id()) {
                value::double3 dummy{0.0, 0.0, 0.0};
                op.set_value(dummy);
              } else if (attr.type_id() == value::TypeTraits<value::float3>::type_id()) {
                value::float3 dummy{0.0f, 0.0f, 0.0f};
                op.set_value(dummy);
              } else {
                PUSH_ERROR_AND_RETURN(
                    "`xformOp:rotateZXY` must be type `double3` or `float3`, but got "
                    "type `" +
                    attr.type_name() + "`.");
              }
              op.set_blocked(true);
            } else if (auto pvd = attr.get_value<value::double3>()) {
              op.set_value(pvd.value());
            } else if (auto pvf = attr.get_value<value::float3>()) {
              op.set_value(pvf.value());
            } else {
              PUSH_ERROR_AND_RETURN(
                  "`xformOp:rotateZXY` must be type `double3` or `float3`, but got "
                  "type `" +
                  attr.type_name() + "`.");
            }
          }
        } else if (auto rotateZYX = SplitXformOpToken(tok, kRotateZYX)) {
          op.op_type = XformOp::OpType::RotateZYX;
          op.suffix = rotateZYX.value();

          if (attr.get_var().has_timesamples()) {
            op.set_timesamples(attr.get_var().ts_raw());
          }

          if (attr.get_var().has_default()) {
            if (attr.has_blocked()) {
              // Set dummy value for `op.get_value_type_id/op.get_value_type_name'
              if (attr.type_id() == value::TypeTraits<value::double3>::type_id()) {
                value::double3 dummy{0.0, 0.0, 0.0};
                op.set_value(dummy);
              } else if (attr.type_id() == value::TypeTraits<value::float3>::type_id()) {
                value::float3 dummy{0.0f, 0.0f, 0.0f};
                op.set_value(dummy);
              } else {
                PUSH_ERROR_AND_RETURN(
                    "`xformOp:rotateZYX` must be type `double3` or `float3`, but got "
                    "type `" +
                    attr.type_name() + "`.");
              }
              op.set_blocked(true);
            } else if (auto pvd = attr.get_value<value::double3>()) {
              op.set_value(pvd.value());
            } else if (auto pvf = attr.get_value<value::float3>()) {
              op.set_value(pvf.value());
            } else {
              PUSH_ERROR_AND_RETURN(
                  "`xformOp:rotateZYX` must be type `double3` or `float3`, but got "
                  "type `" +
                  attr.type_name() + "`.");
            }
          }
        } else if (auto orient = SplitXformOpToken(tok, kOrient)) {
          op.op_type = XformOp::OpType::Orient;
          op.suffix = orient.value();

          if (attr.get_var().has_timesamples()) {
            op.set_timesamples(attr.get_var().ts_raw());
          }

          if (attr.get_var().has_default()) {
            if (attr.has_blocked()) {
              // Set dummy value for `op.get_value_type_id/op.get_value_type_name'
              if (attr.type_id() == value::TypeTraits<value::quatf>::type_id()) {
                value::quatf q;
                q.real = 1.0f;
                q.imag = {0.0f, 0.0f, 0.0f};
                op.set_value(q);
              } else if (attr.type_id() == value::TypeTraits<value::quatd>::type_id()) {
                value::quatd q;
                q.real = 1.0;
                q.imag = {0.0, 0.0, 0.0};
                op.set_value(q);
              } else {
                PUSH_ERROR_AND_RETURN(
                    "`xformOp:orient` must be type `quatf` or `quatd`, but got "
                    "type `" +
                    attr.type_name() + "`.");
              }
              op.set_blocked(true);
            } else if (auto pvd = attr.get_value<value::quatf>()) {
              op.set_value(pvd.value());
            } else if (auto pvf = attr.get_value<value::quatd>()) {
              op.set_value(pvf.value());
            } else {
              PUSH_ERROR_AND_RETURN(
                  "`xformOp:orient` must be type `quatf` or `quatd`, but got "
                  "type `" +
                  attr.type_name() + "`.");
            }
          }
        } else {
          PUSH_ERROR_AND_RETURN(
              "token for xformOpOrder must have namespace `xformOp:***`, or .");
        }

        xformOps->emplace_back(op);
        table.insert(tok);
      }

    } else {
      PUSH_ERROR_AND_RETURN(
          "`xformOpOrder` must be type `token[]` but got type `"
          << prop.get_attribute().type_name() << "`.");
    }
  }

  table.insert("xformOpOrder");
  return true;
}

namespace {

bool ReconstructMaterialBindingProperties(
  std::set<std::string> &table, /* inout */
  const std::map<std::string, Property> &properties,
  MaterialBinding *mb, /* inout */
  std::string *err)
{

  if (!mb) {
    return false;
  }

  for (const auto &prop : properties) {
    PARSE_SINGLE_TARGET_PATH_RELATION(table, prop, kMaterialBinding, mb->materialBinding)
    PARSE_SINGLE_TARGET_PATH_RELATION(table, prop, kMaterialBindingPreview, mb->materialBindingPreview)
    PARSE_SINGLE_TARGET_PATH_RELATION(table, prop, kMaterialBindingPreview, mb->materialBindingFull)
    // material:binding:collection
    if (prop.first == kMaterialBindingCollection) {

      if (table.count(prop.first)) {
         continue;
      }

      if (!prop.second.is_relationship()) {
        PUSH_ERROR_AND_RETURN(fmt::format("`{}` must be a Relationship", prop.first));
      }

      const Relationship &rel = prop.second.get_relationship();

      mb->set_materialBindingCollection(value::token(""), value::token(""), rel);

      table.insert(prop.first);
      continue;
    }
    // material:binding:collection[:PURPOSE]:NAME
    if (startsWith(prop.first, kMaterialBindingCollection + std::string(":"))) {

      if (table.count(prop.first)) {
         continue;
      }

      if (!prop.second.is_relationship()) {
        PUSH_ERROR_AND_RETURN(fmt::format("`{}` must be a Relationship", prop.first));
      }

      std::string collection_name = removePrefix(prop.first, kMaterialBindingCollection + std::string(":"));
      if (collection_name.empty()) {
        PUSH_ERROR_AND_RETURN("empty NAME is not allowed for 'mateirial:binding:collection'");
      }
      std::vector<std::string> names = split(collection_name, ":");
      if (names.size() > 2) {
        PUSH_ERROR_AND_RETURN("3 or more namespaces is not allowed for 'mateirial:binding:collection'");
      }
      value::token mat_purpose; // empty = all-purpose
      if (names.size() == 1) {
        collection_name = names[0];
      } else {
        mat_purpose = value::token(names[0]);
        collection_name = names[1];
      }

      const Relationship &rel = prop.second.get_relationship();

      mb->set_materialBindingCollection(value::token(collection_name), mat_purpose, rel);

      table.insert(prop.first);
      continue;
    }
    // material:binding:PURPOSE
    if (startsWith(prop.first, kMaterialBinding + std::string(":"))) {

      if (table.count(prop.first)) {
         continue;
      }

      if (!prop.second.is_relationship()) {
        PUSH_ERROR_AND_RETURN(fmt::format("`{}` must be a Relationship", prop.first));
      }

      std::string purpose_name = removePrefix(prop.first, kMaterialBinding + std::string(":"));
      if (purpose_name.empty()) {
        PUSH_ERROR_AND_RETURN("empty PURPOSE is not allowed for 'mateirial:binding:'");
      }
      std::vector<std::string> names = split(purpose_name, ":");
      if (names.size() > 1) {
        PUSH_ERROR_AND_RETURN(fmt::format("PURPOSE `{}` must not have nested namespaces for 'mateirial:binding'", purpose_name));
      }
      value::token mat_purpose = value::token(names[0]);

      const Relationship &rel = prop.second.get_relationship();

      mb->set_materialBinding(rel, mat_purpose);

      table.insert(prop.first);
      continue;
    }
  }

  return true;
}

bool ReconstructCollectionProperties(
  std::set<std::string> &table, /* inout */
  const std::map<std::string, Property> &properties,
  Collection *coll, /* inout */
  std::string *warn,
  std::string *err,
  bool strict_allowedToken_check)
{
  constexpr auto kCollectionPrefix = "collection:";

  std::function<nonstd::expected<CollectionInstance::ExpansionRule, std::string>(const std::string &)> ExpansionRuleEnumHandler = [](const std::string &tok) {
  //auto ExpansionRuleEnumHandler = [](const std::string &tok) {
    using EnumTy = std::pair<CollectionInstance::ExpansionRule, const char *>;
    const std::vector<EnumTy> enums = {
        std::make_pair(CollectionInstance::ExpansionRule::ExplicitOnly, kExplicitOnly),
        std::make_pair(CollectionInstance::ExpansionRule::ExpandPrims, kExpandPrims),
        std::make_pair(CollectionInstance::ExpansionRule::ExpandPrimsAndProperties, kExpandPrimsAndProperties),
    };
    return EnumHandler<CollectionInstance::ExpansionRule>("expansionRule", tok, enums);
  };

  if (!coll) {
    return false;
  }

  for (const auto &prop : properties) {
    if (startsWith(prop.first, kCollectionPrefix)) {
      if (table.count(prop.first)) {
         continue;
      }

      std::string suffix = removePrefix(prop.first, kCollectionPrefix);
      std::vector<std::string> names = split(suffix, ":");
      if (names.size() != 2) {
        PUSH_ERROR_AND_RETURN(fmt::format("Invalid collection property name. Must be 'collection:INSTANCE_NAME:<prop_name>' but got '{}'",  prop.first));
      }
      if (names[0].empty()) {
        PUSH_ERROR_AND_RETURN("INSTANCE_NAME is empty for collection property name");
      }
      if (names[1].empty()) {
        PUSH_ERROR_AND_RETURN("Collection property name is empty");
      }

      std::string instance_name = names[0];

      if (names[1] == "includes") {

        if (!prop.second.is_relationship()) {
          PUSH_ERROR_AND_RETURN(fmt::format("`{}` must be a Relationship", prop.first));
        }

        CollectionInstance &coll_instance = coll->get_or_add_instance(instance_name);
        coll_instance.includes = prop.second.get_relationship();
        table.insert(prop.first);

      } else if (names[1] == "expansionRule") {

        TypedAttributeWithFallback<CollectionInstance::ExpansionRule> r{CollectionInstance::ExpansionRule::ExpandPrims};

        PARSE_UNIFORM_ENUM_PROPERTY(table, prop, prop.first, CollectionInstance::ExpansionRule, ExpansionRuleEnumHandler, CollectionInstance,
                       r, strict_allowedToken_check)

        if (table.count(prop.first)) {
          CollectionInstance &coll_instance = coll->get_or_add_instance(instance_name);
          coll_instance.expansionRule = r.get_value();
        }
      } else if (names[1] == "includeRoot") {

        TypedAttributeWithFallback<Animatable<bool>> includeRoot{false};
        PARSE_TYPED_ATTRIBUTE_NOCONTINUE(table, prop, prop.first, CollectionInstance, includeRoot)

        if (table.count(prop.first)) {
          CollectionInstance &coll_instance = coll->get_or_add_instance(instance_name);
          coll_instance.includeRoot = includeRoot;
        }
      } else if (names[1] == "excludes") {

        if (!prop.second.is_relationship()) {
          PUSH_ERROR_AND_RETURN(fmt::format("`{}` must be a Relationship", prop.first));
        }

        CollectionInstance &coll_instance = coll->get_or_add_instance(instance_name);
        coll_instance.excludes = prop.second.get_relationship();
        table.insert(prop.first);

      }
    }
  }

  return true;
}
// xformOps and built-in props
bool ReconstructGPrimProperties(
  const Specifier &spec,
  std::set<std::string> &table, /* inout */
  const std::map<std::string, Property> &properties,
  GPrim *gprim, /* inout */
  std::string *warn,
  std::string *err,
  bool strict_allowedToken_check)
{

  (void)warn;
  if (!prim::ReconstructXformOpsFromProperties(spec, table, properties, &gprim->xformOps, err)) {
    return false;
  }

  if (!prim::ReconstructMaterialBindingProperties(table, properties, gprim, err)) {
    return false;
  }

  if (!prim::ReconstructCollectionProperties(
    table, properties, gprim, warn, err, strict_allowedToken_check)) {
    return false;
  }

  for (const auto &prop : properties) {
    PARSE_SINGLE_TARGET_PATH_RELATION(table, prop, kProxyPrim, gprim->proxyPrim)
    PARSE_TYPED_ATTRIBUTE(table, prop, "doubleSided", GPrim, gprim->doubleSided)
    PARSE_TIMESAMPLED_ENUM_PROPERTY(table, prop, kVisibility, Visibility, VisibilityEnumHandler, GPrim,
                   gprim->visibility, strict_allowedToken_check)
    PARSE_UNIFORM_ENUM_PROPERTY(table, prop, "purpose", Purpose, PurposeEnumHandler, GPrim,
                       gprim->purpose, strict_allowedToken_check)
    PARSE_UNIFORM_ENUM_PROPERTY(table, prop, "orientation", Orientation, OrientationEnumHandler, GPrim,
                       gprim->orientation, strict_allowedToken_check)
    PARSE_EXTENT_ATTRIBUTE(table, prop, "extent", GPrim, gprim->extent)
  }

  return true;
}

} // namespace local


template <>
bool ReconstructPrim<Xform>(
    const Specifier &spec,
    const PropertyMap &properties,
    const ReferenceList &references,
    Xform *xform,
    std::string *warn,
    std::string *err,
    const PrimReconstructOptions &options) {

  (void)options;
  (void)references;

  std::set<std::string> table;
  if (!ReconstructGPrimProperties(spec, table, properties, xform, warn, err, options.strict_allowedToken_check)) {
    return false;
  }

  for (const auto &prop : properties) {
    ADD_PROPERTY(table, prop, Xform, xform->props)
    PARSE_PROPERTY_END_MAKE_WARN(table, prop)
  }

  return true;
}

template <>
bool ReconstructPrim<Model>(
    const Specifier &spec,
    const PropertyMap &properties,
    const ReferenceList &references,
    Model *model,
    std::string *warn,
    std::string *err,
    const PrimReconstructOptions &options) {
  DCOUT("Model ");
  (void)spec;
  (void)references;
  (void)model;
  (void)err;
  (void)options;

  std::set<std::string> table;
  for (const auto &prop : properties) {
    ADD_PROPERTY(table, prop, Model, model->props)
    PARSE_PROPERTY_END_MAKE_WARN(table, prop)
  }

  return true;
}

template <>
bool ReconstructPrim<Scope>(
    const Specifier &spec,
    const PropertyMap &properties,
    const ReferenceList &references,
    Scope *scope,
    std::string *warn,
    std::string *err,
    const PrimReconstructOptions &options) {
  // `Scope` is just a namespace in scene graph(no node xform)

  (void)spec;
  (void)references;
  (void)scope;
  (void)err;
  (void)options;

  DCOUT("Scope");
  std::set<std::string> table;
  for (const auto &prop : properties) {
    PARSE_TIMESAMPLED_ENUM_PROPERTY(table, prop, kVisibility, Visibility, VisibilityEnumHandler, Scope,
                   scope->visibility, options.strict_allowedToken_check)
    ADD_PROPERTY(table, prop, Scope, scope->props)
    PARSE_PROPERTY_END_MAKE_WARN(table, prop)
  }

  return true;
}

template <>
bool ReconstructPrim<SkelRoot>(
    const Specifier &spec,
    const PropertyMap &properties,
    const ReferenceList &references,
    SkelRoot *root,
    std::string *warn,
    std::string *err,
    const PrimReconstructOptions &options) {

  (void)references;
  (void)options;

  std::set<std::string> table;
  if (!prim::ReconstructXformOpsFromProperties(spec, table, properties, &root->xformOps, err)) {
    return false;
  }

  // SkelRoot is something like a grouping node, having 1 Skeleton and possibly?
  // multiple Prim hierarchy containing GeomMesh.
  // No specific properties for SkelRoot(AFAIK)

  // custom props only
  for (const auto &prop : properties) {
    ADD_PROPERTY(table, prop, SkelRoot, root->props)
    PARSE_TIMESAMPLED_ENUM_PROPERTY(table, prop, kVisibility, Visibility, VisibilityEnumHandler, SkelRoot,
                   root->visibility, options.strict_allowedToken_check)
    PARSE_UNIFORM_ENUM_PROPERTY(table, prop, kPurpose, Purpose, PurposeEnumHandler, SkelRoot,
                       root->purpose, options.strict_allowedToken_check)
    PARSE_EXTENT_ATTRIBUTE(table, prop, kExtent, SkelRoot, root->extent)
    PARSE_PROPERTY_END_MAKE_WARN(table, prop)
  }

  return true;
}

template <>
bool ReconstructPrim<Skeleton>(
    const Specifier &spec,
    const PropertyMap &properties,
    const ReferenceList &references,
    Skeleton *skel,
    std::string *warn,
    std::string *err,
    const PrimReconstructOptions &options) {

  (void)warn;
  (void)references;
  (void)options;

  std::set<std::string> table;
  if (!prim::ReconstructXformOpsFromProperties(spec, table, properties, &skel->xformOps, err)) {
    return false;
  }

  for (auto &prop : properties) {

    // SkelBindingAPI
    if (prop.first == kSkelAnimationSource) {

      // Must be relation of type Path.
      if (prop.second.is_relationship() && prop.second.get_relationship().is_path()) {
        {
          const Relationship &rel = prop.second.get_relationship();
          if (rel.is_path()) {
            skel->animationSource = rel;
            table.insert(kSkelAnimationSource);
          } else {
            PUSH_ERROR_AND_RETURN("`" << kSkelAnimationSource << "` target must be Path.");
          }
        }
      } else {
        PUSH_ERROR_AND_RETURN(
            "`" << kSkelAnimationSource << "` must be a Relationship with Path target.");
      }
    }

    //

    PARSE_TYPED_ATTRIBUTE(table, prop, "bindTransforms", Skeleton, skel->bindTransforms)
    PARSE_TYPED_ATTRIBUTE(table, prop, "joints", Skeleton, skel->joints)
    PARSE_TYPED_ATTRIBUTE(table, prop, "jointNames", Skeleton, skel->jointNames)
    PARSE_TYPED_ATTRIBUTE(table, prop, "restTransforms", Skeleton, skel->restTransforms)
    PARSE_TIMESAMPLED_ENUM_PROPERTY(table, prop, kVisibility, Visibility, VisibilityEnumHandler, Skeleton,
                   skel->visibility, options.strict_allowedToken_check)
    PARSE_UNIFORM_ENUM_PROPERTY(table, prop, "purpose", Purpose, PurposeEnumHandler, Skeleton,
                       skel->purpose, options.strict_allowedToken_check)
    PARSE_EXTENT_ATTRIBUTE(table, prop, "extent", Skeleton, skel->extent)
    ADD_PROPERTY(table, prop, Skeleton, skel->props)
    PARSE_PROPERTY_END_MAKE_ERROR(table, prop)
  }

#if 0 // TODO: bindTransforms & restTransforms check somewhere.
  // usdview and Houdini USD importer expects both `bindTransforms` and `restTransforms` are authored in USD
  if (!table.count("bindTransforms")) {
    // usdview and Houdini allow `bindTransforms` is not authord in USD, but it cannot compute skinning correctly without it,
    // so report an error in TinyUSDZ for a while.
    PUSH_ERROR_AND_RETURN_TAG(kTag, "`bindTransforms` is missing in Skeleton. Currently TinyUSDZ expects `bindTransforms` must exist in Skeleton.");
  }

  if (!table.count("restTransforms")) {
    // usdview and Houdini allow `restTransforms` is not authord in USD(usdview warns it), but it cannot compute skinning correctly without it,
    // (even SkelAnimation supplies trasnforms for all joints)
    // so report an error in TinyUSDZ for a while.
    PUSH_ERROR_AND_RETURN_TAG(kTag, "`restTransforms`(local joint matrices at rest state) is missing in Skeleton. Currently TinyUSDZ expects `restTransforms` must exist in Skeleton.");
  }

  // len(bindTransforms) must be equal to len(restTransforms)
  // TODO: Support connection
  {
    bool valid = false;
    if (auto bt = skel->bindTransforms.get_value()) {
      if (auto rt = skel->restTransforms.get_value()) {
        if (bt.value().size() == rt.value().size()) {
          // ok
          valid = true;
        }
      }
    }

    if (!valid) {
      PUSH_ERROR_AND_RETURN_TAG(kTag, "Array length must be same for `bindTransforms` and `restTransforms`.");
    }
  }
#endif

  return true;
}

template <>
bool ReconstructPrim<SkelAnimation>(
    const Specifier &spec,
    const PropertyMap &properties,
    const ReferenceList &references,
    SkelAnimation *skelanim,
    std::string *warn,
    std::string *err,
    const PrimReconstructOptions &options) {

  (void)spec;
  (void)warn;
  (void)references;
  (void)options;
  std::set<std::string> table;
  for (auto &prop : properties) {
    PARSE_TYPED_ATTRIBUTE(table, prop, "joints", SkelAnimation, skelanim->joints)
    PARSE_TYPED_ATTRIBUTE(table, prop, "translations", SkelAnimation, skelanim->translations)
    PARSE_TYPED_ATTRIBUTE(table, prop, "rotations", SkelAnimation, skelanim->rotations)
    PARSE_TYPED_ATTRIBUTE(table, prop, "scales", SkelAnimation, skelanim->scales)
    PARSE_TYPED_ATTRIBUTE(table, prop, "blendShapes", SkelAnimation, skelanim->blendShapes)
    PARSE_TYPED_ATTRIBUTE(table, prop, "blendShapeWeights", SkelAnimation, skelanim->blendShapeWeights)
    ADD_PROPERTY(table, prop, Skeleton, skelanim->props)
    PARSE_PROPERTY_END_MAKE_ERROR(table, prop)
  }

  return true;
}

template <>
bool ReconstructPrim<BlendShape>(
    const Specifier &spec,
    const PropertyMap &properties,
    const ReferenceList &references,
    BlendShape *bs,
    std::string *warn,
    std::string *err,
    const PrimReconstructOptions &options) {
  (void)spec;
  (void)warn;
  (void)references;
  (void)options;

  DCOUT("Reconstruct BlendShape");

  constexpr auto kOffsets = "offsets";
  constexpr auto kNormalOffsets = "normalOffsets";
  constexpr auto kPointIndices = "pointIndices";

  std::set<std::string> table;
  for (auto &prop : properties) {
    PARSE_TYPED_ATTRIBUTE(table, prop, kOffsets, BlendShape, bs->offsets)
    PARSE_TYPED_ATTRIBUTE(table, prop, kNormalOffsets, BlendShape, bs->normalOffsets)
    PARSE_TYPED_ATTRIBUTE(table, prop, kPointIndices, BlendShape, bs->pointIndices)
    ADD_PROPERTY(table, prop, Skeleton, bs->props)
    PARSE_PROPERTY_END_MAKE_ERROR(table, prop)
  }

#if 0 // TODO: Check required properties exist in strict mode.
  // `offsets` and `normalOffsets` are required property
  if (!table.count(kOffsets)) {
    PUSH_ERROR_AND_RETURN("`offsets` property is missing. `uniform vector3f[] offsets` is a required property.");
  }
  if (!table.count(kNormalOffsets)) {
    PUSH_ERROR_AND_RETURN("`normalOffsets` property is missing. `uniform vector3f[] normalOffsets` is a required property.");
  }
#endif

  return true;
}

template <>
bool ReconstructPrim(
    const Specifier &spec,
    const PropertyMap &properties,
    const ReferenceList &references,
    GPrim *gprim,
    std::string *warn,
    std::string *err,
    const PrimReconstructOptions &options) {
  (void)gprim;
  (void)err;

  (void)references;
  (void)properties;

  std::set<std::string> table;
  if (!ReconstructGPrimProperties(spec, table, properties, gprim, warn, err, options.strict_allowedToken_check)) {
    return false;
  }

  return true;
}

template <>
bool ReconstructPrim(
    const Specifier &spec,
    const PropertyMap &properties,
    const ReferenceList &references,
    GeomBasisCurves *curves,
    std::string *warn,
    std::string *err,
    const PrimReconstructOptions &options) {
  (void)references;
  (void)options;

  DCOUT("GeomBasisCurves");

  auto BasisHandler = [](const std::string &tok)
      -> nonstd::expected<GeomBasisCurves::Basis, std::string> {
    using EnumTy = std::pair<GeomBasisCurves::Basis, const char *>;
    const std::vector<EnumTy> enums = {
        std::make_pair(GeomBasisCurves::Basis::Bezier, "bezier"),
        std::make_pair(GeomBasisCurves::Basis::Bspline, "bspline"),
        std::make_pair(GeomBasisCurves::Basis::CatmullRom, "catmullRom"),
    };

    return EnumHandler<GeomBasisCurves::Basis>("basis", tok, enums);
  };

  auto TypeHandler = [](const std::string &tok)
      -> nonstd::expected<GeomBasisCurves::Type, std::string> {
    using EnumTy = std::pair<GeomBasisCurves::Type, const char *>;
    const std::vector<EnumTy> enums = {
        std::make_pair(GeomBasisCurves::Type::Cubic, "cubic"),
        std::make_pair(GeomBasisCurves::Type::Linear, "linear"),
    };

    return EnumHandler<GeomBasisCurves::Type>("type", tok, enums);
  };

  auto WrapHandler = [](const std::string &tok)
      -> nonstd::expected<GeomBasisCurves::Wrap, std::string> {
    using EnumTy = std::pair<GeomBasisCurves::Wrap, const char *>;
    const std::vector<EnumTy> enums = {
        std::make_pair(GeomBasisCurves::Wrap::Nonperiodic, "nonperiodic"),
        std::make_pair(GeomBasisCurves::Wrap::Periodic, "periodic"),
        std::make_pair(GeomBasisCurves::Wrap::Pinned, "periodic"),
    };

    return EnumHandler<GeomBasisCurves::Wrap>("wrap", tok, enums);
  };

  std::set<std::string> table;
  if (!ReconstructGPrimProperties(spec, table, properties, curves, warn, err, options.strict_allowedToken_check)) {
    return false;
  }

  for (const auto &prop : properties) {
    PARSE_TYPED_ATTRIBUTE(table, prop, "curveVertexCounts", GeomBasisCurves,
                         curves->curveVertexCounts)
    PARSE_TYPED_ATTRIBUTE(table, prop, "points", GeomBasisCurves, curves->points)
    PARSE_TYPED_ATTRIBUTE(table, prop, "velocities", GeomBasisCurves,
                          curves->velocities)
    PARSE_TYPED_ATTRIBUTE(table, prop, "normals", GeomBasisCurves,
                  curves->normals)
    PARSE_TYPED_ATTRIBUTE(table, prop, "accelerations", GeomBasisCurves,
                 curves->accelerations)
    PARSE_TYPED_ATTRIBUTE(table, prop, "widths", GeomBasisCurves, curves->widths)
    PARSE_UNIFORM_ENUM_PROPERTY(table, prop, "type", GeomBasisCurves::Type, TypeHandler, GeomBasisCurves,
                       curves->type, options.strict_allowedToken_check)
    PARSE_UNIFORM_ENUM_PROPERTY(table, prop, "basis", GeomBasisCurves::Basis, BasisHandler, GeomBasisCurves,
                       curves->basis, options.strict_allowedToken_check)
    PARSE_UNIFORM_ENUM_PROPERTY(table, prop, "wrap", GeomBasisCurves::Wrap, WrapHandler, GeomBasisCurves,
                       curves->wrap, options.strict_allowedToken_check)

    ADD_PROPERTY(table, prop, GeomBasisCurves, curves->props)

    PARSE_PROPERTY_END_MAKE_WARN(table, prop)
  }

  return true;
}

template <>
bool ReconstructPrim(
    const Specifier &spec,
    const PropertyMap &properties,
    const ReferenceList &references,
    GeomNurbsCurves *curves,
    std::string *warn,
    std::string *err,
    const PrimReconstructOptions &options) {
  (void)references;
  (void)options;

  std::set<std::string> table;
  if (!ReconstructGPrimProperties(spec, table, properties, curves, warn, err, options.strict_allowedToken_check)) {
    return false;
  }

  for (const auto &prop : properties) {
    PARSE_TYPED_ATTRIBUTE(table, prop, "curveVertexCounts", GeomNurbsCurves,
                         curves->curveVertexCounts)
    PARSE_TYPED_ATTRIBUTE(table, prop, "points", GeomNurbsCurves, curves->points)
    PARSE_TYPED_ATTRIBUTE(table, prop, "velocities", GeomNurbsCurves,
                          curves->velocities)
    PARSE_TYPED_ATTRIBUTE(table, prop, "normals", GeomNurbsCurves,
                  curves->normals)
    PARSE_TYPED_ATTRIBUTE(table, prop, "accelerations", GeomNurbsCurves,
                 curves->accelerations)
    PARSE_TYPED_ATTRIBUTE(table, prop, "widths", GeomNurbsCurves, curves->widths)

    //
    PARSE_TYPED_ATTRIBUTE(table, prop, "order", GeomNurbsCurves, curves->order)
    PARSE_TYPED_ATTRIBUTE(table, prop, "knots", GeomNurbsCurves, curves->knots)
    PARSE_TYPED_ATTRIBUTE(table, prop, "ranges", GeomNurbsCurves, curves->ranges)
    PARSE_TYPED_ATTRIBUTE(table, prop, "pointWeights", GeomNurbsCurves, curves->pointWeights)

    ADD_PROPERTY(table, prop, GeomBasisCurves, curves->props)

    PARSE_PROPERTY_END_MAKE_WARN(table, prop)
  }

  return true;
}

template <>
bool ReconstructPrim<SphereLight>(
    const Specifier &spec,
    const PropertyMap &properties,
    const ReferenceList &references,
    SphereLight *light,
    std::string *warn,
    std::string *err,
    const PrimReconstructOptions &options) {

  (void)references;

  (void)options;
  std::set<std::string> table;

  if (!prim::ReconstructXformOpsFromProperties(spec, table, properties, &light->xformOps, err)) {
    return false;
  }

  for (const auto &prop : properties) {
    // PARSE_PROPERTY(prop, "inputs:colorTemperature", light->colorTemperature)
    PARSE_TYPED_ATTRIBUTE(table, prop, "inputs:color", SphereLight, light->color)
    PARSE_TYPED_ATTRIBUTE(table, prop, "inputs:radius", SphereLight, light->radius)
    PARSE_TYPED_ATTRIBUTE(table, prop, "inputs:intensity", SphereLight,
                   light->intensity)
    PARSE_TIMESAMPLED_ENUM_PROPERTY(table, prop, kVisibility, Visibility, VisibilityEnumHandler, SphereLight,
                   light->visibility, options.strict_allowedToken_check)
    PARSE_UNIFORM_ENUM_PROPERTY(table, prop, kPurpose, Purpose, PurposeEnumHandler, SphereLight,
                       light->purpose, options.strict_allowedToken_check)
    PARSE_EXTENT_ATTRIBUTE(table, prop, kExtent, SphereLight, light->extent)
    ADD_PROPERTY(table, prop, SphereLight, light->props)
    PARSE_PROPERTY_END_MAKE_WARN(table, prop)
  }

  return true;
}

template <>
bool ReconstructPrim<RectLight>(
    const Specifier &spec,
    const PropertyMap &properties,
    const ReferenceList &references,
    RectLight *light,
    std::string *warn,
    std::string *err,
    const PrimReconstructOptions &options) {

  (void)references;
  (void)options;

  std::set<std::string> table;

  if (!prim::ReconstructXformOpsFromProperties(spec, table, properties, &light->xformOps, err)) {
    return false;
  }

  for (const auto &prop : properties) {
    // PARSE_PROPERTY(prop, "inputs:colorTemperature", light->colorTemperature)
    PARSE_TYPED_ATTRIBUTE(table, prop, "inputs:texture:file", UsdUVTexture, light->file)
    PARSE_TYPED_ATTRIBUTE(table, prop, "inputs:color", RectLight, light->color)
    PARSE_TYPED_ATTRIBUTE(table, prop, "inputs:height", RectLight, light->height)
    PARSE_TYPED_ATTRIBUTE(table, prop, "inputs:width", RectLight, light->width)
    PARSE_TYPED_ATTRIBUTE(table, prop, "inputs:intensity", RectLight,
                   light->intensity)
    PARSE_EXTENT_ATTRIBUTE(table, prop, kExtent, RectLight, light->extent)
    PARSE_TIMESAMPLED_ENUM_PROPERTY(table, prop, kVisibility, Visibility, VisibilityEnumHandler, RectLight,
                   light->visibility, options.strict_allowedToken_check)
    PARSE_UNIFORM_ENUM_PROPERTY(table, prop, kPurpose, Purpose, PurposeEnumHandler, RectLight,
                       light->purpose, options.strict_allowedToken_check)
    ADD_PROPERTY(table, prop, SphereLight, light->props)
    PARSE_PROPERTY_END_MAKE_WARN(table, prop)
  }

  return true;
}

template <>
bool ReconstructPrim<DiskLight>(
    const Specifier &spec,
    const PropertyMap &properties,
    const ReferenceList &references,
    DiskLight *light,
    std::string *warn,
    std::string *err,
    const PrimReconstructOptions &options) {

  (void)references;
  (void)options;

  std::set<std::string> table;

  if (!prim::ReconstructXformOpsFromProperties(spec, table, properties, &light->xformOps, err)) {
    return false;
  }

  for (const auto &prop : properties) {
    // PARSE_PROPERTY(prop, "inputs:colorTemperature", light->colorTemperature)
    PARSE_TYPED_ATTRIBUTE(table, prop, "inputs:radius", DiskLight, light->radius)
    PARSE_EXTENT_ATTRIBUTE(table, prop, kExtent, DiskLight, light->extent)
    PARSE_TIMESAMPLED_ENUM_PROPERTY(table, prop, kVisibility, Visibility, VisibilityEnumHandler, DiskLight,
                       light->visibility, options.strict_allowedToken_check)
    PARSE_UNIFORM_ENUM_PROPERTY(table, prop, kPurpose, Purpose, PurposeEnumHandler, DiskLight,
                       light->purpose, options.strict_allowedToken_check)
    ADD_PROPERTY(table, prop, DiskLight, light->props)
    PARSE_PROPERTY_END_MAKE_WARN(table, prop)
  }

  return true;
}

template <>
bool ReconstructPrim<CylinderLight>(
    const Specifier &spec,
    const PropertyMap &properties,
    const ReferenceList &references,
    CylinderLight *light,
    std::string *warn,
    std::string *err,
    const PrimReconstructOptions &options) {

  (void)references;
  (void)options;

  std::set<std::string> table;

  if (!prim::ReconstructXformOpsFromProperties(spec, table, properties, &light->xformOps, err)) {
    return false;
  }

  for (const auto &prop : properties) {
    // PARSE_PROPERTY(prop, "inputs:colorTemperature", light->colorTemperature)
    PARSE_TYPED_ATTRIBUTE(table, prop, "inputs:length", CylinderLight, light->length)
    PARSE_TYPED_ATTRIBUTE(table, prop, "inputs:radius", CylinderLight, light->radius)
    PARSE_EXTENT_ATTRIBUTE(table, prop, kExtent, CylinderLight, light->extent)
    PARSE_TIMESAMPLED_ENUM_PROPERTY(table, prop, kVisibility, Visibility, VisibilityEnumHandler, CylindrLight,
                   light->visibility, options.strict_allowedToken_check)
    PARSE_UNIFORM_ENUM_PROPERTY(table, prop, kPurpose, Purpose, PurposeEnumHandler, CylinderLight,
                       light->purpose, options.strict_allowedToken_check)
    ADD_PROPERTY(table, prop, SphereLight, light->props)
    PARSE_PROPERTY_END_MAKE_WARN(table, prop)
  }

  return true;
}

template <>
bool ReconstructPrim<DistantLight>(
    const Specifier &spec,
    const PropertyMap &properties,
    const ReferenceList &references,
    DistantLight *light,
    std::string *warn,
    std::string *err,
    const PrimReconstructOptions &options) {

  (void)references;
  (void)options;

  std::set<std::string> table;

  if (!prim::ReconstructXformOpsFromProperties(spec, table, properties, &light->xformOps, err)) {
    return false;
  }

  for (const auto &prop : properties) {
    // PARSE_PROPERTY(prop, "inputs:colorTemperature", light->colorTemperature)
    PARSE_TYPED_ATTRIBUTE(table, prop, "inputs:angle", DistantLight, light->angle)
    PARSE_UNIFORM_ENUM_PROPERTY(table, prop, kPurpose, Purpose, PurposeEnumHandler, DistantLight,
                       light->purpose, options.strict_allowedToken_check)
    PARSE_TIMESAMPLED_ENUM_PROPERTY(table, prop, kVisibility, Visibility, VisibilityEnumHandler, DistantLight,
                   light->visibility, options.strict_allowedToken_check)
    ADD_PROPERTY(table, prop, SphereLight, light->props)
    PARSE_PROPERTY_END_MAKE_WARN(table, prop)
  }

  return true;
}

template <>
bool ReconstructPrim<DomeLight>(
    const Specifier &spec,
    const PropertyMap &properties,
    const ReferenceList &references,
    DomeLight *light,
    std::string *warn,
    std::string *err,
    const PrimReconstructOptions &options) {

  (void)references;
  (void)options;

  std::set<std::string> table;

  if (!prim::ReconstructXformOpsFromProperties(spec, table, properties, &light->xformOps, err)) {
    return false;
  }

  for (const auto &prop : properties) {
    PARSE_TYPED_ATTRIBUTE(table, prop, "guideRadius", DomeLight, light->guideRadius)
    PARSE_TYPED_ATTRIBUTE(table, prop, "inputs:diffuse", DomeLight, light->diffuse)
    PARSE_TYPED_ATTRIBUTE(table, prop, "inputs:specular", DomeLight,
                   light->specular)
    PARSE_TYPED_ATTRIBUTE(table, prop, "inputs:colorTemperature", DomeLight,
                   light->colorTemperature)
    PARSE_TYPED_ATTRIBUTE(table, prop, "inputs:color", DomeLight, light->color)
    PARSE_TYPED_ATTRIBUTE(table, prop, "inputs:intensity", DomeLight,
                   light->intensity)
    PARSE_TIMESAMPLED_ENUM_PROPERTY(table, prop, kVisibility, Visibility, VisibilityEnumHandler, DomeLight,
                   light->visibility, options.strict_allowedToken_check)
    PARSE_UNIFORM_ENUM_PROPERTY(table, prop, kPurpose, Purpose, PurposeEnumHandler, DomeLight,
                       light->purpose, options.strict_allowedToken_check)
    ADD_PROPERTY(table, prop, DomeLight, light->props)
    PARSE_PROPERTY_END_MAKE_WARN(table, prop)
  }

  DCOUT("Implement DomeLight");
  return true;
}

template <>
bool ReconstructPrim<GeomSphere>(
    const Specifier &spec,
    const PropertyMap &properties,
    const ReferenceList &references,
    GeomSphere *sphere,
    std::string *warn,
    std::string *err,
    const PrimReconstructOptions &options) {

  (void)warn;
  (void)references;
  (void)options;

  DCOUT("Reconstruct Sphere.");

  std::set<std::string> table;
  if (!ReconstructGPrimProperties(spec, table, properties, sphere, warn, err, options.strict_allowedToken_check)) {
    return false;
  }

  for (const auto &prop : properties) {
    PARSE_TYPED_ATTRIBUTE(table, prop, "radius", GeomSphere, sphere->radius)
    ADD_PROPERTY(table, prop, GeomSphere, sphere->props)
    PARSE_PROPERTY_END_MAKE_ERROR(table, prop)
  }

  return true;
}

template <>
bool ReconstructPrim<GeomPoints>(
    const Specifier &spec,
    const PropertyMap &properties,
    const ReferenceList &references,
    GeomPoints *points,
    std::string *warn,
    std::string *err,
    const PrimReconstructOptions &options) {

  (void)warn;
  (void)references;
  (void)options;

  DCOUT("Reconstruct Points.");

  std::set<std::string> table;
  if (!ReconstructGPrimProperties(spec, table, properties, points, warn, err, options.strict_allowedToken_check)) {
    return false;
  }

  for (const auto &prop : properties) {
    DCOUT("prop: " << prop.first);
    PARSE_TYPED_ATTRIBUTE(table, prop, "points", GeomPoints, points->points)
    PARSE_TYPED_ATTRIBUTE(table, prop, "normals", GeomPoints, points->normals)
    PARSE_TYPED_ATTRIBUTE(table, prop, "widths", GeomPoints, points->widths)
    PARSE_TYPED_ATTRIBUTE(table, prop, "ids", GeomPoints, points->ids)
    PARSE_TYPED_ATTRIBUTE(table, prop, "velocities", GeomPoints, points->velocities)
    PARSE_TYPED_ATTRIBUTE(table, prop, "accelerations", GeomPoints, points->accelerations)
    ADD_PROPERTY(table, prop, GeomSphere, points->props)
    PARSE_PROPERTY_END_MAKE_ERROR(table, prop)
  }

  return true;
}

template <>
bool ReconstructPrim<GeomCone>(
    const Specifier &spec,
    const PropertyMap &properties,
    const ReferenceList &references,
    GeomCone *cone,
    std::string *warn,
    std::string *err,
    const PrimReconstructOptions &options) {

  (void)warn;
  (void)references;
  (void)options;

  std::set<std::string> table;
  if (!ReconstructGPrimProperties(spec, table, properties, cone, warn, err, options.strict_allowedToken_check)) {
    return false;
  }

  for (const auto &prop : properties) {
    DCOUT("prop: " << prop.first);
    PARSE_TYPED_ATTRIBUTE(table, prop, "radius", GeomCone, cone->radius)
    PARSE_TYPED_ATTRIBUTE(table, prop, "height", GeomCone, cone->height)
    PARSE_UNIFORM_ENUM_PROPERTY(table, prop, "axis", Axis, AxisEnumHandler, GeomCone, cone->axis, options.strict_allowedToken_check)
    ADD_PROPERTY(table, prop, GeomCone, cone->props)
    PARSE_PROPERTY_END_MAKE_ERROR(table, prop)
  }

  return true;
}

template <>
bool ReconstructPrim<GeomCylinder>(
    const Specifier &spec,
    const PropertyMap &properties,
    const ReferenceList &references,
    GeomCylinder *cylinder,
    std::string *warn,
    std::string *err,
    const PrimReconstructOptions &options) {

  (void)warn;
  (void)references;
  (void)options;

  std::set<std::string> table;
  if (!ReconstructGPrimProperties(spec, table, properties, cylinder, warn, err, options.strict_allowedToken_check)) {
    return false;
  }

  for (const auto &prop : properties) {
    DCOUT("prop: " << prop.first);
    PARSE_TYPED_ATTRIBUTE(table, prop, "radius", GeomCylinder,
                         cylinder->radius)
    PARSE_TYPED_ATTRIBUTE(table, prop, "height", GeomCylinder,
                         cylinder->height)
    PARSE_UNIFORM_ENUM_PROPERTY(table, prop, "axis", Axis, AxisEnumHandler, GeomCylinder, cylinder->axis, options.strict_allowedToken_check)
    ADD_PROPERTY(table, prop, GeomCylinder, cylinder->props)
    PARSE_PROPERTY_END_MAKE_ERROR(table, prop)
  }

  return true;
}

template <>
bool ReconstructPrim<GeomCapsule>(
    const Specifier &spec,
    const PropertyMap &properties,
    const ReferenceList &references,
    GeomCapsule *capsule,
    std::string *warn,
    std::string *err,
    const PrimReconstructOptions &options) {

  (void)warn;
  (void)references;
  (void)options;

  std::set<std::string> table;
  if (!ReconstructGPrimProperties(spec, table, properties, capsule, warn, err, options.strict_allowedToken_check)) {
    return false;
  }

  for (const auto &prop : properties) {
    PARSE_TYPED_ATTRIBUTE(table, prop, "radius", GeomCapsule, capsule->radius)
    PARSE_TYPED_ATTRIBUTE(table, prop, "height", GeomCapsule, capsule->height)
    PARSE_UNIFORM_ENUM_PROPERTY(table, prop, "axis", Axis, AxisEnumHandler, GeomCapsule, capsule->axis, options.strict_allowedToken_check)
    ADD_PROPERTY(table, prop, GeomCapsule, capsule->props)
    PARSE_PROPERTY_END_MAKE_ERROR(table, prop)
  }

  return true;
}

template <>
bool ReconstructPrim<GeomCube>(
    const Specifier &spec,
    const PropertyMap &properties,
    const ReferenceList &references,
    GeomCube *cube,
    std::string *warn,
    std::string *err,
    const PrimReconstructOptions &options) {

  (void)warn;
  (void)references;
  (void)options;

  //
  // pxrUSD says... "If you author size you must also author extent."
  //
  std::set<std::string> table;
  if (!ReconstructGPrimProperties(spec, table, properties, cube, warn, err, options.strict_allowedToken_check)) {
    return false;
  }

  for (const auto &prop : properties) {
    DCOUT("prop: " << prop.first);
    PARSE_TYPED_ATTRIBUTE(table, prop, "size", GeomCube, cube->size)
    ADD_PROPERTY(table, prop, GeomCube, cube->props)
    PARSE_PROPERTY_END_MAKE_ERROR(table, prop)
  }

  return true;
}

template <>
bool ReconstructPrim<GeomMesh>(
    const Specifier &spec,
    const PropertyMap &properties,
    const ReferenceList &references,
    GeomMesh *mesh,
    std::string *warn,
    std::string *err,
    const PrimReconstructOptions &options) {

  (void)references;
  (void)options;

  DCOUT("GeomMesh");

  auto SubdivisionSchemeHandler = [](const std::string &tok)
      -> nonstd::expected<GeomMesh::SubdivisionScheme, std::string> {
    using EnumTy = std::pair<GeomMesh::SubdivisionScheme, const char *>;
    const std::vector<EnumTy> enums = {
        std::make_pair(GeomMesh::SubdivisionScheme::SubdivisionSchemeNone, "none"),
        std::make_pair(GeomMesh::SubdivisionScheme::CatmullClark,
                       "catmullClark"),
        std::make_pair(GeomMesh::SubdivisionScheme::Loop, "loop"),
        std::make_pair(GeomMesh::SubdivisionScheme::Bilinear, "bilinear"),
    };
    return EnumHandler<GeomMesh::SubdivisionScheme>("subdivisionScheme", tok,
                                                    enums);
  };

  auto InterpolateBoundaryHandler = [](const std::string &tok)
      -> nonstd::expected<GeomMesh::InterpolateBoundary, std::string> {
    using EnumTy = std::pair<GeomMesh::InterpolateBoundary, const char *>;
    const std::vector<EnumTy> enums = {
        std::make_pair(GeomMesh::InterpolateBoundary::InterpolateBoundaryNone, "none"),
        std::make_pair(GeomMesh::InterpolateBoundary::EdgeAndCorner,
                       "edgeAndCorner"),
        std::make_pair(GeomMesh::InterpolateBoundary::EdgeOnly, "edgeOnly"),
    };
    return EnumHandler<GeomMesh::InterpolateBoundary>("interpolateBoundary",
                                                      tok, enums);
  };

  auto FaceVaryingLinearInterpolationHandler = [](const std::string &tok)
      -> nonstd::expected<GeomMesh::FaceVaryingLinearInterpolation,
                          std::string> {
    using EnumTy =
        std::pair<GeomMesh::FaceVaryingLinearInterpolation, const char *>;
    const std::vector<EnumTy> enums = {
        std::make_pair(GeomMesh::FaceVaryingLinearInterpolation::CornersPlus1,
                       "cornersPlus1"),
        std::make_pair(GeomMesh::FaceVaryingLinearInterpolation::CornersPlus2,
                       "cornersPlus2"),
        std::make_pair(GeomMesh::FaceVaryingLinearInterpolation::CornersOnly,
                       "cornersOnly"),
        std::make_pair(GeomMesh::FaceVaryingLinearInterpolation::Boundaries,
                       "boundaries"),
        std::make_pair(GeomMesh::FaceVaryingLinearInterpolation::FaceVaryingLinearInterpolationNone, "none"),
        std::make_pair(GeomMesh::FaceVaryingLinearInterpolation::All, "all"),
    };
    return EnumHandler<GeomMesh::FaceVaryingLinearInterpolation>(
        "facevaryingLinearInterpolation", tok, enums);
  };

  auto FamilyTypeHandler = [](const std::string &tok)
      -> nonstd::expected<GeomSubset::FamilyType, std::string> {
    using EnumTy = std::pair<GeomSubset::FamilyType, const char *>;
    const std::vector<EnumTy> enums = {
        std::make_pair(GeomSubset::FamilyType::Partition, "partition"),
        std::make_pair(GeomSubset::FamilyType::NonOverlapping, "nonOverlapping"),
        std::make_pair(GeomSubset::FamilyType::Unrestricted, "unrestricted"),
    };
    return EnumHandler<GeomSubset::FamilyType>("familyType", tok,
                                                    enums);
  };

  std::set<std::string> table;
  if (!ReconstructGPrimProperties(spec, table, properties, mesh, warn, err, options.strict_allowedToken_check)) {
    return false;
  }

  for (const auto &prop : properties) {
    DCOUT("GeomMesh prop: " << prop.first);
    PARSE_SINGLE_TARGET_PATH_RELATION(table, prop, kSkelSkeleton, mesh->skeleton)
    PARSE_TARGET_PATHS_RELATION(table, prop, kSkelBlendShapeTargets, mesh->blendShapeTargets)
    PARSE_TYPED_ATTRIBUTE(table, prop, "points", GeomMesh, mesh->points)
    PARSE_TYPED_ATTRIBUTE(table, prop, "normals", GeomMesh, mesh->normals)
    PARSE_TYPED_ATTRIBUTE(table, prop, "faceVertexCounts", GeomMesh,
                         mesh->faceVertexCounts)
    PARSE_TYPED_ATTRIBUTE(table, prop, "faceVertexIndices", GeomMesh,
                         mesh->faceVertexIndices)
    // Subd
    PARSE_TYPED_ATTRIBUTE(table, prop, "cornerIndices", GeomMesh,
                         mesh->cornerIndices)
    PARSE_TYPED_ATTRIBUTE(table, prop, "cornerSharpnesses", GeomMesh,
                         mesh->cornerSharpnesses)
    PARSE_TYPED_ATTRIBUTE(table, prop, "creaseIndices", GeomMesh,
                         mesh->creaseIndices)
    PARSE_TYPED_ATTRIBUTE(table, prop, "creaseLengths", GeomMesh,
                         mesh->creaseLengths)
    PARSE_TYPED_ATTRIBUTE(table, prop, "creaseSharpnesses", GeomMesh,
                         mesh->creaseSharpnesses)
    PARSE_TYPED_ATTRIBUTE(table, prop, "holeIndices", GeomMesh,
                         mesh->holeIndices)
    PARSE_UNIFORM_ENUM_PROPERTY(table, prop, "subdivisionScheme", GeomMesh::SubdivisionScheme,
                       SubdivisionSchemeHandler, GeomMesh,
                       mesh->subdivisionScheme, options.strict_allowedToken_check)
    PARSE_TIMESAMPLED_ENUM_PROPERTY(table, prop, "interpolateBoundary",
                       GeomMesh::InterpolateBoundary, InterpolateBoundaryHandler, GeomMesh,
                       mesh->interpolateBoundary, options.strict_allowedToken_check)
    PARSE_TIMESAMPLED_ENUM_PROPERTY(table, prop, "facevaryingLinearInterpolation",
                       GeomMesh::FaceVaryingLinearInterpolation, FaceVaryingLinearInterpolationHandler, GeomMesh,
                       mesh->faceVaryingLinearInterpolation, options.strict_allowedToken_check)
    // blendShape names
    PARSE_TYPED_ATTRIBUTE(table, prop, kSkelBlendShapes, GeomMesh, mesh->blendShapes)

    // subsetFamily for GeomSubset
    if (startsWith(prop.first, "subsetFamily")) {
      // uniform subsetFamily::<FAMILYNAME>:familyType = ...
      std::vector<std::string> names = split(prop.first, ":");

      if ((names.size() == 3) &&
          (names[0] == "subsetFamily") &&
          (names[2] == "familyType")) {

        DCOUT("subsetFamily" << prop.first);
        TypedAttributeWithFallback<GeomSubset::FamilyType> familyType{GeomSubset::FamilyType::Unrestricted};

        PARSE_UNIFORM_ENUM_PROPERTY(table, prop, prop.first,
                           GeomSubset::FamilyType, FamilyTypeHandler, GeomMesh,
                           familyType, options.strict_allowedToken_check)

        // NOTE: Ignore metadataum of familyType.
        
        // TODO: Validate familyName
        mesh->subsetFamilyTypeMap[value::token(names[1])] = familyType.get_value();

      }
    }

    // generic
    ADD_PROPERTY(table, prop, GeomMesh, mesh->props)
    PARSE_PROPERTY_END_MAKE_WARN(table, prop)
  }


  return true;
}


template <>
bool ReconstructPrim<GeomCamera>(
    const Specifier &spec,
    const PropertyMap &properties,
    const ReferenceList &references,
    GeomCamera *camera,
    std::string *warn,
    std::string *err,
    const PrimReconstructOptions &options) {
  (void)references;
  (void)warn;
  (void)options;

  auto ProjectionHandler = [](const std::string &tok)
      -> nonstd::expected<GeomCamera::Projection, std::string> {
    using EnumTy = std::pair<GeomCamera::Projection, const char *>;
    constexpr std::array<EnumTy, 2> enums = {
        std::make_pair(GeomCamera::Projection::Perspective, "perspective"),
        std::make_pair(GeomCamera::Projection::Orthographic, "orthographic"),
    };

    auto ret =
        CheckAllowedTokens<GeomCamera::Projection, enums.size()>(enums, tok);
    if (!ret) {
      return nonstd::make_unexpected(ret.error());
    }

    for (auto &item : enums) {
      if (tok == item.second) {
        return item.first;
      }
    }

    // Should never reach here, though.
    return nonstd::make_unexpected(
        quote(tok) + " is invalid token for `projection` propety");
  };

  auto StereoRoleHandler = [](const std::string &tok)
      -> nonstd::expected<GeomCamera::StereoRole, std::string> {
    using EnumTy = std::pair<GeomCamera::StereoRole, const char *>;
    constexpr std::array<EnumTy, 3> enums = {
        std::make_pair(GeomCamera::StereoRole::Mono, "mono"),
        std::make_pair(GeomCamera::StereoRole::Left, "left"),
        std::make_pair(GeomCamera::StereoRole::Right, "right"),
    };

    auto ret =
        CheckAllowedTokens<GeomCamera::StereoRole, enums.size()>(enums, tok);
    if (!ret) {
      return nonstd::make_unexpected(ret.error());
    }

    for (auto &item : enums) {
      if (tok == item.second) {
        return item.first;
      }
    }

    // Should never reach here, though.
    return nonstd::make_unexpected(
        quote(tok) + " is invalid token for `stereoRole` propety");
  };

  std::set<std::string> table;
  if (!ReconstructGPrimProperties(spec, table, properties, camera, warn, err, options.strict_allowedToken_check)) {
    return false;
  }

  for (const auto &prop : properties) {
    PARSE_TYPED_ATTRIBUTE(table, prop, "focalLength", GeomCamera, camera->focalLength)
    PARSE_TYPED_ATTRIBUTE(table, prop, "focusDistance", GeomCamera,
                   camera->focusDistance)
    PARSE_TYPED_ATTRIBUTE(table, prop, "exposure", GeomCamera, camera->exposure)
    PARSE_TYPED_ATTRIBUTE(table, prop, "fStop", GeomCamera, camera->fStop)
    PARSE_TYPED_ATTRIBUTE(table, prop, "horizontalAperture", GeomCamera,
                   camera->horizontalAperture)
    PARSE_TYPED_ATTRIBUTE(table, prop, "horizontalApertureOffset", GeomCamera,
                   camera->horizontalApertureOffset)
    PARSE_TYPED_ATTRIBUTE(table, prop, "verticalAperture", GeomCamera,
                   camera->verticalAperture)
    PARSE_TYPED_ATTRIBUTE(table, prop, "verticalApertureOffset", GeomCamera,
                   camera->verticalApertureOffset)
    PARSE_TYPED_ATTRIBUTE(table, prop, "clippingRange", GeomCamera,
                   camera->clippingRange)
    PARSE_TYPED_ATTRIBUTE(table, prop, "clippingPlanes", GeomCamera,
                   camera->clippingPlanes)
    PARSE_TYPED_ATTRIBUTE(table, prop, "shutter:open", GeomCamera, camera->shutterOpen)
    PARSE_TYPED_ATTRIBUTE(table, prop, "shutter:close", GeomCamera,
                   camera->shutterClose)
    PARSE_TIMESAMPLED_ENUM_PROPERTY(table, prop, "projection", GeomCamera::Projection, ProjectionHandler, GeomCamera,
                       camera->projection, options.strict_allowedToken_check)
    PARSE_UNIFORM_ENUM_PROPERTY(table, prop, "stereoRole", GeomCamera::StereoRole, StereoRoleHandler, GeomCamera,
                       camera->stereoRole, options.strict_allowedToken_check)
    ADD_PROPERTY(table, prop, GeomCamera, camera->props)
    PARSE_PROPERTY_END_MAKE_ERROR(table, prop)
  }

  return true;
}

template <>
bool ReconstructPrim<GeomSubset>(
    const Specifier &spec,
    const PropertyMap &properties,
    const ReferenceList &references,
    GeomSubset *subset,
    std::string *warn,
    std::string *err,
    const PrimReconstructOptions &options) {

  (void)spec;
  (void)references;

  DCOUT("GeomSubset");

  // Currently schema only allows 'face'
  auto ElementTypeHandler = [](const std::string &tok)
      -> nonstd::expected<GeomSubset::ElementType, std::string> {
    using EnumTy = std::pair<GeomSubset::ElementType, const char *>;
    const std::vector<EnumTy> enums = {
        std::make_pair(GeomSubset::ElementType::Face, "face"),
        std::make_pair(GeomSubset::ElementType::Point, "point"),
    };
    return EnumHandler<GeomSubset::ElementType>("elementType", tok,
                                                    enums);
  };

  std::set<std::string> table;

  if (!prim::ReconstructMaterialBindingProperties(table, properties, subset, err)) {
    return false;
  }

  if (!prim::ReconstructCollectionProperties(
    table, properties, subset, warn, err, options.strict_allowedToken_check)) {
    return false;
  }

  for (const auto &prop : properties) {
    PARSE_TYPED_ATTRIBUTE(table, prop, "familyName", GeomSubset, subset->familyName)
    PARSE_TYPED_ATTRIBUTE(table, prop, "indices", GeomSubset, subset->indices)
    PARSE_UNIFORM_ENUM_PROPERTY(table, prop, "elementType", GeomSubset::ElementType, ElementTypeHandler, GeomSubset, subset->elementType, options.strict_allowedToken_check)
    ADD_PROPERTY(table, prop, GeomSubset, subset->props)
    PARSE_PROPERTY_END_MAKE_WARN(table, prop)
  }

  return true;
}

template <>
bool ReconstructPrim<PointInstancer>(
    const Specifier &spec,
    const PropertyMap &properties,
    const ReferenceList &references,
    PointInstancer *instancer,
    std::string *warn,
    std::string *err,
    const PrimReconstructOptions &options) {

  (void)warn;
  (void)references;
  (void)options;

  DCOUT("Reconstruct PointInstancer.");

  std::set<std::string> table;
  if (!ReconstructGPrimProperties(spec, table, properties, instancer, warn, err, options.strict_allowedToken_check)) {
    return false;
  }

  for (const auto &prop : properties) {
    PARSE_TARGET_PATHS_RELATION(table, prop, "prototypes", instancer->prototypes)
    PARSE_TYPED_ATTRIBUTE(table, prop, "protoIndices", PointInstancer, instancer->protoIndices)
    PARSE_TYPED_ATTRIBUTE(table, prop, "ids", PointInstancer, instancer->ids)
    PARSE_TYPED_ATTRIBUTE(table, prop, "positions", PointInstancer, instancer->positions)
    PARSE_TYPED_ATTRIBUTE(table, prop, "orientations", PointInstancer, instancer->orientations)
    PARSE_TYPED_ATTRIBUTE(table, prop, "scales", PointInstancer, instancer->scales)
    PARSE_TYPED_ATTRIBUTE(table, prop, "velocities", PointInstancer, instancer->velocities)
    PARSE_TYPED_ATTRIBUTE(table, prop, "accelerations", PointInstancer, instancer->accelerations)
    PARSE_TYPED_ATTRIBUTE(table, prop, "angularVelocities", PointInstancer, instancer->angularVelocities)
    PARSE_TYPED_ATTRIBUTE(table, prop, "invisibleIds", PointInstancer, instancer->invisibleIds)

    ADD_PROPERTY(table, prop, PointInstancer, instancer->props)
    PARSE_PROPERTY_END_MAKE_ERROR(table, prop)
  }

  return true;
}

template <>
bool ReconstructShader<ShaderNode>(
    const Specifier &spec,
    const PropertyMap &properties,
    const ReferenceList &references,
    ShaderNode *node,
    std::string *warn,
    std::string *err,
    const PrimReconstructOptions &options)
{
  (void)spec;
  (void)options;

  if (!node) {
    return false;
  }

  // TODO: references
  (void)references;

  std::set<std::string> table;
  table.insert("info:id"); // `info:id` is already parsed in ReconstructPrim<Shader>

  // Add everything to props.
  for (auto &prop : properties) {
    ADD_PROPERTY(table, prop, ShaderNode, node->props)
    PARSE_PROPERTY_END_MAKE_WARN(table, prop)
  }

  DCOUT("ShaderNode reconstructed.");
  return true;
}

template <>
bool ReconstructShader<UsdPreviewSurface>(
    const Specifier &spec,
    const PropertyMap &properties,
    const ReferenceList &references,
    UsdPreviewSurface *surface,
    std::string *warn,
    std::string *err,
    const PrimReconstructOptions &options) {
  (void)spec;
  (void)references;
  (void)options;

  std::set<std::string> table;
  table.insert("info:id"); // `info:id` is already parsed in ReconstructPrim<Shader>
  for (auto &prop : properties) {
    PARSE_TYPED_ATTRIBUTE(table, prop, "inputs:diffuseColor", UsdPreviewSurface,
                         surface->diffuseColor)
    PARSE_TYPED_ATTRIBUTE(table, prop, "inputs:emissiveColor", UsdPreviewSurface,
                         surface->emissiveColor)
    PARSE_TYPED_ATTRIBUTE(table, prop, "inputs:roughness", UsdPreviewSurface,
                         surface->roughness)
    PARSE_TYPED_ATTRIBUTE(table, prop, "inputs:specularColor", UsdPreviewSurface,
                         surface->specularColor)  // specular workflow
    PARSE_TYPED_ATTRIBUTE(table, prop, "inputs:metallic", UsdPreviewSurface,
                         surface->metallic)  // non specular workflow
    PARSE_TYPED_ATTRIBUTE(table, prop, "inputs:clearcoat", UsdPreviewSurface,
                         surface->clearcoat)
    PARSE_TYPED_ATTRIBUTE(table, prop, "inputs:clearcoatRoughness",
                         UsdPreviewSurface, surface->clearcoatRoughness)
    PARSE_TYPED_ATTRIBUTE(table, prop, "inputs:opacity", UsdPreviewSurface,
                         surface->opacity)
    PARSE_TYPED_ATTRIBUTE(table, prop, "inputs:opacityThreshold",
                         UsdPreviewSurface, surface->opacityThreshold)
    PARSE_TYPED_ATTRIBUTE(table, prop, "inputs:ior", UsdPreviewSurface,
                         surface->ior)
    PARSE_TYPED_ATTRIBUTE(table, prop, "inputs:normal", UsdPreviewSurface,
                         surface->normal)
    PARSE_TYPED_ATTRIBUTE(table, prop, "inputs:dispacement", UsdPreviewSurface,
                         surface->displacement)
    PARSE_TYPED_ATTRIBUTE(table, prop, "inputs:occlusion", UsdPreviewSurface,
                         surface->occlusion)
    PARSE_TYPED_ATTRIBUTE(table, prop, "inputs:useSpecularWorkflow",
                         UsdPreviewSurface, surface->useSpecularWorkflow)
    PARSE_SHADER_TERMINAL_ATTRIBUTE(table, prop, "outputs:surface", UsdPreviewSurface,
                   surface->outputsSurface)
    PARSE_SHADER_TERMINAL_ATTRIBUTE(table, prop, "outputs:displacement", UsdPreviewSurface,
                   surface->outputsDisplacement)
    ADD_PROPERTY(table, prop, UsdPreviewSurface, surface->props)
    PARSE_PROPERTY_END_MAKE_WARN(table, prop)
  }

  return true;
}

template <>
bool ReconstructShader<UsdUVTexture>(
    const Specifier &spec,
    const PropertyMap &properties,
    const ReferenceList &references,
    UsdUVTexture *texture,
    std::string *warn,
    std::string *err,
    const PrimReconstructOptions &options)
{
  (void)spec;
  (void)references;
  (void)options;

  auto SourceColorSpaceHandler = [](const std::string &tok)
      -> nonstd::expected<UsdUVTexture::SourceColorSpace, std::string> {
    using EnumTy = std::pair<UsdUVTexture::SourceColorSpace, const char *>;
    const std::vector<EnumTy> enums = {
        std::make_pair(UsdUVTexture::SourceColorSpace::Auto, "auto"),
        std::make_pair(UsdUVTexture::SourceColorSpace::Raw, "raw"),
        std::make_pair(UsdUVTexture::SourceColorSpace::SRGB, "sRGB"),
    };

    return EnumHandler<UsdUVTexture::SourceColorSpace>(
        "inputs:sourceColorSpace", tok, enums);
  };

  auto WrapHandler = [](const std::string &tok)
      -> nonstd::expected<UsdUVTexture::Wrap, std::string> {
    using EnumTy = std::pair<UsdUVTexture::Wrap, const char *>;
    const std::vector<EnumTy> enums = {
        std::make_pair(UsdUVTexture::Wrap::UseMetadata, "useMetadata"),
        std::make_pair(UsdUVTexture::Wrap::Black, "black"),
        std::make_pair(UsdUVTexture::Wrap::Clamp, "clamp"),
        std::make_pair(UsdUVTexture::Wrap::Repeat, "repeat"),
        std::make_pair(UsdUVTexture::Wrap::Mirror, "mirror"),
    };

    return EnumHandler<UsdUVTexture::Wrap>(
        "inputs:wrap*", tok, enums);
  };

  std::set<std::string> table;
  table.insert("info:id"); // `info:id` is already parsed in ReconstructPrim<Shader>

  for (auto &prop : properties) {
    DCOUT("prop.name = " << prop.first);
    PARSE_TYPED_ATTRIBUTE(table, prop, "inputs:file", UsdUVTexture, texture->file)
    PARSE_TYPED_ATTRIBUTE(table, prop, "inputs:st", UsdUVTexture,
                          texture->st)
    PARSE_TIMESAMPLED_ENUM_PROPERTY(table, prop, "inputs:sourceColorSpace",
                       UsdUVTexture::SourceColorSpace, SourceColorSpaceHandler, UsdUVTexture,
                       texture->sourceColorSpace, options.strict_allowedToken_check)
    PARSE_TIMESAMPLED_ENUM_PROPERTY(table, prop, "inputs:wrapS",
                       UsdUVTexture::Wrap, WrapHandler, UsdUVTexture,
                       texture->wrapS, options.strict_allowedToken_check)
    PARSE_TIMESAMPLED_ENUM_PROPERTY(table, prop, "inputs:wrapT",
                       UsdUVTexture::Wrap, WrapHandler, UsdUVTexture,
                       texture->wrapT, options.strict_allowedToken_check)
    PARSE_SHADER_TERMINAL_ATTRIBUTE(table, prop, "outputs:r", UsdUVTexture,
                                  texture->outputsR)
    PARSE_SHADER_TERMINAL_ATTRIBUTE(table, prop, "outputs:g", UsdUVTexture,
                                  texture->outputsG)
    PARSE_SHADER_TERMINAL_ATTRIBUTE(table, prop, "outputs:b", UsdUVTexture,
                                  texture->outputsB)
    PARSE_SHADER_TERMINAL_ATTRIBUTE(table, prop, "outputs:a", UsdUVTexture,
                                  texture->outputsA)
    PARSE_SHADER_TERMINAL_ATTRIBUTE(table, prop, "outputs:rgb", UsdUVTexture,
                                  texture->outputsRGB)
    ADD_PROPERTY(table, prop, UsdUVTexture, texture->props)
    PARSE_PROPERTY_END_MAKE_WARN(table, prop)
  }

  DCOUT("UsdUVTexture reconstructed.");
  return true;
}

template <>
bool ReconstructShader<UsdPrimvarReader_int>(
    const Specifier &spec,
    const PropertyMap &properties,
    const ReferenceList &references,
    UsdPrimvarReader_int *preader,
    std::string *warn,
    std::string *err,
    const PrimReconstructOptions &options)
{
  (void)spec;
  (void)references;
  (void)options;
  std::set<std::string> table;
  table.insert("info:id"); // `info:id` is already parsed in ReconstructPrim<Shader>
  for (auto &prop : properties) {
    PARSE_TYPED_ATTRIBUTE(table, prop, "inputs:fallback", UsdPrimvarReader_int,
                   preader->fallback)
    if ((prop.first == kInputsVarname) && !table.count(kInputsVarname)) {
      // Support older spec: `token` for varname
      TypedAttribute<Animatable<value::token>> tok_attr;
      auto ret = ParseTypedAttribute(table, prop.first, prop.second, kInputsVarname, tok_attr);
      if (ret.code == ParseResult::ResultCode::Success) {
        if (!ConvertTokenAttributeToStringAttribute(tok_attr, preader->varname)) {
          PUSH_ERROR_AND_RETURN("Failed to convert inputs:varname token type to string type.");
        }
<<<<<<< HEAD
        DCOUT("`token` attribute is converted to `string` attribute.");
        continue;
      } else if (ret.code == ParseResult::ResultCode::TypeMismatch) {
        //TypedAttribute<Animatable<value::StringData>> sdata_attr;
        //auto sdret = ParseTypedAttribute(table, prop.first, prop.second, kInputsVarname, sdata_attr);
        //if (sdret.code == ParseResult::ResultCode::Success) {
        //  if (!ConvertStringDataAttributeToStringAttribute(sdata_attr, preader->varname)) {
        //    PUSH_ERROR_AND_RETURN("Failed to convert inputs:varname StringData type to string type.");
        //  }
        //  DCOUT("StringData attribute is converted to `string` attribute.");
        //  continue;
        //} else if (sdret.code == ParseResult::ResultCode::TypeMismatch) {
          auto sret = ParseTypedAttribute(table, prop.first, prop.second, kInputsVarname, preader->varname);
          if (sret.code == ParseResult::ResultCode::Success) {
            DCOUT("Parsed string typed inputs:varname.");
            // ok
            continue;
          } else {
            PUSH_ERROR_AND_RETURN(fmt::format("Faied to parse inputs:varname: {}", sret.err));
          }
        //} else {
        //  PUSH_ERROR_AND_RETURN(fmt::format("Faied to parse inputs:varname: {} {}", to_string(sdret.code), sdret.err));
        //}
      } else {
        PUSH_ERROR_AND_RETURN(fmt::format("{} {}", to_string(ret.code), ret.err));
=======
        continue;
      } else if (ret.code == ParseResult::ResultCode::TypeMismatch) {
        ret = ParseTypedAttribute(table, prop.first, prop.second, "inputs:varname", preader->varname);
        if (ret.code == ParseResult::ResultCode::Success) {
          // ok
          continue;
        } else {
          PUSH_ERROR_AND_RETURN(fmt::format("Faied to parse inputs:varname: {}", ret.err));
        }
>>>>>>> 5df6d636
      }
    }
    PARSE_SHADER_TERMINAL_ATTRIBUTE(table, prop, "outputs:result",
                                  UsdPrimvarReader_int, preader->result)
    ADD_PROPERTY(table, prop, UsdPrimvarReader_int, preader->props)
    PARSE_PROPERTY_END_MAKE_WARN(table, prop)
  }
  return false;
}

template <>
bool ReconstructShader<UsdPrimvarReader_float>(
    const Specifier &spec,
    const PropertyMap &properties,
    const ReferenceList &references,
    UsdPrimvarReader_float *preader,
    std::string *warn,
    std::string *err,
    const PrimReconstructOptions &options)
{
  (void)spec;
  (void)references;
  (void)options;
  std::set<std::string> table;
  table.insert("info:id"); // `info:id` is already parsed in ReconstructPrim<Shader>
  for (auto &prop : properties) {
    PARSE_TYPED_ATTRIBUTE(table, prop, "inputs:fallback", UsdPrimvarReader_float,
                   preader->fallback)
    if ((prop.first == kInputsVarname) && !table.count(kInputsVarname)) {
      // Support older spec: `token` for varname
      TypedAttribute<Animatable<value::token>> tok_attr;
      auto ret = ParseTypedAttribute(table, prop.first, prop.second, kInputsVarname, tok_attr);
      if (ret.code == ParseResult::ResultCode::Success) {
        if (!ConvertTokenAttributeToStringAttribute(tok_attr, preader->varname)) {
          PUSH_ERROR_AND_RETURN("Failed to convert inputs:varname token type to string type.");
        }
<<<<<<< HEAD
        DCOUT("`token` attribute is converted to `string` attribute.");
=======
>>>>>>> 5df6d636
        continue;
      } else if (ret.code == ParseResult::ResultCode::TypeMismatch) {
        //TypedAttribute<Animatable<value::StringData>> sdata_attr;
        //auto sdret = ParseTypedAttribute(table, prop.first, prop.second, "inputs:varname", sdata_attr);
        //if (sdret.code == ParseResult::ResultCode::Success) {
        //  if (!ConvertStringDataAttributeToStringAttribute(sdata_attr, preader->varname)) {
        //    PUSH_ERROR_AND_RETURN("Failed to convert inputs:varname StringData type to string type.");
        //  }
        //} else if (sdret.code == ParseResult::ResultCode::TypeMismatch) {
          auto sret = ParseTypedAttribute(table, prop.first, prop.second, "inputs:varname", preader->varname);
          if (sret.code == ParseResult::ResultCode::Success) {
            DCOUT("Parsed string typed inputs:varname.");
            // ok
            continue;
          } else {
            PUSH_ERROR_AND_RETURN(fmt::format("Faied to parse inputs:varname: {}", sret.err));
          }
        //}
      }
    }
    PARSE_SHADER_TERMINAL_ATTRIBUTE(table, prop, "outputs:result",
                                  UsdPrimvarReader_float, preader->result)
    ADD_PROPERTY(table, prop, UsdPrimvarReader_float, preader->props)
    PARSE_PROPERTY_END_MAKE_WARN(table, prop)
  }
  return false;
}

template <>
bool ReconstructShader<UsdPrimvarReader_float2>(
    const Specifier &spec,
    const PropertyMap &properties,
    const ReferenceList &references,
    UsdPrimvarReader_float2 *preader,
    std::string *warn,
    std::string *err,
    const PrimReconstructOptions &options)
{
  (void)spec;
  (void)references;
  (void)options;
  std::set<std::string> table;
  table.insert("info:id"); // `info:id` is already parsed in ReconstructPrim<Shader>
  for (auto &prop : properties) {
    DCOUT("Primreader_float2 prop = " << prop.first);
    if ((prop.first == kInputsVarname) && !table.count(kInputsVarname)) {
      // Support older spec: `token` for varname
      TypedAttribute<Animatable<value::token>> tok_attr;
      auto ret = ParseTypedAttribute(table, prop.first, prop.second, kInputsVarname, tok_attr);
      if (ret.code == ParseResult::ResultCode::Success) {
        if (!ConvertTokenAttributeToStringAttribute(tok_attr, preader->varname)) {
          PUSH_ERROR_AND_RETURN("Failed to convert inputs:varname token type to string type.");
        }
<<<<<<< HEAD
        DCOUT("`token` attribute is converted to `string` attribute.");
=======
>>>>>>> 5df6d636
        continue;
      } else if (ret.code == ParseResult::ResultCode::TypeMismatch) {
        //TypedAttribute<Animatable<value::StringData>> sdata_attr;
        //auto sdret = ParseTypedAttribute(table, prop.first, prop.second, "inputs:varname", sdata_attr);
        //if (sdret.code == ParseResult::ResultCode::Success) {
        //  if (!ConvertStringDataAttributeToStringAttribute(sdata_attr, preader->varname)) {
        //    PUSH_ERROR_AND_RETURN("Failed to convert inputs:varname StringData type to string type.");
        //  }
        //} else if (sdret.code == ParseResult::ResultCode::TypeMismatch) {
          auto sret = ParseTypedAttribute(table, prop.first, prop.second, "inputs:varname", preader->varname);
          if (sret.code == ParseResult::ResultCode::Success) {
            DCOUT("Parsed string typed inputs:varname.");
            // ok
            continue;
          } else {
            PUSH_ERROR_AND_RETURN(fmt::format("Faied to parse inputs:varname: {}", sret.err));
          }
        //}
      }
    }
    PARSE_TYPED_ATTRIBUTE(table, prop, "inputs:fallback", UsdPrimvarReader_float2,
                   preader->fallback)
    PARSE_SHADER_TERMINAL_ATTRIBUTE(table, prop, "outputs:result",
                                  UsdPrimvarReader_float2, preader->result)
    ADD_PROPERTY(table, prop, UsdPrimvarReader_float2, preader->props)
    PARSE_PROPERTY_END_MAKE_WARN(table, prop)
  }

  return true;
}

template <>
bool ReconstructShader<UsdPrimvarReader_float3>(
    const Specifier &spec,
    const PropertyMap &properties,
    const ReferenceList &references,
    UsdPrimvarReader_float3 *preader,
    std::string *warn,
    std::string *err,
    const PrimReconstructOptions &options)
{
  (void)spec;
  (void)references;
  (void)options;
  std::set<std::string> table;
  table.insert("info:id"); // `info:id` is already parsed in ReconstructPrim<Shader>
  for (auto &prop : properties) {
    PARSE_TYPED_ATTRIBUTE(table, prop, "inputs:fallback", UsdPrimvarReader_float3,
                   preader->fallback)
    if ((prop.first == kInputsVarname) && !table.count(kInputsVarname)) {
      // Support older spec: `token` for varname
      TypedAttribute<Animatable<value::token>> tok_attr;
      auto ret = ParseTypedAttribute(table, prop.first, prop.second, kInputsVarname, tok_attr);
      if (ret.code == ParseResult::ResultCode::Success) {
        if (!ConvertTokenAttributeToStringAttribute(tok_attr, preader->varname)) {
          PUSH_ERROR_AND_RETURN("Failed to convert inputs:varname token type to string type.");
        }
<<<<<<< HEAD
        DCOUT("`token` attribute is converted to `string` attribute.");
=======
>>>>>>> 5df6d636
        continue;
      } else if (ret.code == ParseResult::ResultCode::TypeMismatch) {
        //TypedAttribute<Animatable<value::StringData>> sdata_attr;
        //auto sdret = ParseTypedAttribute(table, prop.first, prop.second, "inputs:varname", sdata_attr);
        //if (sdret.code == ParseResult::ResultCode::Success) {
        //  if (!ConvertStringDataAttributeToStringAttribute(sdata_attr, preader->varname)) {
        //    PUSH_ERROR_AND_RETURN("Failed to convert inputs:varname StringData type to string type.");
        //  }
        //} else if (sdret.code == ParseResult::ResultCode::TypeMismatch) {
          auto sret = ParseTypedAttribute(table, prop.first, prop.second, "inputs:varname", preader->varname);
          if (sret.code == ParseResult::ResultCode::Success) {
            DCOUT("Parsed string typed inputs:varname.");
            // ok
            continue;
          } else {
            PUSH_ERROR_AND_RETURN(fmt::format("Faied to parse inputs:varname: {}", sret.err));
          }
        //}
      }
    }
    PARSE_SHADER_TERMINAL_ATTRIBUTE(table, prop, "outputs:result",
                                  UsdPrimvarReader_float3, preader->result)
    ADD_PROPERTY(table, prop, UsdPrimvarReader_float3, preader->props)
    PARSE_PROPERTY_END_MAKE_WARN(table, prop)
  }

  return true;
}

template <>
bool ReconstructShader<UsdPrimvarReader_float4>(
    const Specifier &spec,
    const PropertyMap &properties,
    const ReferenceList &references,
    UsdPrimvarReader_float4 *preader,
    std::string *warn,
    std::string *err,
    const PrimReconstructOptions &options)
{
  (void)spec;
  (void)references;
  (void)options;
  std::set<std::string> table;
  table.insert("info:id"); // `info:id` is already parsed in ReconstructPrim<Shader>

  for (auto &prop : properties) {
    PARSE_TYPED_ATTRIBUTE(table, prop, "inputs:fallback", UsdPrimvarReader_float4,
                   preader->fallback)
    if ((prop.first == kInputsVarname) && !table.count(kInputsVarname)) {
      // Support older spec: `token` for varname
      TypedAttribute<Animatable<value::token>> tok_attr;
      auto ret = ParseTypedAttribute(table, prop.first, prop.second, kInputsVarname, tok_attr);
      if (ret.code == ParseResult::ResultCode::Success) {
        if (!ConvertTokenAttributeToStringAttribute(tok_attr, preader->varname)) {
          PUSH_ERROR_AND_RETURN("Failed to convert inputs:varname token type to string type.");
        }
<<<<<<< HEAD
        DCOUT("`token` attribute is converted to `string` attribute.");
=======
>>>>>>> 5df6d636
        continue;
      } else if (ret.code == ParseResult::ResultCode::TypeMismatch) {
        //TypedAttribute<Animatable<value::StringData>> sdata_attr;
        //auto sdret = ParseTypedAttribute(table, prop.first, prop.second, "inputs:varname", sdata_attr);
        //if (sdret.code == ParseResult::ResultCode::Success) {
        //  if (!ConvertStringDataAttributeToStringAttribute(sdata_attr, preader->varname)) {
        //    PUSH_ERROR_AND_RETURN("Failed to convert inputs:varname StringData type to string type.");
        //  }
        //} else if (sdret.code == ParseResult::ResultCode::TypeMismatch) {
          auto sret = ParseTypedAttribute(table, prop.first, prop.second, "inputs:varname", preader->varname);
          if (sret.code == ParseResult::ResultCode::Success) {
            DCOUT("Parsed string typed inputs:varname.");
            // ok
            continue;
          } else {
            PUSH_ERROR_AND_RETURN(fmt::format("Faied to parse inputs:varname: {}", sret.err));
          }
        //}
      }
    }
    PARSE_SHADER_TERMINAL_ATTRIBUTE(table, prop, "outputs:result",
                                  UsdPrimvarReader_float4, preader->result)
    ADD_PROPERTY(table, prop, UsdPrimvarReader_float4, preader->props)
    PARSE_PROPERTY_END_MAKE_WARN(table, prop)
  }
  return true;
}

template <>
bool ReconstructShader<UsdPrimvarReader_string>(
    const Specifier &spec,
    const PropertyMap &properties,
    const ReferenceList &references,
    UsdPrimvarReader_string *preader,
    std::string *warn,
    std::string *err,
    const PrimReconstructOptions &options)
{
  (void)spec;
  (void)references;
  (void)options;
  std::set<std::string> table;
  table.insert("info:id"); // `info:id` is already parsed in ReconstructPrim<Shader>

  for (auto &prop : properties) {
    PARSE_TYPED_ATTRIBUTE(table, prop, "inputs:fallback", UsdPrimvarReader_string,
                   preader->fallback)
    if ((prop.first == kInputsVarname) && !table.count(kInputsVarname)) {
      // Support older spec: `token` for varname
      TypedAttribute<Animatable<value::token>> tok_attr;
      auto ret = ParseTypedAttribute(table, prop.first, prop.second, kInputsVarname, tok_attr);
      if (ret.code == ParseResult::ResultCode::Success) {
        if (!ConvertTokenAttributeToStringAttribute(tok_attr, preader->varname)) {
          PUSH_ERROR_AND_RETURN("Failed to convert inputs:varname token type to string type.");
        }
<<<<<<< HEAD
        DCOUT("`token` attribute is converted to `string` attribute.");
=======
>>>>>>> 5df6d636
        continue;
      } else if (ret.code == ParseResult::ResultCode::TypeMismatch) {
        //TypedAttribute<Animatable<value::StringData>> sdata_attr;
        //auto sdret = ParseTypedAttribute(table, prop.first, prop.second, "inputs:varname", sdata_attr);
        //if (sdret.code == ParseResult::ResultCode::Success) {
        //  if (!ConvertStringDataAttributeToStringAttribute(sdata_attr, preader->varname)) {
        //    PUSH_ERROR_AND_RETURN("Failed to convert inputs:varname StringData type to string type.");
        //  }
        //} else if (sdret.code == ParseResult::ResultCode::TypeMismatch) {
          auto sret = ParseTypedAttribute(table, prop.first, prop.second, "inputs:varname", preader->varname);
          if (sret.code == ParseResult::ResultCode::Success) {
            DCOUT("Parsed string typed inputs:varname.");
            // ok
            continue;
          } else {
            PUSH_ERROR_AND_RETURN(fmt::format("Faied to parse inputs:varname: {}", sret.err));
          }
        //}
      }
    }
    PARSE_SHADER_TERMINAL_ATTRIBUTE(table, prop, "outputs:result",
                                  UsdPrimvarReader_string, preader->result)
    ADD_PROPERTY(table, prop, UsdPrimvarReader_string, preader->props)
    PARSE_PROPERTY_END_MAKE_WARN(table, prop)
  }
  return true;
}

template <>
bool ReconstructShader<UsdPrimvarReader_vector>(
    const Specifier &spec,
    const PropertyMap &properties,
    const ReferenceList &references,
    UsdPrimvarReader_vector *preader,
    std::string *warn,
    std::string *err,
    const PrimReconstructOptions &options)
{
  (void)spec;
  (void)references;
  (void)options;
  std::set<std::string> table;
  table.insert("info:id"); // `info:id` is already parsed in ReconstructPrim<Shader>

  for (auto &prop : properties) {
    PARSE_TYPED_ATTRIBUTE(table, prop, "inputs:fallback", UsdPrimvarReader_vector,
                   preader->fallback)
    if ((prop.first == kInputsVarname) && !table.count(kInputsVarname)) {
      // Support older spec: `token` for varname
      TypedAttribute<Animatable<value::token>> tok_attr;
      auto ret = ParseTypedAttribute(table, prop.first, prop.second, kInputsVarname, tok_attr);
      if (ret.code == ParseResult::ResultCode::Success) {
        if (!ConvertTokenAttributeToStringAttribute(tok_attr, preader->varname)) {
          PUSH_ERROR_AND_RETURN("Failed to convert inputs:varname token type to string type.");
        }
<<<<<<< HEAD
        DCOUT("`token` attribute is converted to `string` attribute.");
=======
>>>>>>> 5df6d636
        continue;
      } else if (ret.code == ParseResult::ResultCode::TypeMismatch) {
        //TypedAttribute<Animatable<value::StringData>> sdata_attr;
        //auto sdret = ParseTypedAttribute(table, prop.first, prop.second, "inputs:varname", sdata_attr);
        //if (sdret.code == ParseResult::ResultCode::Success) {
        //  if (!ConvertStringDataAttributeToStringAttribute(sdata_attr, preader->varname)) {
        //    PUSH_ERROR_AND_RETURN("Failed to convert inputs:varname StringData type to string type.");
        //  }
        //} else if (sdret.code == ParseResult::ResultCode::TypeMismatch) {
          auto sret = ParseTypedAttribute(table, prop.first, prop.second, "inputs:varname", preader->varname);
          if (sret.code == ParseResult::ResultCode::Success) {
            DCOUT("Parsed string typed inputs:varname.");
            // ok
            continue;
          } else {
            PUSH_ERROR_AND_RETURN(fmt::format("Faied to parse inputs:varname: {}", sret.err));
          }
        //}
      }
    }
    PARSE_SHADER_TERMINAL_ATTRIBUTE(table, prop, "outputs:result",
                                  UsdPrimvarReader_vector, preader->result)
    ADD_PROPERTY(table, prop, UsdPrimvarReader_vector, preader->props)
    PARSE_PROPERTY_END_MAKE_WARN(table, prop)
  }
  return true;
}

template <>
bool ReconstructShader<UsdPrimvarReader_normal>(
    const Specifier &spec,
    const PropertyMap &properties,
    const ReferenceList &references,
    UsdPrimvarReader_normal *preader,
    std::string *warn,
    std::string *err,
    const PrimReconstructOptions &options)
{
  (void)spec;
  (void)references;
  (void)options;
  std::set<std::string> table;
  table.insert("info:id"); // `info:id` is already parsed in ReconstructPrim<Shader>

  for (auto &prop : properties) {
    PARSE_TYPED_ATTRIBUTE(table, prop, "inputs:fallback", UsdPrimvarReader_normal,
                   preader->fallback)
    if ((prop.first == kInputsVarname) && !table.count(kInputsVarname)) {
      // Support older spec: `token` for varname
      TypedAttribute<Animatable<value::token>> tok_attr;
      auto ret = ParseTypedAttribute(table, prop.first, prop.second, kInputsVarname, tok_attr);
      if (ret.code == ParseResult::ResultCode::Success) {
        if (!ConvertTokenAttributeToStringAttribute(tok_attr, preader->varname)) {
          PUSH_ERROR_AND_RETURN("Failed to convert inputs:varname token type to string type.");
        }
<<<<<<< HEAD
        DCOUT("`token` attribute is converted to `string` attribute.");
=======
>>>>>>> 5df6d636
        continue;
      } else if (ret.code == ParseResult::ResultCode::TypeMismatch) {
        //TypedAttribute<Animatable<value::StringData>> sdata_attr;
        //auto sdret = ParseTypedAttribute(table, prop.first, prop.second, "inputs:varname", sdata_attr);
        //if (sdret.code == ParseResult::ResultCode::Success) {
        //  if (!ConvertStringDataAttributeToStringAttribute(sdata_attr, preader->varname)) {
        //    PUSH_ERROR_AND_RETURN("Failed to convert inputs:varname StringData type to string type.");
        //  }
        //} else if (sdret.code == ParseResult::ResultCode::TypeMismatch) {
          auto sret = ParseTypedAttribute(table, prop.first, prop.second, "inputs:varname", preader->varname);
          if (sret.code == ParseResult::ResultCode::Success) {
            DCOUT("Parsed string typed inputs:varname.");
            // ok
            continue;
          } else {
            PUSH_ERROR_AND_RETURN(fmt::format("Faied to parse inputs:varname: {}", sret.err));
          }
        //}
      }
    }
    PARSE_SHADER_TERMINAL_ATTRIBUTE(table, prop, "outputs:result",
                                  UsdPrimvarReader_normal, preader->result)
    ADD_PROPERTY(table, prop, UsdPrimvarReader_normal, preader->props)
    PARSE_PROPERTY_END_MAKE_WARN(table, prop)
  }
  return true;
}

template <>
bool ReconstructShader<UsdPrimvarReader_point>(
    const Specifier &spec,
    const PropertyMap &properties,
    const ReferenceList &references,
    UsdPrimvarReader_point *preader,
    std::string *warn,
    std::string *err,
    const PrimReconstructOptions &options)
{
  (void)spec;
  (void)references;
  (void)options;
  std::set<std::string> table;
  table.insert("info:id"); // `info:id` is already parsed in ReconstructPrim<Shader>

  for (auto &prop : properties) {
    PARSE_TYPED_ATTRIBUTE(table, prop, "inputs:fallback", UsdPrimvarReader_point,
                   preader->fallback)
    if ((prop.first == kInputsVarname) && !table.count(kInputsVarname)) {
      // Support older spec: `token` for varname
      TypedAttribute<Animatable<value::token>> tok_attr;
      auto ret = ParseTypedAttribute(table, prop.first, prop.second, kInputsVarname, tok_attr);
      if (ret.code == ParseResult::ResultCode::Success) {
        if (!ConvertTokenAttributeToStringAttribute(tok_attr, preader->varname)) {
          PUSH_ERROR_AND_RETURN("Failed to convert inputs:varname token type to string type.");
        }
<<<<<<< HEAD
        DCOUT("`token` attribute is converted to `string` attribute.");
=======
>>>>>>> 5df6d636
        continue;
      } else if (ret.code == ParseResult::ResultCode::TypeMismatch) {
        //TypedAttribute<Animatable<value::StringData>> sdata_attr;
        //auto sdret = ParseTypedAttribute(table, prop.first, prop.second, "inputs:varname", sdata_attr);
        //if (sdret.code == ParseResult::ResultCode::Success) {
        //  if (!ConvertStringDataAttributeToStringAttribute(sdata_attr, preader->varname)) {
        //    PUSH_ERROR_AND_RETURN("Failed to convert inputs:varname StringData type to string type.");
        //  }
        //} else if (sdret.code == ParseResult::ResultCode::TypeMismatch) {
          auto sret = ParseTypedAttribute(table, prop.first, prop.second, "inputs:varname", preader->varname);
          if (sret.code == ParseResult::ResultCode::Success) {
            DCOUT("Parsed string typed inputs:varname.");
            // ok
            continue;
          } else {
            PUSH_ERROR_AND_RETURN(fmt::format("Faied to parse inputs:varname: {}", sret.err));
          }
        //}
      }
    }
    PARSE_SHADER_TERMINAL_ATTRIBUTE(table, prop, "outputs:result",
                                  UsdPrimvarReader_point, preader->result)
    ADD_PROPERTY(table, prop, UsdPrimvarReader_point, preader->props)
    PARSE_PROPERTY_END_MAKE_WARN(table, prop)
  }
  return true;
}

template <>
bool ReconstructShader<UsdPrimvarReader_matrix>(
    const Specifier &spec,
    const PropertyMap &properties,
    const ReferenceList &references,
    UsdPrimvarReader_matrix *preader,
    std::string *warn,
    std::string *err,
    const PrimReconstructOptions &options)
{
  (void)spec;
  (void)references;
  (void)options;
  std::set<std::string> table;
  table.insert("info:id"); // `info:id` is already parsed in ReconstructPrim<Shader>

  for (auto &prop : properties) {
    PARSE_TYPED_ATTRIBUTE(table, prop, "inputs:fallback", UsdPrimvarReader_matrix,
                   preader->fallback)
    if ((prop.first == kInputsVarname) && !table.count(kInputsVarname)) {
      // Support older spec: `token` for varname
      TypedAttribute<Animatable<value::token>> tok_attr;
      auto ret = ParseTypedAttribute(table, prop.first, prop.second, kInputsVarname, tok_attr);
      if (ret.code == ParseResult::ResultCode::Success) {
        if (!ConvertTokenAttributeToStringAttribute(tok_attr, preader->varname)) {
          PUSH_ERROR_AND_RETURN("Failed to convert inputs:varname token type to string type.");
        }
<<<<<<< HEAD
        DCOUT("`token` attribute is converted to `string` attribute.");
=======
>>>>>>> 5df6d636
        continue;
      } else if (ret.code == ParseResult::ResultCode::TypeMismatch) {
        //TypedAttribute<Animatable<value::StringData>> sdata_attr;
        //auto sdret = ParseTypedAttribute(table, prop.first, prop.second, "inputs:varname", sdata_attr);
        //if (sdret.code == ParseResult::ResultCode::Success) {
        //  if (!ConvertStringDataAttributeToStringAttribute(sdata_attr, preader->varname)) {
        //    PUSH_ERROR_AND_RETURN("Failed to convert inputs:varname StringData type to string type.");
        //  }
        //} else if (sdret.code == ParseResult::ResultCode::TypeMismatch) {
          auto sret = ParseTypedAttribute(table, prop.first, prop.second, "inputs:varname", preader->varname);
          if (sret.code == ParseResult::ResultCode::Success) {
            DCOUT("Parsed string typed inputs:varname.");
            // ok
            continue;
          } else {
            PUSH_ERROR_AND_RETURN(fmt::format("Faied to parse inputs:varname: {}", sret.err));
          }
        //}
      }
    }
    PARSE_SHADER_TERMINAL_ATTRIBUTE(table, prop, "outputs:result",
                                  UsdPrimvarReader_matrix, preader->result)
    ADD_PROPERTY(table, prop, UsdPrimvarReader_matrix, preader->props)
    PARSE_PROPERTY_END_MAKE_WARN(table, prop)
  }
  return true;
}

template <>
bool ReconstructShader<UsdTransform2d>(
    const Specifier &spec,
    const PropertyMap &properties,
    const ReferenceList &references,
    UsdTransform2d *transform,
    std::string *warn,
    std::string *err,
    const PrimReconstructOptions &options)
{
  (void)spec;
  (void)references;
  (void)options;
  std::set<std::string> table;
  table.insert("info:id"); // `info:id` is already parsed in ReconstructPrim<Shader>
  for (auto &prop : properties) {
    DCOUT("prop = " << prop.first);
    PARSE_TYPED_ATTRIBUTE(table, prop, "inputs:in", UsdTransform2d,
                   transform->in)
    PARSE_TYPED_ATTRIBUTE(table, prop, "inputs:rotation", UsdTransform2d,
                   transform->rotation)
    PARSE_TYPED_ATTRIBUTE(table, prop, "inputs:scale", UsdTransform2d,
                   transform->scale)
    PARSE_TYPED_ATTRIBUTE(table, prop, "inputs:translation", UsdTransform2d,
                   transform->translation)
    PARSE_SHADER_TERMINAL_ATTRIBUTE(table, prop, "outputs:result",
                                  UsdTransform2d, transform->result)
    ADD_PROPERTY(table, prop, UsdPrimvarReader_float2, transform->props)
    PARSE_PROPERTY_END_MAKE_WARN(table, prop)
  }

  return true;
}

template <>
bool ReconstructPrim<Shader>(
    const Specifier &spec,
    const PropertyMap &properties,
    const ReferenceList &references,
    Shader *shader,
    std::string *warn,
    std::string *err,
    const PrimReconstructOptions &options)
{
  (void)spec;
  (void)properties;
  (void)options;

  bool is_generic_shader{false};
  auto info_id_prop = properties.find("info:id");
  if (info_id_prop == properties.end()) {
    // Guess MatrialX shader. info:id will be resolved by importing referenced .mtlx.
    // Treat generic Shader at the moment.
    is_generic_shader = true;
    //PUSH_ERROR_AND_RETURN("`Shader` must contain `info:id` property.");
  }

  std::string shader_type;
  if (!is_generic_shader) {
    if (info_id_prop->second.is_attribute()) {
      const Attribute &attr = info_id_prop->second.get_attribute();
      if ((attr.type_name() == value::kToken)) {
        if (auto pv = attr.get_value<value::token>()) {
          shader_type = pv.value().str();
        } else {
          PUSH_ERROR_AND_RETURN("Internal errror. `info:id` has invalid type.");
        }
      } else {
        PUSH_ERROR_AND_RETURN("`info:id` attribute must be `token` type.");
      }

      // For some corrupted? USDZ file does not have `uniform` variability.
      if (attr.variability() != Variability::Uniform) {
        PUSH_WARN("`info:id` attribute must have `uniform` variability.");
      }
    } else {
      PUSH_ERROR_AND_RETURN("Invalid type or value for `info:id` property in `Shader`.");
    }

    DCOUT("info:id = " << shader_type);
  }


  if (shader_type.compare(kUsdPreviewSurface) == 0) {
    UsdPreviewSurface surface;
    if (!ReconstructShader<UsdPreviewSurface>(spec, properties, references,
                                              &surface, warn, err, options)) {
      PUSH_ERROR_AND_RETURN("Failed to Reconstruct " << kUsdPreviewSurface);
    }
    shader->info_id = kUsdPreviewSurface;
    shader->value = surface;
    DCOUT("info_id = " << shader->info_id);
  } else if (shader_type.compare(kUsdUVTexture) == 0) {
    UsdUVTexture texture;
    if (!ReconstructShader<UsdUVTexture>(spec, properties, references,
                                         &texture, warn, err, options)) {
      PUSH_ERROR_AND_RETURN("Failed to Reconstruct " << kUsdUVTexture);
    }
    shader->info_id = kUsdUVTexture;
    shader->value = texture;
  } else if (shader_type.compare(kUsdPrimvarReader_int) == 0) {
    UsdPrimvarReader_int preader;
    if (!ReconstructShader<UsdPrimvarReader_int>(spec, properties, references,
                                                 &preader, warn, err, options)) {
      PUSH_ERROR_AND_RETURN("Failed to Reconstruct "
                            << kUsdPrimvarReader_int);
    }
    shader->info_id = kUsdPrimvarReader_int;
    shader->value = preader;
  } else if (shader_type.compare(kUsdPrimvarReader_float) == 0) {
    UsdPrimvarReader_float preader;
    if (!ReconstructShader<UsdPrimvarReader_float>(spec, properties, references,
                                                   &preader, warn, err, options)) {
      PUSH_ERROR_AND_RETURN("Failed to Reconstruct "
                            << kUsdPrimvarReader_float);
    }
    shader->info_id = kUsdPrimvarReader_float;
    shader->value = preader;
  } else if (shader_type.compare(kUsdPrimvarReader_float2) == 0) {
    UsdPrimvarReader_float2 preader;
    if (!ReconstructShader<UsdPrimvarReader_float2>(spec, properties, references,
                                                    &preader, warn, err, options)) {
      PUSH_ERROR_AND_RETURN("Failed to Reconstruct "
                            << kUsdPrimvarReader_float2);
    }
    shader->info_id = kUsdPrimvarReader_float2;
    shader->value = preader;
  } else if (shader_type.compare(kUsdPrimvarReader_float3) == 0) {
    UsdPrimvarReader_float3 preader;
    if (!ReconstructShader<UsdPrimvarReader_float3>(spec,properties, references,
                                                    &preader, warn, err, options)) {
      PUSH_ERROR_AND_RETURN("Failed to Reconstruct "
                            << kUsdPrimvarReader_float3);
    }
    shader->info_id = kUsdPrimvarReader_float3;
    shader->value = preader;
  } else if (shader_type.compare(kUsdPrimvarReader_float4) == 0) {
    UsdPrimvarReader_float4 preader;
    if (!ReconstructShader<UsdPrimvarReader_float4>(spec,properties, references,
                                                    &preader, warn, err, options)) {
      PUSH_ERROR_AND_RETURN("Failed to Reconstruct "
                            << kUsdPrimvarReader_float4);
    }
    shader->info_id = kUsdPrimvarReader_float4;
    shader->value = preader;
  } else if (shader_type.compare(kUsdPrimvarReader_string) == 0) {
    UsdPrimvarReader_string preader;
    if (!ReconstructShader<UsdPrimvarReader_string>(spec,properties, references,
                                                    &preader, warn, err, options)) {
      PUSH_ERROR_AND_RETURN("Failed to Reconstruct "
                            << kUsdPrimvarReader_string);
    }
    shader->info_id = kUsdPrimvarReader_string;
    shader->value = preader;
  } else if (shader_type.compare(kUsdPrimvarReader_vector) == 0) {
    UsdPrimvarReader_vector preader;
    if (!ReconstructShader<UsdPrimvarReader_vector>(spec,properties, references,
                                                    &preader, warn, err, options)) {
      PUSH_ERROR_AND_RETURN("Failed to Reconstruct "
                            << kUsdPrimvarReader_vector);
    }
    shader->info_id = kUsdPrimvarReader_vector;
    shader->value = preader;
  } else if (shader_type.compare(kUsdPrimvarReader_normal) == 0) {
    UsdPrimvarReader_normal preader;
    if (!ReconstructShader<UsdPrimvarReader_normal>(spec,properties, references,
                                                    &preader, warn, err, options)) {
      PUSH_ERROR_AND_RETURN("Failed to Reconstruct "
                            << kUsdPrimvarReader_normal);
    }
    shader->info_id = kUsdPrimvarReader_normal;
    shader->value = preader;
  } else if (shader_type.compare(kUsdPrimvarReader_point) == 0) {
    UsdPrimvarReader_point preader;
    if (!ReconstructShader<UsdPrimvarReader_point>(spec,properties, references,
                                                    &preader, warn, err, options)) {
      PUSH_ERROR_AND_RETURN("Failed to Reconstruct "
                            << kUsdPrimvarReader_point);
    }
    shader->info_id = kUsdPrimvarReader_point;
    shader->value = preader;
  } else if (shader_type.compare(kUsdTransform2d) == 0) {
    UsdTransform2d transform;
    if (!ReconstructShader<UsdTransform2d>(spec,properties, references,
                                                    &transform, warn, err, options)) {
      PUSH_ERROR_AND_RETURN("Failed to Reconstruct "
                            << kUsdTransform2d);
    }
    shader->info_id = kUsdTransform2d;
    shader->value = transform;
  } else {
    // Reconstruct as generic ShaderNode
    ShaderNode surface;
    if (!ReconstructShader<ShaderNode>(spec,properties, references,
                                              &surface, warn, err, options)) {
      PUSH_ERROR_AND_RETURN("Failed to Reconstruct " << shader_type);
    }
    if (shader_type.size()) {
      shader->info_id = shader_type;
    }
    shader->value = surface;
  }

  DCOUT("Shader reconstructed.");

  return true;
}

template <>
bool ReconstructPrim<Material>(
    const Specifier &spec,
    const PropertyMap &properties,
    const ReferenceList &references,
    Material *material,
    std::string *warn,
    std::string *err,
    const PrimReconstructOptions &options)
{
  (void)spec;
  (void)references;
  (void)options;
  std::set<std::string> table;

  // TODO: special treatment for properties with 'inputs' and 'outputs' namespace.

  // For `Material`, `outputs` are terminal attribute and treated as input attribute with connection(Should be "token output:surface.connect = </path/to/shader>").
  for (auto &prop : properties) {
    PARSE_SHADER_INPUT_CONNECTION_PROPERTY(table, prop, "outputs:surface",
                                  Material, material->surface)
    PARSE_SHADER_INPUT_CONNECTION_PROPERTY(table, prop, "outputs:displacement",
                                  Material, material->displacement)
    PARSE_SHADER_INPUT_CONNECTION_PROPERTY(table, prop, "outputs:volume",
                                  Material, material->volume)
    PARSE_UNIFORM_ENUM_PROPERTY(table, prop, kPurpose, Purpose, PurposeEnumHandler, Material,
                       material->purpose, options.strict_allowedToken_check)
    ADD_PROPERTY(table, prop, Material, material->props)
    PARSE_PROPERTY_END_MAKE_WARN(table, prop)
  }
  return true;
}

///
/// -- PrimSpec
///

#define RECONSTRUCT_PRIM_PRIMSPEC_IMPL(__prim_ty) \
template <> \
bool ReconstructPrim<__prim_ty>( \
    const PrimSpec &primspec, \
    __prim_ty *prim, \
    std::string *warn, \
    std::string *err, \
    const PrimReconstructOptions &options) { \
 \
  ReferenceList references; /* dummy */ \
 \
  return ReconstructPrim<__prim_ty>(primspec.specifier(), primspec.props(), references, prim, warn, err, options); \
}

RECONSTRUCT_PRIM_PRIMSPEC_IMPL(Xform)
RECONSTRUCT_PRIM_PRIMSPEC_IMPL(Model)
RECONSTRUCT_PRIM_PRIMSPEC_IMPL(Scope)
RECONSTRUCT_PRIM_PRIMSPEC_IMPL(GeomMesh)
RECONSTRUCT_PRIM_PRIMSPEC_IMPL(GeomPoints)
RECONSTRUCT_PRIM_PRIMSPEC_IMPL(GeomCylinder)
RECONSTRUCT_PRIM_PRIMSPEC_IMPL(GeomCube)
RECONSTRUCT_PRIM_PRIMSPEC_IMPL(GeomCone)
RECONSTRUCT_PRIM_PRIMSPEC_IMPL(GeomSphere)
RECONSTRUCT_PRIM_PRIMSPEC_IMPL(GeomCapsule)
RECONSTRUCT_PRIM_PRIMSPEC_IMPL(GeomBasisCurves)
RECONSTRUCT_PRIM_PRIMSPEC_IMPL(GeomCamera)
RECONSTRUCT_PRIM_PRIMSPEC_IMPL(GeomSubset)
RECONSTRUCT_PRIM_PRIMSPEC_IMPL(SphereLight)
RECONSTRUCT_PRIM_PRIMSPEC_IMPL(DomeLight)
RECONSTRUCT_PRIM_PRIMSPEC_IMPL(CylinderLight)
RECONSTRUCT_PRIM_PRIMSPEC_IMPL(DiskLight)
RECONSTRUCT_PRIM_PRIMSPEC_IMPL(DistantLight)
RECONSTRUCT_PRIM_PRIMSPEC_IMPL(SkelRoot)
RECONSTRUCT_PRIM_PRIMSPEC_IMPL(Skeleton)
RECONSTRUCT_PRIM_PRIMSPEC_IMPL(SkelAnimation)
RECONSTRUCT_PRIM_PRIMSPEC_IMPL(BlendShape)
RECONSTRUCT_PRIM_PRIMSPEC_IMPL(Shader)
RECONSTRUCT_PRIM_PRIMSPEC_IMPL(Material)


} // namespace prim

} // namespace tinyusdz<|MERGE_RESOLUTION|>--- conflicted
+++ resolved
@@ -95,6 +95,7 @@
   std::string err;
 };
 
+#if 0
 inline std::string to_string(ParseResult::ResultCode rescode) {
   switch (rescode) {
     case ParseResult::ResultCode::Success: return "success";
@@ -109,6 +110,7 @@
   } 
   return "[[???ResultCode]]";
 }
+#endif
 
 template<typename T>
 static nonstd::optional<Animatable<T>> ConvertToAnimatable(const primvar::PrimVar &var)
@@ -4125,33 +4127,6 @@
         if (!ConvertTokenAttributeToStringAttribute(tok_attr, preader->varname)) {
           PUSH_ERROR_AND_RETURN("Failed to convert inputs:varname token type to string type.");
         }
-<<<<<<< HEAD
-        DCOUT("`token` attribute is converted to `string` attribute.");
-        continue;
-      } else if (ret.code == ParseResult::ResultCode::TypeMismatch) {
-        //TypedAttribute<Animatable<value::StringData>> sdata_attr;
-        //auto sdret = ParseTypedAttribute(table, prop.first, prop.second, kInputsVarname, sdata_attr);
-        //if (sdret.code == ParseResult::ResultCode::Success) {
-        //  if (!ConvertStringDataAttributeToStringAttribute(sdata_attr, preader->varname)) {
-        //    PUSH_ERROR_AND_RETURN("Failed to convert inputs:varname StringData type to string type.");
-        //  }
-        //  DCOUT("StringData attribute is converted to `string` attribute.");
-        //  continue;
-        //} else if (sdret.code == ParseResult::ResultCode::TypeMismatch) {
-          auto sret = ParseTypedAttribute(table, prop.first, prop.second, kInputsVarname, preader->varname);
-          if (sret.code == ParseResult::ResultCode::Success) {
-            DCOUT("Parsed string typed inputs:varname.");
-            // ok
-            continue;
-          } else {
-            PUSH_ERROR_AND_RETURN(fmt::format("Faied to parse inputs:varname: {}", sret.err));
-          }
-        //} else {
-        //  PUSH_ERROR_AND_RETURN(fmt::format("Faied to parse inputs:varname: {} {}", to_string(sdret.code), sdret.err));
-        //}
-      } else {
-        PUSH_ERROR_AND_RETURN(fmt::format("{} {}", to_string(ret.code), ret.err));
-=======
         continue;
       } else if (ret.code == ParseResult::ResultCode::TypeMismatch) {
         ret = ParseTypedAttribute(table, prop.first, prop.second, "inputs:varname", preader->varname);
@@ -4161,7 +4136,6 @@
         } else {
           PUSH_ERROR_AND_RETURN(fmt::format("Faied to parse inputs:varname: {}", ret.err));
         }
->>>>>>> 5df6d636
       }
     }
     PARSE_SHADER_TERMINAL_ATTRIBUTE(table, prop, "outputs:result",
@@ -4198,10 +4172,7 @@
         if (!ConvertTokenAttributeToStringAttribute(tok_attr, preader->varname)) {
           PUSH_ERROR_AND_RETURN("Failed to convert inputs:varname token type to string type.");
         }
-<<<<<<< HEAD
         DCOUT("`token` attribute is converted to `string` attribute.");
-=======
->>>>>>> 5df6d636
         continue;
       } else if (ret.code == ParseResult::ResultCode::TypeMismatch) {
         //TypedAttribute<Animatable<value::StringData>> sdata_attr;
@@ -4255,10 +4226,7 @@
         if (!ConvertTokenAttributeToStringAttribute(tok_attr, preader->varname)) {
           PUSH_ERROR_AND_RETURN("Failed to convert inputs:varname token type to string type.");
         }
-<<<<<<< HEAD
         DCOUT("`token` attribute is converted to `string` attribute.");
-=======
->>>>>>> 5df6d636
         continue;
       } else if (ret.code == ParseResult::ResultCode::TypeMismatch) {
         //TypedAttribute<Animatable<value::StringData>> sdata_attr;
@@ -4316,10 +4284,7 @@
         if (!ConvertTokenAttributeToStringAttribute(tok_attr, preader->varname)) {
           PUSH_ERROR_AND_RETURN("Failed to convert inputs:varname token type to string type.");
         }
-<<<<<<< HEAD
         DCOUT("`token` attribute is converted to `string` attribute.");
-=======
->>>>>>> 5df6d636
         continue;
       } else if (ret.code == ParseResult::ResultCode::TypeMismatch) {
         //TypedAttribute<Animatable<value::StringData>> sdata_attr;
@@ -4376,10 +4341,7 @@
         if (!ConvertTokenAttributeToStringAttribute(tok_attr, preader->varname)) {
           PUSH_ERROR_AND_RETURN("Failed to convert inputs:varname token type to string type.");
         }
-<<<<<<< HEAD
         DCOUT("`token` attribute is converted to `string` attribute.");
-=======
->>>>>>> 5df6d636
         continue;
       } else if (ret.code == ParseResult::ResultCode::TypeMismatch) {
         //TypedAttribute<Animatable<value::StringData>> sdata_attr;
@@ -4435,10 +4397,7 @@
         if (!ConvertTokenAttributeToStringAttribute(tok_attr, preader->varname)) {
           PUSH_ERROR_AND_RETURN("Failed to convert inputs:varname token type to string type.");
         }
-<<<<<<< HEAD
         DCOUT("`token` attribute is converted to `string` attribute.");
-=======
->>>>>>> 5df6d636
         continue;
       } else if (ret.code == ParseResult::ResultCode::TypeMismatch) {
         //TypedAttribute<Animatable<value::StringData>> sdata_attr;
@@ -4494,10 +4453,7 @@
         if (!ConvertTokenAttributeToStringAttribute(tok_attr, preader->varname)) {
           PUSH_ERROR_AND_RETURN("Failed to convert inputs:varname token type to string type.");
         }
-<<<<<<< HEAD
         DCOUT("`token` attribute is converted to `string` attribute.");
-=======
->>>>>>> 5df6d636
         continue;
       } else if (ret.code == ParseResult::ResultCode::TypeMismatch) {
         //TypedAttribute<Animatable<value::StringData>> sdata_attr;
@@ -4553,10 +4509,7 @@
         if (!ConvertTokenAttributeToStringAttribute(tok_attr, preader->varname)) {
           PUSH_ERROR_AND_RETURN("Failed to convert inputs:varname token type to string type.");
         }
-<<<<<<< HEAD
         DCOUT("`token` attribute is converted to `string` attribute.");
-=======
->>>>>>> 5df6d636
         continue;
       } else if (ret.code == ParseResult::ResultCode::TypeMismatch) {
         //TypedAttribute<Animatable<value::StringData>> sdata_attr;
@@ -4612,10 +4565,7 @@
         if (!ConvertTokenAttributeToStringAttribute(tok_attr, preader->varname)) {
           PUSH_ERROR_AND_RETURN("Failed to convert inputs:varname token type to string type.");
         }
-<<<<<<< HEAD
         DCOUT("`token` attribute is converted to `string` attribute.");
-=======
->>>>>>> 5df6d636
         continue;
       } else if (ret.code == ParseResult::ResultCode::TypeMismatch) {
         //TypedAttribute<Animatable<value::StringData>> sdata_attr;
@@ -4671,10 +4621,7 @@
         if (!ConvertTokenAttributeToStringAttribute(tok_attr, preader->varname)) {
           PUSH_ERROR_AND_RETURN("Failed to convert inputs:varname token type to string type.");
         }
-<<<<<<< HEAD
         DCOUT("`token` attribute is converted to `string` attribute.");
-=======
->>>>>>> 5df6d636
         continue;
       } else if (ret.code == ParseResult::ResultCode::TypeMismatch) {
         //TypedAttribute<Animatable<value::StringData>> sdata_attr;
