// SPDX-License-Identifier: Apache 2.0
// Copyright 2021 - 2022, Syoyo Fujita.
// Copyright 2023, Light Transport Entertainment Inc.
//
// USD ASCII pretty printer.
//
//
#include "pprinter.hh"

#include "prim-pprint.hh"
#include "prim-types.hh"
#include "str-util.hh"
#include "tiny-format.hh"
#include "usdShade.hh"
#include "value-pprint.hh"
//
#include "common-macros.inc"

// For fast int/float to ascii
// Default disabled.
// #define TINYUSDZ_LOCAL_USE_JEAIII_ITOA

#if defined(TINYUSDZ_LOCAL_USE_JEAIII_ITOA)
#include "external/jeaiii_to_text.h"
#endif

// dtoa_milo does not work well for float types
// (e.g. it prints float 0.01 as 0.009999999997),
// so use floaxie for float types
// TODO: Use floaxie also for double?
#include "external/dtoa_milo.h"

#ifdef __clang__
#pragma clang diagnostic push
#pragma clang diagnostic ignored "-Weverything"
#endif

// #include "external/floaxie/floaxie/ftoa.h"

#ifdef __clang__
#pragma clang diagnostic pop
#endif

// TODO:
// - [ ] Print properties based on lexcographically(USDA)
// - [ ] Refactor variantSet stmt print.
// - [ ] wrap float/double print with `dtos` for accurate float/double value
// stringify.

namespace tinyusdz {

namespace {

#if defined(TINYUSDZ_LOCAL_USE_JEAIII_ITOA)
void itoa(uint32_t n, char *b) { *jeaiii::to_text_from_integer(b, n) = '\0'; }
void itoa(int32_t n, char *b) { *jeaiii::to_text_from_integer(b, n) = '\0'; }
void itoa(uint64_t n, char *b) { *jeaiii::to_text_from_integer(b, n) = '\0'; }
void itoa(int64_t n, char *b) { *jeaiii::to_text_from_integer(b, n) = '\0'; }
#endif

#if 0
inline std::string dtos(const float v) {

  char buf[floaxie::max_buffer_size<float>()];
  size_t n = floaxie::ftoa(v, buf);

  return std::string(buf, buf + n);
}
#endif

inline std::string dtos(const double v) {
  char buf[128];
  dtoa_milo(v, buf);

  return std::string(buf);
}

// Path quote
std::string pquote(const Path &p) {
  return wquote(p.full_path_name(), "<", ">");
}

}  // namespace
}  // namespace tinyusdz

namespace std {

std::ostream &operator<<(std::ostream &ofs, const tinyusdz::Visibility v) {
  ofs << to_string(v);
  return ofs;
}

std::ostream &operator<<(std::ostream &ofs, const tinyusdz::Extent v) {
  ofs << to_string(v);

  return ofs;
}

std::ostream &operator<<(std::ostream &ofs, const tinyusdz::Interpolation v) {
  ofs << to_string(v);

  return ofs;
}

std::ostream &operator<<(std::ostream &ofs, const tinyusdz::Path &v) {
  ofs << tinyusdz::pquote(v);

  return ofs;
}

std::ostream &operator<<(std::ostream &ofs, const tinyusdz::LayerOffset &v) {
  bool print_offset{true};
  bool print_scale{true};

  if (std::fabs(v._offset) < std::numeric_limits<double>::epsilon()) {
    print_offset = false;
  }

  if (std::fabs(v._scale - 1.0) < std::numeric_limits<double>::epsilon()) {
    print_scale = false;
  }

  if (!print_offset && !print_scale) {
    // No need to print LayerOffset.
    return ofs;
  }

  // TODO: Do not print scale when it is 1.0
  ofs << "(";
  if (print_offset && print_scale) {
    ofs << "offset = " << tinyusdz::dtos(v._offset)
        << ", scale = " << tinyusdz::dtos(v._scale);
  } else if (print_offset) {
    ofs << "offset = " << tinyusdz::dtos(v._offset);
  } else {  // print_scale
    ofs << "scale = " << tinyusdz::dtos(v._scale);
  }
  ofs << ")";

  return ofs;
}

std::ostream &operator<<(std::ostream &ofs, const tinyusdz::Reference &v) {
  ofs << v.asset_path;
  if (v.prim_path.is_valid()) {
    ofs << v.prim_path;
  }
  ofs << v.layerOffset;
  if (!v.customData.empty()) {
    ofs << tinyusdz::print_customData(v.customData, "customData",
                                      /* indent */ 0);
  }

  return ofs;
}

std::ostream &operator<<(std::ostream &ofs, const tinyusdz::Payload &v) {
  if (v.is_none()) {
    ofs << "None";
  } else {
    ofs << v.asset_path;
    if (v.prim_path.is_valid()) {
      ofs << v.prim_path;
    }
    ofs << v.layerOffset;
  }

  return ofs;
}

std::ostream &operator<<(std::ostream &ofs, const tinyusdz::SubLayer &v) {
  ofs << v.assetPath << v.layerOffset;

  return ofs;
}

std::ostream &operator<<(std::ostream &ofs,
                         const tinyusdz::value::StringData &v) {
#if 0
  std::string delim = v.single_quote ? "'" : "\"";

  if (v.is_triple_quoted) {
    if (v.single_quote) {
      if (tinyusdz::hasEscapedTripleQuotes(v.value, /* double quote */false)) {
        // Change to use """
        delim = "\"\"\"";
      } else {
        delim = "'''";
      }
    } else {
      delim = "\"\"\"";
    }
  }

  ofs << delim;
  ofs << tinyusdz::escapeBackslash(v.value, v.is_triple_quoted);
  ofs << delim;
#else
  ofs << tinyusdz::buildEscapedAndQuotedStringForUSDA(v.value);
#endif

  return ofs;
}

std::ostream &operator<<(std::ostream &ofs, const tinyusdz::Layer &layer) {
  ofs << to_string(layer);
  return ofs;
}

}  // namespace std

namespace tinyusdz {

namespace pprint {

#ifdef __clang__
#pragma clang diagnostic push
#pragma clang diagnostic ignored "-Wexit-time-destructors"
#pragma clang diagnostic ignored "-Wglobal-constructors"
#endif

static std::string sIndentString = "    ";

#ifdef __clang__
#pragma clang diagnostic pop
#endif

std::string Indent(uint32_t n) {
  std::stringstream ss;

  for (uint32_t i = 0; i < n; i++) {
    ss << sIndentString;
  }

  return ss.str();
}

void SetIndentString(const std::string &s) { sIndentString = s; }

}  // namespace pprint

template <typename T>
std::string print_typed_timesamples(const TypedTimeSamples<T> &v,
                                    const uint32_t indent = 0) {
  std::stringstream ss;

  ss << "{\n";

  const auto &samples = v.get_samples();

  for (size_t i = 0; i < samples.size(); i++) {
    ss << pprint::Indent(indent + 1) << samples[i].t << ": ";
    if (samples[i].blocked) {
      ss << "None";
    } else {
      ss << samples[i].value;
    }
    ss << ",\n";
  }

  ss << pprint::Indent(indent) << "}\n";

  return ss.str();
}

template <typename T>
std::string print_typed_token_timesamples(const TypedTimeSamples<T> &v,
                                          const uint32_t indent = 0) {
  std::stringstream ss;

  ss << "{\n";

  const auto &samples = v.get_samples();

  for (size_t i = 0; i < samples.size(); i++) {
    ss << pprint::Indent(indent + 1) << samples[i].t << ": ";
    if (samples[i].blocked) {
      ss << "None";
    } else {
      ss << quote(to_string(samples[i].value));
    }
    ss << ",\n";
  }

  ss << pprint::Indent(indent) << "}\n";

  return ss.str();
}

static std::string print_str_timesamples(const TypedTimeSamples<std::string> &v,
                                         const uint32_t indent = 0) {
  std::stringstream ss;

  ss << "{\n";

  const auto &samples = v.get_samples();

  for (size_t i = 0; i < samples.size(); i++) {
    ss << pprint::Indent(indent + 1) << samples[i].t << ": ";
    if (samples[i].blocked) {
      ss << "None";
    } else {
      ss << buildEscapedAndQuotedStringForUSDA(samples[i].value);
    }
    ss << ",\n";
  }

  ss << pprint::Indent(indent) << "}\n";

  return ss.str();
}

template <typename T>
std::string print_animatable_default(const Animatable<T> &v,
                             const uint32_t indent = 0) {
  (void)indent;

  std::stringstream ss;

  if (v.is_blocked()) {
    ss << "None";
  }

  if (v.has_value()) {
    T a;
    if (!v.get_scalar(&a)) {
      return "[Animatable: InternalError]";
    }
    ss << a;
  }

  return ss.str();
}

template <typename T>
std::string print_animatable_timesamples(const Animatable<T> &v,
                             const uint32_t indent = 0) {
  std::stringstream ss;

  if (v.has_timesamples()) {
    ss << print_typed_timesamples(v.get_timesamples(), indent);
  }

  return ss.str();
}

#if 0
template <typename T>
std::string print_animatable_token(const Animatable<T> &v,
                                   const uint32_t indent = 0) {
  std::stringstream ss;

  if (v.is_timesamples()) {
    ss << print_typed_token_timesamples(v.get_timesamples(), indent);
  } else if (v.is_blocked()) {
    ss << "None";
  } else if (v.is_scalar()) {
    T a;
    if (!v.get_scalar(&a)) {
      return "[Animatable: InternalError]";
    }
    ss << quote(to_string(a));
  } else {
    return "[FIXME: Invalid Animatable]";
  }

  return ss.str();
}
#endif

namespace {

std::string print_references(const prim::ReferenceList &references,
                             const uint32_t indent) {
  std::stringstream ss;

  auto listEditQual = std::get<0>(references);
  auto vars = std::get<1>(references);

  ss << pprint::Indent(indent);

  if (listEditQual != ListEditQual::ResetToExplicit) {
    ss << to_string(listEditQual) << " ";
  }

  ss << "references = ";

  if (vars.empty()) {
    ss << "None";
  } else {
    if (vars.size() == 1) {
      ss << vars[0];
    } else {
      ss << vars;
    }
  }
  ss << "\n";

  return ss.str();
}

std::string print_rel_only(const Relationship &rel, const std::string &name,
                           uint32_t indent) {
  std::stringstream ss;

  ss << "rel " << name;

  if (!rel.has_value()) {
    // nothing todo
  } else if (rel.is_path()) {
    ss << " = " << rel.targetPath;
  } else if (rel.is_pathvector()) {
    ss << " = " << rel.targetPathVector;
  } else if (rel.is_blocked()) {
    ss << " = None";
  } else {
    ss << "[InternalErrror]";
  }

  if (rel.metas().authored()) {
    ss << " (\n"
       << print_attr_metas(rel.metas(), indent + 1) << pprint::Indent(indent)
       << ")";
  }

  ss << "\n";

  return ss.str();
}

std::string print_relationship(const Relationship &rel,
                               const ListEditQual &qual, const bool custom,
                               const std::string &name, uint32_t indent) {
  std::stringstream ss;

  ss << pprint::Indent(indent);

  if (custom) {
    ss << "custom ";
  }

  // List editing
  if (qual != ListEditQual::ResetToExplicit) {
    ss << to_string(qual) << " ";
  }

  if (rel.is_varying_authored()) {
    ss << "varying ";
  }

  ss << print_rel_only(rel, name, indent);

  return ss.str();
}

}  // namespace

std::string print_payload(const prim::PayloadList &payload,
                          const uint32_t indent) {
  std::stringstream ss;

  auto listEditQual = std::get<0>(payload);
  auto vars = std::get<1>(payload);

  ss << pprint::Indent(indent);

  if (listEditQual != ListEditQual::ResetToExplicit) {
    ss << to_string(listEditQual) << " ";
  }

  ss << "payload = ";
  if (vars.empty()) {
    ss << "None";
  } else {
    if (vars.size() == 1) {
      ss << vars[0];
    } else {
      ss << vars;
    }
  }
  ss << "\n";

  return ss.str();
}

std::string print_prim_metas(const PrimMeta &meta, const uint32_t indent) {
  std::stringstream ss;

  if (meta.active) {
    ss << pprint::Indent(indent)
       << "active = " << to_string(meta.active.value()) << "\n";
  }

  if (meta.clips) {
    ss << print_customData(meta.clips.value(), "clips", indent);
  }

  if (meta.instanceable) {
    ss << pprint::Indent(indent)
       << "instanceable = " << to_string(meta.instanceable.value()) << "\n";
  }

  if (meta.hidden) {
    ss << pprint::Indent(indent)
       << "hidden = " << to_string(meta.hidden.value()) << "\n";
  }

  if (meta.kind) {
    ss << pprint::Indent(indent) << "kind = " << quote(meta.get_kind()) << "\n";
  }

  // TODO: UTF-8 ready pprint
  if (meta.sceneName) {
    ss << pprint::Indent(indent)
       << "sceneName = " << quote(meta.sceneName.value()) << "\n";
  }

  // TODO: UTF-8 ready pprint
  if (meta.displayName) {
    ss << pprint::Indent(indent)
       << "displayName = " << quote(meta.displayName.value()) << "\n";
  }

  if (meta.assetInfo) {
    ss << print_customData(meta.assetInfo.value(), "assetInfo", indent);
  }

  if (meta.inherits) {
    ss << pprint::Indent(indent);
    auto listEditQual = std::get<0>(meta.inherits.value());
    auto var = std::get<1>(meta.inherits.value());

    if (listEditQual != ListEditQual::ResetToExplicit) {
      ss << to_string(listEditQual) << " ";
    }

    if (var.size() == 1) {
      // print as scalar
      ss << "inherits = " << var[0];
    } else {
      ss << "inherits = " << var;
    }
    ss << "\n";
  }

  if (meta.specializes) {
    ss << pprint::Indent(indent);
    auto listEditQual = std::get<0>(meta.specializes.value());
    auto var = std::get<1>(meta.specializes.value());

    if (listEditQual != ListEditQual::ResetToExplicit) {
      ss << to_string(listEditQual) << " ";
    }

    if (var.size() == 1) {
      // print as scalar
      ss << "specializes = " << var[0];
    } else {
      ss << "specializes = " << var;
    }
    ss << "\n";
  }

  if (meta.references) {
    ss << print_references(meta.references.value(), indent);
  }

  if (meta.payload) {
    ss << print_payload(meta.payload.value(), indent);
  }

  // TODO: only print in usdShade Prims.
  if (meta.sdrMetadata) {
    ss << print_customData(meta.sdrMetadata.value(), "sdrMetadata", indent);
  }

  if (meta.variants) {
    ss << print_variantSelectionMap(meta.variants.value(), indent);
  }

  if (meta.variantSets) {
    ss << pprint::Indent(indent);
    auto listEditQual = std::get<0>(meta.variantSets.value());
    const std::vector<std::string> &vs =
        std::get<1>(meta.variantSets.value());  // string[]

    if (listEditQual != ListEditQual::ResetToExplicit) {
      ss << to_string(listEditQual) << " ";
    }

    ss << "variantSets = ";

    if (vs.empty()) {
      ss << "None";
    } else {
      ss << to_string(vs);
    }

    ss << "\n";
  }

  if (meta.apiSchemas) {
    auto schemas = meta.apiSchemas.value();

    if (schemas.names.size()) {
      ss << pprint::Indent(indent) << to_string(schemas.listOpQual)
         << " apiSchemas = [";

      for (size_t i = 0; i < schemas.names.size(); i++) {
        if (i != 0) {
          ss << ", ";
        }

        auto name = std::get<0>(schemas.names[i]);
        ss << "\"" << to_string(name);

        auto instanceName = std::get<1>(schemas.names[i]);

        if (!instanceName.empty()) {
          ss << ":" << instanceName;
        }

        ss << "\"";
      }
      ss << "]\n";
    }
  }

  if (meta.doc) {
    ss << pprint::Indent(indent) << "doc = " << to_string(meta.doc.value())
       << "\n";
  }

  if (meta.comment) {
    ss << pprint::Indent(indent)
       << "comment = " << to_string(meta.comment.value()) << "\n";
  }

  if (meta.customData) {
    ss << print_customData(meta.customData.value(), "customData", indent);
  }

  for (const auto &item : meta.unregisteredMetas) {
    // do not quote
    ss << pprint::Indent(indent) << item.first << " = " << item.second << "\n";
  }

  // TODO: deprecate meta.meta and remove it.
  for (const auto &item : meta.meta) {
    ss << print_meta(item.second, indent + 1, true, item.first);
  }

  // for (const auto &item : meta.stringData) {
  //   ss << pprint::Indent(indent) << to_string(item) << "\n";
  // }

  return ss.str();
}

std::string print_attr_metas(const AttrMeta &meta, const uint32_t indent) {
  std::stringstream ss;

  if (meta.interpolation) {
    ss << pprint::Indent(indent)
       << "interpolation = " << quote(to_string(meta.interpolation.value()))
       << "\n";
  }

  if (meta.elementSize) {
    ss << pprint::Indent(indent)
       << "elementSize = " << to_string(meta.elementSize.value()) << "\n";
  }

  if (meta.bindMaterialAs) {
    ss << pprint::Indent(indent)
       << "bindMaterialAs = " << quote(to_string(meta.bindMaterialAs.value()))
       << "\n";
  }

  if (meta.connectability) {
    ss << pprint::Indent(indent)
       << "connectability = " << quote(to_string(meta.connectability.value()))
       << "\n";
  }

  if (meta.displayName) {
    ss << pprint::Indent(indent)
       << "displayName = " << quote(meta.displayName.value()) << "\n";
  }

  if (meta.outputName) {
    ss << pprint::Indent(indent)
       << "outputName = " << quote(to_string(meta.outputName.value())) << "\n";
  }

  if (meta.renderType) {
    ss << pprint::Indent(indent)
       << "renderType = " << quote(to_string(meta.renderType.value())) << "\n";
  }

  if (meta.sdrMetadata) {
    ss << pprint::Indent(indent)
       << print_customData(meta.sdrMetadata.value(), "sdrMetadata", indent);
  }

  if (meta.hidden) {
    ss << pprint::Indent(indent)
       << "hidden = " << to_string(meta.hidden.value()) << "\n";
  }

  if (meta.comment) {
    ss << pprint::Indent(indent)
       << "comment = " << to_string(meta.comment.value()) << "\n";
  }

  if (meta.weight) {
    ss << pprint::Indent(indent) << "weight = " << dtos(meta.weight.value())
       << "\n";
  }

  if (meta.customData) {
    ss << print_customData(meta.customData.value(), "customData", indent);
  }

  // other user defined metadataum.
  for (const auto &item : meta.meta) {
    // attribute meta does not emit type_name
    ss << print_meta(item.second, indent, /* emit_type_name */false, item.first);
  }

  for (const auto &item : meta.stringData) {
    ss << pprint::Indent(indent) << to_string(item) << "\n";
  }

  return ss.str();
}

template <typename T>
std::string print_typed_attr(const TypedAttribute<Animatable<T>> &attr,
                             const std::string &name, const uint32_t indent) {
  std::stringstream ss;

  if (attr.authored()) {

    bool is_value_empty = attr.is_value_empty();
    bool is_connection = attr.is_connection();
    bool has_default{false};
    bool has_timesamples{false};
    bool is_timesamples{false};
    const auto &pv = attr.get_value();

    has_default = (pv && pv.value().has_default());
    has_timesamples = (pv && pv.value().has_timesamples());
    is_timesamples = (pv && pv.value().is_timesamples());

    DCOUT("name " << name);
    DCOUT("is_value_empty " << is_value_empty);
    DCOUT("is_connection " << is_connection);
    DCOUT("is_timesamples " << is_timesamples);
    DCOUT("has_timesamples " << has_timesamples);
    DCOUT("has_default " << has_default);

    //
    // Emit default value(includes ValueBlock and empty definition) and metada
    //
    // float a METADATA
    // float a = None METADATA
    // float a = 1.5 METADATA
    // 
    // Also emit this line if the attribute contains metadata
    // Do not emit when Attribute is connection only or timesamples only.
    if (attr.metas().authored() || attr.is_blocked() || has_default || is_value_empty || ((!is_connection) && (!is_timesamples))) {

      ss << pprint::Indent(indent);
      ss << value::TypeTraits<T>::type_name() << " " << name;

      if (attr.is_blocked()) {
        ss << " = None";
      } else if (has_default) {
        T a;
        if (pv.value().get_scalar(&a)) {
          ss << " = " << a;
        } else {
          ss << " = [InternalError]";
        }
      } else { // is_value_empty
      }

      if (attr.metas().authored()) {
        ss << "(\n"
           << print_attr_metas(attr.metas(), indent + 1) << pprint::Indent(indent)
           << ")";
      }
      ss << "\n";
    }

    // timesamples
    if (has_timesamples) {
      ss << pprint::Indent(indent);
      ss << value::TypeTraits<T>::type_name() << " " << name;
      ss << ".timeSamples = "
         << print_typed_timesamples(pv.value().get_timesamples(), indent);
      ss << "\n";
    }

    // connection
    if (attr.has_connections()) {

      ss << pprint::Indent(indent);
      ss << value::TypeTraits<T>::type_name() << " " << name;

      ss << ".connect = ";
      const std::vector<Path> &paths = attr.get_connections();
      if (paths.size() == 1) {
        ss << paths[0];
      } else if (paths.size() == 0) {
        ss << "[InternalError]";
      } else {
        ss << paths;
      }
      ss << "\n";
    }

  }

  return ss.str();
}

static std::string print_str_attr(
    const TypedAttribute<Animatable<std::string>> &attr,
    const std::string &name, const uint32_t indent) {
  std::stringstream ss;

  if (attr.authored()) {

    bool is_value_empty = attr.is_value_empty();
    bool is_connection = attr.is_connection();
    bool has_default{false};
    bool has_timesamples{false};
    bool is_timesamples{false};
    const auto &pv = attr.get_value();
    DCOUT("is_value_empty " << is_value_empty);
    DCOUT("is_connection " << is_connection);
    DCOUT("is_timesamples " << is_timesamples);
    DCOUT("has_default " << has_default);

    has_default = (pv && pv.value().has_default());
    has_timesamples = (pv && pv.value().has_timesamples());
    is_timesamples = (pv && pv.value().is_timesamples());

    if (attr.metas().authored() || attr.is_blocked() || has_default || is_value_empty || ((!is_connection) && (!is_timesamples))) {
      ss << pprint::Indent(indent);
      ss << value::TypeTraits<std::string>::type_name() << " " << name;

      if (attr.is_blocked()) {
        ss << " = None";
      } else if (pv.has_value()) {

        std::string a;
        if (pv.value().get_scalar(&a)) {
          // Do not use operator<<(std::string)
          ss << " = " << tinyusdz::buildEscapedAndQuotedStringForUSDA(a);
        } else {
          ss << " = [InternalError]";
        }
      }

      if (attr.metas().authored()) {
        ss << "(\n"
           << print_attr_metas(attr.metas(), indent + 1) << pprint::Indent(indent)
           << ")";
      }
      ss << "\n";
    }

    if (has_timesamples) {
      ss << pprint::Indent(indent);
      ss << value::TypeTraits<std::string>::type_name() << " " << name;

      ss << ".timeSamples = "
               << print_str_timesamples(pv.value().get_timesamples(), indent);

      ss << "\n";
    }

    if (attr.has_connections()) {

      ss << pprint::Indent(indent);
      ss << value::TypeTraits<std::string>::type_name() << " " << name;

      ss << ".connect = ";
      const std::vector<Path> &paths = attr.get_connections();
      if (paths.size() == 1) {
        ss << paths[0];
      } else if (paths.size() == 0) {
        ss << "[InternalError]";
      } else {
        ss << paths;
      }

      ss << "\n";
    }
  }

  return ss.str();
}

#if 0
template<typename T>
std::string print_typed_token_attr(const TypedAttribute<Animatable<T>> &attr, const std::string &name, const uint32_t indent) {

  std::stringstream ss;

  if (attr.value) {

    ss << pprint::Indent(indent);

    ss << "token " << name;

    if (attr.is_blocked()) {
      ss << " = None";
    } else if (!attr.define_only) {
      ss << " = ";
      if (attr.value.value().is_timesamples()) {
        ss << print_token_timesamples(attr.value.value().ts, indent+1);
      } else {
        ss << quote(to_string(attr.value.value().value));
      }
    }

    if (attr.meta.authored()) {
      ss << " (\n" << print_attr_metas(attr.meta, indent + 1) << pprint::Indent(indent) << ")";
    }
    ss << "\n";
  }

  return ss.str();
}
#endif

template <typename T>
std::string print_typed_attr(const TypedAttribute<T> &attr,
                             const std::string &name, const uint32_t indent) {
  std::stringstream ss;

  if (attr.authored()) {

    if (attr.metas().authored() || attr.is_blocked() || attr.has_value() || attr.is_value_empty() || (!attr.is_connection())) {
      ss << pprint::Indent(indent);
      ss << "uniform ";
      ss << value::TypeTraits<T>::type_name() << " " << name;

      if (attr.is_blocked()) {
        ss << " = None";
      } else if (attr.is_value_empty()) {
        // nothing to do
      } else {
        auto pv = attr.get_value();
        if (pv) {
          ss << " = " << pv.value();
        }
      }

      if (attr.metas().authored()) {
        ss << " (\n"
           << print_attr_metas(attr.metas(), indent + 1) << pprint::Indent(indent)
           << ")";
      }
      ss << "\n";
    }

    if (attr.has_connections()) {
      ss << pprint::Indent(indent);
      ss << "uniform ";
      ss << value::TypeTraits<T>::type_name() << " " << name;
      ss << ".connect = ";

      const std::vector<Path> &paths = attr.get_connections();
      if (paths.size() == 1) {
        ss << paths[0];
      } else if (paths.size() == 0) {
        ss << "[InternalError]";
      } else {
        ss << paths;
      }

      ss << "\n";
    }
  }

  return ss.str();
}

#if 0
template<typename T>
std::string print_typed_token_attr(const TypedAttribute<T> &attr, const std::string &name, const uint32_t indent) {

  std::stringstream ss;

  if (attr.authored()) {

    auto pv = attr.get();

    ss << pprint::Indent(indent);

    ss << "uniform token " << name;


    if (attr.is_blocked()) {
      ss << " = None";
    } else {
      if (pv) {
        ss << " = " << to_string(pv.value());
      }
    }

    if (attr.meta.authored()) {
      ss << " (\n" << print_attr_metas(attr.meta, indent + 1) << pprint::Indent(indent) << ")";
    }
    ss << "\n";
  }

  return ss.str();
}
#endif

template <typename T>
std::string print_typed_attr(
    const TypedAttributeWithFallback<Animatable<T>> &attr,
    const std::string &name, const uint32_t indent) {
  std::stringstream ss;

  if (attr.authored()) {

    const auto &v = attr.get_value();

    bool is_connection = attr.is_connection();
    bool is_timesamples = v.is_timesamples();
    bool has_value = attr.has_value();
    bool is_value_empty = attr.is_value_empty();

    DCOUT("name " << name);
    DCOUT("is_value_empty " << attr.is_value_empty());
    DCOUT("is_connection " << is_connection);
    DCOUT("is_timesamples " << is_timesamples);
    DCOUT("is_value_empty " << is_value_empty);
    DCOUT("has_value " << has_value);

    if (attr.metas().authored() || has_value || is_value_empty || ((!is_connection) && (!is_timesamples))) {
      if (has_value) {
        ss << pprint::Indent(indent);
        ss << value::TypeTraits<T>::type_name() << " " << name;
        ss << " = " << print_animatable_default(v, indent);

      } else { // attr.is_value_empty()
        // declare only
        ss << pprint::Indent(indent);
        ss << value::TypeTraits<T>::type_name() << " " << name;
      }

      if (attr.metas().authored()) {
        ss << " (\n"
           << print_attr_metas(attr.metas(), indent + 1) << pprint::Indent(indent)
           << ")";
      }
      ss << "\n";
    }

    if (v.has_timesamples()) {
      ss << pprint::Indent(indent);
      ss << value::TypeTraits<T>::type_name() << " " << name;
      ss << ".timeSamples = " << print_animatable_timesamples(v, indent);
      ss << "\n";
    }

    if (attr.has_connections()) {
      ss << pprint::Indent(indent);
      ss << value::TypeTraits<T>::type_name() << " " << name;
      ss << ".connect = ";

      const std::vector<Path> &paths = attr.get_connections();
      if (paths.size() == 1) {
        ss << paths[0];
      } else if (paths.size() == 0) {
        ss << "[InternalError]";
      } else {
        ss << paths;
      }

      ss << "\n";
    }

  }

  return ss.str();
}

template <typename T>
std::string print_typed_terminal_attr(const TypedTerminalAttribute<T> &attr,
                                      const std::string &name,
                                      const uint32_t indent) {
  std::stringstream ss;

  if (attr.authored()) {
    ss << pprint::Indent(indent);

    if (attr.has_actual_type()) {
      ss << attr.get_actual_type_name() << " " << name;
    } else {
      ss << value::TypeTraits<T>::type_name() << " " << name;
    }

    if (attr.metas().authored()) {
      ss << " (\n"
         << print_attr_metas(attr.metas(), indent + 1) << pprint::Indent(indent)
         << ")";
    }
    ss << "\n";
  }

  return ss.str();
}

template <typename T>
std::string print_typed_attr(const TypedAttributeWithFallback<T> &attr,
                             const std::string &name, const uint32_t indent) {
  std::stringstream ss;

  if (attr.authored()) {

    // default
    if (attr.metas().authored() || attr.is_blocked() || (!attr.is_connection())) {
      ss << pprint::Indent(indent);
      ss << "uniform ";
      ss << value::TypeTraits<T>::type_name() << " " << name;

      if (attr.is_blocked()) {
        ss << " = None";
      } else {
        ss << " = " << attr.get_value();
      }

      if (attr.metas().authored()) {
        ss << " (\n"
           << print_attr_metas(attr.metas(), indent + 1) << pprint::Indent(indent)
           << ")";
      }
      ss << "\n";
    }

    if (attr.has_connections()) {
      ss << pprint::Indent(indent);
      ss << "uniform ";
      ss << value::TypeTraits<T>::type_name() << " " << name;
      ss << ".connect = ";

      const std::vector<Path> &paths = attr.get_connections();
      if (paths.size() == 1) {
        ss << paths[0];
      } else if (paths.size() == 0) {
        ss << "[InternalError]";
      } else {
        ss << paths;
      }
    }
  }

  return ss.str();
}

template <typename T>
std::string print_typed_token_attr(
    const TypedAttributeWithFallback<Animatable<T>> &attr,
    const std::string &name, const uint32_t indent) {
  std::stringstream ss;

  if (attr.authored()) {

    const auto &v = attr.get_value();

    if (attr.metas().authored() || v.has_value() || attr.is_value_empty()) {
      ss << pprint::Indent(indent);
      ss << "token " << name << " = ";
      if (v.is_blocked()) {
        ss << "None";
      } else {
        T a;
        if (v.get_scalar(&a)) {
          ss << quote(to_string(a));
        } else { 
          ss << "[Animatable: InternalError]";
        }
      }

      if (attr.metas().authored()) {
        ss << " (\n"
           << print_attr_metas(attr.metas(), indent + 1) << pprint::Indent(indent)
           << ")";
      }
      ss << "\n";
    }

    if (v.has_timesamples()) {

      ss << pprint::Indent(indent);
      ss << "token " << name << ".timeSamples = ";

      ss << print_typed_token_timesamples(v.get_timesamples(), indent);
      ss << "\n";
    }


    if (attr.has_connections()) {
      ss << pprint::Indent(indent);

      ss << "token " << name;

      ss << ".connect = ";
      const std::vector<Path> &paths = attr.get_connections();
      if (paths.size() == 1) {
        ss << paths[0];
      } else if (paths.size() == 0) {
        ss << "[InternalError]";
      } else {
        ss << paths;
      }

      ss << "\n";
    }

  }


  return ss.str();
}

template <typename T>
std::string print_typed_token_attr(const TypedAttributeWithFallback<T> &attr,
                                   const std::string &name,
                                   const uint32_t indent) {
  std::stringstream ss;

  if (attr.authored()) {

    ss << pprint::Indent(indent);

    ss << "uniform token " << name;

    if (attr.is_blocked()) {
      ss << " = None";
    } else {
      ss << " = " << quote(to_string(attr.get_value()));
    }

    if (attr.metas().authored()) {
      ss << " (\n"
         << print_attr_metas(attr.metas(), indent + 1) << pprint::Indent(indent)
         << ")";
    }
    ss << "\n";

    if (attr.has_connections()) {
      ss << pprint::Indent(indent);

      ss << "token " << name;

      ss << ".connect = ";
      const std::vector<Path> &paths = attr.get_connections();
      if (paths.size() == 1) {
        ss << paths[0];
      } else if (paths.size() == 0) {
        ss << "[InternalError]";
      } else {
        ss << paths;
      }
      ss << "\n";
    }
  }

  return ss.str();
}

std::string print_timesamples(const value::TimeSamples &v,
                              const uint32_t indent) {
  std::stringstream ss;

  ss << "{\n";

  for (size_t i = 0; i < v.size(); i++) {
    ss << pprint::Indent(indent + 1);
    ss << v.get_samples()[i].t << ": "
       << value::pprint_value(v.get_samples()[i].value);
    ss << ",\n";  // USDA allow ',' for the last item
  }
  ss << pprint::Indent(indent) << "}\n";

  return ss.str();
}

std::string print_rel_prop(const Property &prop, const std::string &name,
                           uint32_t indent) {
  std::stringstream ss;

  if (!prop.is_relationship()) {
    return ss.str();
  }

  ss << pprint::Indent(indent);

  if (prop.has_custom()) {
    ss << "custom ";
  }

  // List editing
  if (prop.get_listedit_qual() != ListEditQual::ResetToExplicit) {
    ss << to_string(prop.get_listedit_qual()) << " ";
  }

  const Relationship &rel = prop.get_relationship();
  if (rel.is_varying_authored()) {
    ss << "varying ";
  }

  ss << print_rel_only(rel, name, indent);

  return ss.str();
}

std::string print_prop(const Property &prop, const std::string &prop_name,
                       uint32_t indent) {
  std::stringstream ss;

  if (prop.is_relationship()) {
    ss << print_rel_prop(prop, prop_name, indent);

    // Attribute or AttributeConnection
  } else if (prop.is_attribute()) {
    const Attribute &attr = prop.get_attribute();

    //
    // May print multiple times.
    // e.g.
    // float var = 1.0
    // float var.timeSamples = ...
    // float var.connect = <...>
    //
    // timeSamples and connect cannot have attrMeta
    // 

    if (attr.metas().authored() || attr.has_value()) {

      ss << pprint::Indent(indent);

      if (prop.has_custom()) {
        ss << "custom ";
      }

      if (attr.variability() == Variability::Uniform) {
        ss << "uniform ";
      } else if (attr.is_varying_authored()) {
        // For Attribute, `varying` is the default variability and does not shown
        // in USDA do nothing
      }

      std::string ty;

      ty = attr.type_name();
      ss << ty << " " << prop_name;

      if (!attr.has_value()) {
        // Nothing to do
      } else {
        // has value content

        ss << " = ";

        if (attr.is_blocked()) {
          ss << "None";
        } else {
          // default value
          ss << value::pprint_value(attr.get_var().value_raw());
        }
      }

      if (prop.get_attribute().metas().authored()) {
        ss << " (\n"
           << print_attr_metas(prop.get_attribute().metas(), indent + 1)
           << pprint::Indent(indent) << ")";
      }

      ss << "\n";
    }

    if (attr.has_timesamples() && (attr.variability() != Variability::Uniform)) {

      ss << pprint::Indent(indent);

      if (prop.has_custom()) {
        ss << "custom ";
      }

      std::string ty;

      ty = attr.type_name();
      ss << ty << " " << prop_name;

      ss << ".timeSamples";

      ss << " = ";

      ss << print_timesamples(attr.get_var().ts_raw(), indent);

      ss << "\n";
    }

    if (attr.has_connections()) {

      ss << pprint::Indent(indent);

      if (prop.has_custom()) {
        ss << "custom ";
      }

      if (attr.variability() == Variability::Uniform) {
        ss << "uniform ";
      } else if (attr.is_varying_authored()) {
        // For Attribute, `varying` is the default variability and does not shown
        // in USDA do nothing
      }

      std::string ty;

      ty = attr.type_name();
      ss << ty << " " << prop_name;

      ss << ".connect = ";

      const std::vector<Path> &paths = attr.connections();
      if (paths.size() == 1) {
        ss << paths[0];
      } else if (paths.size() == 0) {
        ss << "[InternalError]";
      } else {
        ss << paths;
      }

      ss << "\n";
    }

  } else {
    ss << "[Invalid Property] " << prop_name << "\n";
  }

  return ss.str();
}

std::string print_props(const std::map<std::string, Property> &props,
                        uint32_t indent) {
  std::stringstream ss;

  for (const auto &item : props) {
    const Property &prop = item.second;

    ss << print_prop(prop, item.first, indent);
  }

  return ss.str();
}

// Print user-defined (custom) properties.
std::string print_props(const std::map<std::string, Property> &props,
                        std::set<std::string> &tok_table,
                        const std::vector<value::token> &propNames,
                        uint32_t indent) {
  std::stringstream ss;

  if (propNames.size()) {
    for (size_t i = 0; i < propNames.size(); i++) {
      if (tok_table.count(propNames[i].str())) {
        continue;
      }

      const auto it = props.find(propNames[i].str());
      if (it != props.end()) {
        ss << print_prop(it->second, it->first, indent);

        tok_table.insert(propNames[i].str());
      }
    }
  } else {
    ss << print_props(props, indent);
  }

  return ss.str();
}

std::string print_xformOpOrder(const std::vector<XformOp> &xformOps,
                               const uint32_t indent) {
  std::stringstream ss;

  if (xformOps.size()) {
    ss << pprint::Indent(indent) << "uniform token[] xformOpOrder = [";
    for (size_t i = 0; i < xformOps.size(); i++) {
      if (i > 0) {
        ss << ", ";
      }

      auto xformOp = xformOps[i];
      ss << "\"";
      if (xformOp.inverted) {
        ss << "!invert!";
      }
      ss << to_string(xformOp.op_type);
      if (!xformOp.suffix.empty()) {
        ss << ":" << xformOp.suffix;
      }
      ss << "\"";
    }
    ss << "]\n";
  }

  return ss.str();
}

std::string print_xformOps(const std::vector<XformOp> &xformOps,
                           const uint32_t indent) {
  std::stringstream ss;

  // To prevent printing xformOp attributes multiple times.
  std::set<std::string> printed_vars;

  // xforms props
  if (xformOps.size()) {
    for (size_t i = 0; i < xformOps.size(); i++) {
      const auto xformOp = xformOps[i];

      if (xformOp.op_type == XformOp::OpType::ResetXformStack) {
        // No need to print value.
        continue;
      }

      std::string varname = to_string(xformOp.op_type);
      if (!xformOp.suffix.empty()) {
        varname += ":" + xformOp.suffix;
      }

      DCOUT("has_default " << xformOp.has_default());
      DCOUT("has_timesamples " << xformOp.has_timesamples());

      if (xformOp.has_default()) {
        if (printed_vars.count(varname)) {
          continue;
        }

        printed_vars.insert(varname);

        ss << pprint::Indent(indent);
        ss << xformOp.get_value_type_name() << " ";
        ss << varname;
        ss << " = ";

        if (xformOp.is_blocked()) {
          ss << "None";
        } else if (auto pv = xformOp.get_scalar()) {
          ss << value::pprint_value(pv.value(), indent);
        } else {
          ss << "[InternalError]";
        }

        // TODO: metadata
        ss << "\n";
      }

      if (xformOp.has_timesamples()) {

        if (printed_vars.count(varname + ".timeSamples")) {
          continue;
        }

        printed_vars.insert(varname + ".timeSamples");

        ss << pprint::Indent(indent);
        ss << xformOp.get_value_type_name() << " ";
        ss << varname;
        ss << ".timeSamples";
        ss << " = ";

        if (auto pv = xformOp.get_timesamples()) {
          ss << print_timesamples(pv.value(), indent);
        } else {
          ss << "[InternalError]";
        }
        ss << "\n";
      }

    }
  }

  // uniform token[] xformOpOrder
  ss << print_xformOpOrder(xformOps, indent);

  return ss.str();
}

#if 0
static std::string print_xformOp(const std::vector<XformOp> &xformOps,
                                 const std::string &prop_name,
                                 const uint32_t indent,
                                 std::set<std::string> &table) {
  std::stringstream ss;

  if (xformOps.empty()) {
    return ss.str();
  }

  // simple linear search
  for (size_t i = 0; i < xformOps.size(); i++) {
    const auto xformOp = xformOps[i];

    if (xformOp.op_type == XformOp::OpType::ResetXformStack) {
      // No need to print value.
      continue;
    }

    std::string varname = to_string(xformOp.op_type);
    if (!xformOp.suffix.empty()) {
      varname += ":" + xformOp.suffix;
    }

    if (prop_name != varname) {
      continue;
    }

    ss << pprint::Indent(indent);

    ss << xformOp.get_value_type_name() << " ";

    ss << varname;

    if (xformOp.is_timesamples()) {
      ss << ".timeSamples";
    }

    ss << " = ";

    if (xformOp.is_timesamples()) {
      if (auto pv = xformOp.get_timesamples()) {
        ss << print_timesamples(pv.value(), indent);
      } else {
        ss << "[InternalError]";
      }
    } else {
      if (auto pv = xformOp.get_scalar()) {
        ss << value::pprint_value(pv.value(), indent);
      } else {
        ss << "[InternalError]";
      }
    }

    ss << "\n";

    table.insert(prop_name);
    break;
  }

  return ss.str();
}
#endif

std::string print_material_binding(const MaterialBinding *mb, const uint32_t indent) {
  if (!mb) {
    return std::string();
  }

  std::stringstream ss;

  if (mb->materialBinding) {
    ss << print_relationship(mb->materialBinding.value(),
                             mb->materialBinding.value().get_listedit_qual(),
                             /* custom */ false, kMaterialBinding, indent);
  }

  if (mb->materialBindingPreview) {
    ss << print_relationship(
        mb->materialBindingPreview.value(),
        mb->materialBindingPreview.value().get_listedit_qual(),
        /* custom */ false, kMaterialBindingPreview, indent);
  }

  if (mb->materialBindingFull) {
    ss << print_relationship(
        mb->materialBindingFull.value(),
        mb->materialBindingFull.value().get_listedit_qual(),
        /* custom */ false, kMaterialBindingFull, indent);
  }

  // NOTE: matb does not include "material:binding", "material:binding:preview" and "material:binding:full"
  for (const auto &matb : mb->materialBindingMap()) {
    if (matb.first.empty()) {
      // this should not happen
      continue;
    }

    std::string matb_name = kMaterialBinding + std::string(":") + matb.first;

    ss << print_relationship(
        matb.second,
        matb.second.get_listedit_qual(),
        /* custom */ false, matb_name, indent);
    
  }

  // TODO: sort by collection name?
  for (const auto &collection : mb->materialBindingCollectionMap()) {

    std::string purpose_name;
    if (!collection.first.empty()) {
      purpose_name = std::string(":") + collection.first;
    }

    for (size_t i = 0; i < collection.second.size(); i++) {
      std::string coll_name = collection.second.keys()[i];
 
      const Relationship *rel{nullptr};
      if (!collection.second.at(i, &rel)) {
        // this should not happen though.
        continue;
      }

      std::string rel_name;

      if (coll_name.empty()) { 
        rel_name = kMaterialBindingCollection + purpose_name;
      } else {
        rel_name = kMaterialBindingCollection + std::string(":") + coll_name + purpose_name;
      }

      ss << print_relationship(
          *rel,
          rel->get_listedit_qual(),
          /* custom */ false, rel_name, indent);
    }
  }

  return ss.str();
}

std::string print_collection(const Collection *coll, const uint32_t indent) {
  std::stringstream ss;

  if (!coll) {
    return std::string();
  }

  const auto &instances = coll->instances();

  for (size_t i = 0; i < instances.size(); i++) {
    std::string name = instances.keys()[i];

    CollectionInstance instance;
    if (!instances.at(i, &instance)) {
      continue;
    }

    std::string prefix = "collection";
    if (name.size()) {
      prefix += ":" + name;
    }

    if (instance.expansionRule.authored()) {
      ss << print_typed_token_attr(instance.expansionRule, prefix + ":expansionRule", indent);

    }


    if (instance.includeRoot.authored()) {
      ss << print_typed_attr(instance.includeRoot, prefix + ":includeRoot", indent);
    }

    if (instance.includes) {
      ss << print_relationship(
          instance.includes.value(),
          instance.includes.value().get_listedit_qual(),
          /* custom */ false, prefix + ":includes", indent);
        
    }

    if (instance.excludes) {
      ss << print_relationship(
          instance.excludes.value(),
          instance.excludes.value().get_listedit_qual(),
          /* custom */ false, prefix + ":excludes", indent);
        
    }
  }

  return ss.str();
}

template <typename T>
std::string print_gprim_predefined(const T &gprim, const uint32_t indent) {
  std::stringstream ss;

  // properties
  ss << print_typed_attr(gprim.doubleSided, "doubleSided", indent);
  ss << print_typed_token_attr(gprim.orientation, "orientation", indent);
  ss << print_typed_token_attr(gprim.purpose, "purpose", indent);
  ss << print_typed_attr(gprim.extent, "extent", indent);

  ss << print_typed_token_attr(gprim.visibility, "visibility", indent);

  ss << print_material_binding(&gprim, indent);

  ss << print_collection(&gprim, indent);

  if (gprim.proxyPrim.authored()) {
    const Relationship &rel = gprim.proxyPrim.relationship();
    ss << print_relationship(rel, rel.get_listedit_qual(), /* custom */ false,
                             "proxyPrim", indent);
  }

  ss << print_xformOps(gprim.xformOps, indent);

  return ss.str();
}

#if 0
static bool emit_gprim_predefined(std::stringstream &ss, const GPrim *gprim,
                                  const std::string &prop_name,
                                  const uint32_t indent,
                                  std::set<std::string> &table) {
  if (prop_name == "doubleSided") {
    ss << print_typed_attr(gprim->doubleSided, "doubleSided", indent);
    table.insert("doubleSided");
  } else if (prop_name == "orientation") {
    ss << print_typed_token_attr(gprim->orientation, "orientation", indent);
    table.insert("orientation");
  } else if (prop_name == "purpose") {
    ss << print_typed_token_attr(gprim->purpose, "purpose", indent);
    table.insert("purpose");
  } else if (prop_name == "extent") {
    ss << print_typed_attr(gprim->extent, "extent", indent);
    table.insert("extent");
  } else if (prop_name == "visibility") {
    ss << print_typed_token_attr(gprim->visibility, "visibility", indent);
    table.insert("visibility");
  } else if (prop_name == "material:binding") {
    if (gprim->materialBinding) {
      ss << print_relationship(
          gprim->materialBinding.value(),
          gprim->materialBinding.value().get_listedit_qual(),
          /* custom */ false, "material:binding", indent);
      table.insert("material:binding");
    }
  } else if (prop_name == "material:binding:collection") {
    if (gprim->materialBindingCollection) {
      ss << print_relationship(
          gprim->materialBindingCollection.value(),
          gprim->materialBindingCollection.value().get_listedit_qual(),
          /* custom */ false, "material:binding:collection", indent);
      table.insert("material:binding:collection");
    }
  } else if (prop_name == "material:binding:preview") {
    if (gprim->materialBindingPreview) {
      ss << print_relationship(
          gprim->materialBindingPreview.value(),
          gprim->materialBindingPreview.value().get_listedit_qual(),
          /* custom */ false, "material:binding:preview", indent);
      table.insert("material:binding:preview");
    }
  } else if (prop_name == "proxyPrim") {
    if (gprim->proxyPrim.authored()) {
      const Relationship &rel = gprim->proxyPrim.relationship();
      ss << print_relationship(rel, rel.get_listedit_qual(), /* custom */ false,
                               "proxyPrim", indent);
      table.insert("proxyPrim");
    }
  } else if (prop_name == "xformOpOrder") {
    ss << print_xformOpOrder(gprim->xformOps, indent);
    table.insert("xformOpOrder");
  } else if (startsWith(prop_name, "xformOp:")) {
    ss << print_xformOp(gprim->xformOps, prop_name, indent, table);
  } else {
    // not found
    return false;
  }

  return true;
}
#endif

// Moved some 'to_string' to value-pprint.cc
#if 0
// TODO: Move to value-pprint.cc

std::string to_string(bool v) {
  if (v) {
    return "true";
  } else {
    return "false";
  }
}

std::string to_string(int32_t v) {
  std::stringstream ss;
  ss << v;
  return ss.str();
}

std::string to_string(uint32_t v) {
  std::stringstream ss;
  ss << v;
  return ss.str();
}

std::string to_string(int64_t v) {
  std::stringstream ss;
  ss << v;
  return ss.str();
}

std::string to_string(uint64_t v) {
  std::stringstream ss;
  ss << v;
  return ss.str();
}

std::string to_string(const value::int2 &v) {
  std::stringstream ss;
  ss << v;
  return ss.str();
}

std::string to_string(const value::int3 &v) {
  std::stringstream ss;
  ss << v;
  return ss.str();
}

std::string to_string(const value::int4 &v) {
  std::stringstream ss;
  ss << v;
  return ss.str();
}

std::string to_string(const value::uint2 &v) {
  std::stringstream ss;
  ss << v;
  return ss.str();
}

std::string to_string(const value::uint3 &v) {
  std::stringstream ss;
  ss << v;
  return ss.str();
}

std::string to_string(const value::uint4 &v) {
  std::stringstream ss;
  ss << v;
  return ss.str();
}

std::string to_string(const value::float2 &v) {
  std::stringstream ss;
  ss << v;
  return ss.str();
}

std::string to_string(const value::float3 &v) {
  std::stringstream ss;
  ss << v;
  return ss.str();
}

std::string to_string(const value::float4 &v) {
  std::stringstream ss;
  ss << v;
  return ss.str();
}

std::string to_string(const value::double2 &v) {
  std::stringstream ss;
  ss << v;
  return ss.str();
}

std::string to_string(const value::double3 &v) {
  std::stringstream ss;
  ss << v;
  return ss.str();
}

std::string to_string(const value::double4 &v) {
  std::stringstream ss;
  ss << v;
  return ss.str();
}

std::string to_string(const value::texcoord2h &v) {
  std::stringstream ss;
  ss << v;
  return ss.str();
}

std::string to_string(const value::texcoord2f &v) {
  std::stringstream ss;
  ss << v;
  return ss.str();
}

std::string to_string(const value::texcoord2d &v) {
  std::stringstream ss;
  ss << v;
  return ss.str();
}

std::string to_string(const value::texcoord3h &v) {
  std::stringstream ss;
  ss << v;
  return ss.str();
}

std::string to_string(const value::texcoord3f &v) {
  std::stringstream ss;
  ss << v;
  return ss.str();
}

std::string to_string(const value::texcoord3d &v) {
  std::stringstream ss;
  ss << v;
  return ss.str();
}

std::string to_string(const value::matrix2f &v) {
  std::stringstream ss;
  ss << v;
  return ss.str();
}

std::string to_string(const value::matrix3f &v) {
  std::stringstream ss;
  ss << v;
  return ss.str();
}

std::string to_string(const value::matrix4f &v) {
  std::stringstream ss;
  ss << v;
  return ss.str();
}

std::string to_string(const value::matrix2d &v) {
  std::stringstream ss;
  ss << v;
  return ss.str();
}

std::string to_string(const value::matrix3d &v) {
  std::stringstream ss;
  ss << v;
  return ss.str();
}

std::string to_string(const value::matrix4d &v) {
  std::stringstream ss;
  ss << v;
  return ss.str();
}
#endif

std::string to_string(const APISchemas::APIName &name) {
  std::string s;

  switch (name) {
    case APISchemas::APIName::SkelBindingAPI: {
      s = "SkelBindingAPI";
      break;
    }
    case APISchemas::APIName::CollectionAPI: {
      s = "CollectionAPI";
      break;
    }
    case APISchemas::APIName::MaterialBindingAPI: {
      s = "MaterialBindingAPI";
      break;
    }
    case APISchemas::APIName::ShapingAPI: {
      s = "ShapingAPI";
      break;
    }
    case APISchemas::APIName::Preliminary_AnchoringAPI: {
      s = "Preliminary_AnchoringAPI";
      break;
    }
    case APISchemas::APIName::Preliminary_PhysicsColliderAPI: {
      s = "Preliminary_PhysicsColliderAPI";
      break;
    }
    case APISchemas::APIName::Preliminary_PhysicsRigidBodyAPI: {
      s = "Preliminary_PhysicsRigidBodyAPI";
      break;
    }
    case APISchemas::APIName::Preliminary_PhysicsMaterialAPI: {
      s = "Preliminary_PhysicsMaterialAPI";
      break;
    }
  }

  return s;
}

std::string to_string(const CustomDataType &custom) {
  return print_customData(custom, "", 0);
}

#if 0
std::string to_string(const value::StringData &s) {
  std::stringstream ss;
  ss << s;
  return ss.str();
}

std::string to_string(const std::string &v) {
  // TODO: Escape `"` character.

  // Escape backslash
  return quote(escapeBackslash(v));
}
#endif

std::string to_string(const Reference &v) {
  std::stringstream ss;

  ss << v.asset_path;
  if (v.prim_path.is_valid()) {
    ss << v.prim_path;
  }

  ss << v.layerOffset;

  if (!v.customData.empty()) {
    // TODO: Indent
    ss << print_customData(v.customData, "customData", /* indent */ 0);
  }

  return ss.str();
}

std::string to_string(const Payload &v) {
  std::stringstream ss;

  if (v.is_none()) {
    // pxrUSD serialize and prints 'None' for payload by filling all members in Payload empty.
    ss << "None";

  } else {
    ss << v.asset_path;
    if (v.prim_path.is_valid()) {
      ss << v.prim_path;
    }

    ss << v.layerOffset;
  }

  return ss.str();
}

std::string print_variantSelectionMap(const VariantSelectionMap &m,
                                      const uint32_t indent) {
  std::stringstream ss;

  if (m.empty()) {
    return ss.str();
  }

  ss << pprint::Indent(indent) << "variants = {\n";
  for (const auto &item : m) {
    ss << pprint::Indent(indent + 1) << "string " << item.first << " = "
       << quote(item.second) << "\n";
  }
  ss << pprint::Indent(indent) << "}\n";

  return ss.str();
}

std::string print_customData(const CustomDataType &customData,
                             const std::string &dict_name,
                             const uint32_t indent) {
  std::stringstream ss;

  ss << pprint::Indent(indent);
  if (!dict_name.empty()) {
    std::string name = dict_name;

    if (!isValidIdentifier(name)) {
      // May contain "/", quote it
      name = quote(name);
    }

    ss << name << " = {\n";
  } else {
    ss << "{\n";
  }
  for (const auto &item : customData) {
    ss << print_meta(item.second, indent + 1, true, item.first);
  }
  ss << pprint::Indent(indent) << "}\n";

  return ss.str();
}

std::string print_meta(const MetaVariable &meta, const uint32_t indent, bool emit_type_name,
                       const std::string &varname) {
  std::stringstream ss;

  // ss << "TODO: isObject " << meta.is_object() << ", isValue " <<
  // meta.IsValue() << "\n";

  // Use varname if meta.name is empty
  std::string name = meta.get_name();
  if (name.empty()) {
    name = varname;
  }

  if (name.empty()) {
    name = "[ERROR:EmptyName]";
  }

  if (auto pv = meta.get_value<CustomDataType>()) {
    // dict
    if (!isValidIdentifier(name)) {
      // May contain "/", quote it
      name = quote(name);
    }
    ss << pprint::Indent(indent) << "dictionary " << name << " = {\n";
    for (const auto &item : pv.value()) {
      ss << print_meta(item.second, indent + 1, /* emit_type_name */true, item.first);
    }
    ss << pprint::Indent(indent) << "}\n";
  } else {
    ss << pprint::Indent(indent);
    if (emit_type_name) {
      ss << meta.type_name() << " ";
    }
    ss << name << " = "
       << pprint_value(meta.get_raw_value()) << "\n";
  }

  return ss.str();
}

std::string to_string(tinyusdz::GeomMesh::InterpolateBoundary v) {
  std::string s;

  switch (v) {
    case tinyusdz::GeomMesh::InterpolateBoundary::InterpolateBoundaryNone: {
      s = "none";
      break;
    }
    case tinyusdz::GeomMesh::InterpolateBoundary::EdgeAndCorner: {
      s = "edgeAndCorner";
      break;
    }
    case tinyusdz::GeomMesh::InterpolateBoundary::EdgeOnly: {
      s = "edgeOnly";
      break;
    }
  }

  return s;
}

std::string to_string(tinyusdz::GeomMesh::SubdivisionScheme v) {
  std::string s;

  switch (v) {
    case tinyusdz::GeomMesh::SubdivisionScheme::CatmullClark: {
      s = "catmullClark";
      break;
    }
    case tinyusdz::GeomMesh::SubdivisionScheme::Loop: {
      s = "loop";
      break;
    }
    case tinyusdz::GeomMesh::SubdivisionScheme::Bilinear: {
      s = "bilinear";
      break;
    }
    case tinyusdz::GeomMesh::SubdivisionScheme::SubdivisionSchemeNone: {
      s = "none";
      break;
    }
  }

  return s;
}

std::string to_string(tinyusdz::GeomMesh::FaceVaryingLinearInterpolation v) {
  std::string s;

  switch (v) {
    case tinyusdz::GeomMesh::FaceVaryingLinearInterpolation::CornersPlus1: {
      s = "cornersPlus1";
      break;
    }
    case tinyusdz::GeomMesh::FaceVaryingLinearInterpolation::CornersPlus2: {
      s = "cornersPlus2";
      break;
    }
    case tinyusdz::GeomMesh::FaceVaryingLinearInterpolation::CornersOnly: {
      s = "cornersOnly";
      break;
    }
    case tinyusdz::GeomMesh::FaceVaryingLinearInterpolation::Boundaries: {
      s = "boundaries";
      break;
    }
    case tinyusdz::GeomMesh::FaceVaryingLinearInterpolation::
        FaceVaryingLinearInterpolationNone: {
      s = "none";
      break;
    }
    case tinyusdz::GeomMesh::FaceVaryingLinearInterpolation::All: {
      s = "all";
      break;
    }
  }

  return s;
}

std::string to_string(tinyusdz::GeomSubset::ElementType v) {
  std::string s;

  switch (v) {
    case tinyusdz::GeomSubset::ElementType::Face: {
      s = "face";
      break;
    }
    case tinyusdz::GeomSubset::ElementType::Point: {
      s = "point";
      break;
    }
  }

  return s;
}

std::string to_string(tinyusdz::GeomSubset::FamilyType v) {
  std::string s;

  switch (v) {
    case tinyusdz::GeomSubset::FamilyType::Partition: {
      s = "partition";
      break;
    }
    case tinyusdz::GeomSubset::FamilyType::NonOverlapping: {
      s = "nonOverlapping";
      break;
    }
    case tinyusdz::GeomSubset::FamilyType::Unrestricted: {
      s = "unrestricted";
      break;
    }
  }

  return s;
}

std::string to_string(tinyusdz::CollectionInstance::ExpansionRule rule) {
  std::string s;

  switch (rule) {
    case tinyusdz::CollectionInstance::ExpansionRule::ExplicitOnly: {
      s = kExplicitOnly;
      break;
    }
    case tinyusdz::CollectionInstance::ExpansionRule::ExpandPrims: {
      s = kExpandPrims;
      break;
    }
    case tinyusdz::CollectionInstance::ExpansionRule::ExpandPrimsAndProperties: {
      s = kExpandPrimsAndProperties;
      break;
    }
  }

  return s;
}

std::string to_string(const tinyusdz::UsdUVTexture::SourceColorSpace v) {
  std::string s;

  switch (v) {
    case tinyusdz::UsdUVTexture::SourceColorSpace::Auto: {
      s = "auto";
      break;
    }
    case tinyusdz::UsdUVTexture::SourceColorSpace::Raw: {
      s = "raw";
      break;
    }
    case tinyusdz::UsdUVTexture::SourceColorSpace::SRGB: {
      s = "sRGB";
      break;
    }
  }

  return s;
}

std::string to_string(const tinyusdz::UsdUVTexture::Wrap v) {
  std::string s;

  switch (v) {
    case tinyusdz::UsdUVTexture::Wrap::UseMetadata: {
      s = "useMetadata";
      break;
    }
    case tinyusdz::UsdUVTexture::Wrap::Black: {
      s = "black";
      break;
    }
    case tinyusdz::UsdUVTexture::Wrap::Clamp: {
      s = "clamp";
      break;
    }
    case tinyusdz::UsdUVTexture::Wrap::Repeat: {
      s = "repeat";
      break;
    }
    case tinyusdz::UsdUVTexture::Wrap::Mirror: {
      s = "mirror";
      break;
    }
  }

  return s;
}

std::string to_string(tinyusdz::Kind v) {
  if (v == tinyusdz::Kind::Model) {
    return "model";
  } else if (v == tinyusdz::Kind::Group) {
    return "group";
  } else if (v == tinyusdz::Kind::Assembly) {
    return "assembly";
  } else if (v == tinyusdz::Kind::Component) {
    return "component";
  } else if (v == tinyusdz::Kind::Subcomponent) {
    return "subcomponent";
  } else if (v == tinyusdz::Kind::SceneLibrary) {
    return "sceneLibrary";
  } else if (v == tinyusdz::Kind::UserDef) {
    // Should use PrimMeta::get_kind() to get actual Kind string value.
    return "[[InternalError. UserDefKind]]";
  } else {
    return "[[InvalidKind]]";
  }
}

std::string to_string(tinyusdz::Axis v) {
  if (v == tinyusdz::Axis::X) {
    return "X";
  } else if (v == tinyusdz::Axis::Y) {
    return "Y";
  } else if (v == tinyusdz::Axis::Z) {
    return "Z";
  } else {
    return "[[InvalidAxis]]";
  }
}

std::string to_string(tinyusdz::Visibility v) {
  if (v == tinyusdz::Visibility::Inherited) {
    return "inherited";
  } else {
    return "invisible";
  }
}

std::string to_string(tinyusdz::Orientation o) {
  if (o == tinyusdz::Orientation::RightHanded) {
    return "rightHanded";
  } else {
    return "leftHanded";
  }
}

std::string to_string(tinyusdz::ListEditQual v) {
  if (v == tinyusdz::ListEditQual::ResetToExplicit) {
    return "";  // unqualified
  } else if (v == tinyusdz::ListEditQual::Append) {
    return "append";
  } else if (v == tinyusdz::ListEditQual::Add) {
    return "add";
  } else if (v == tinyusdz::ListEditQual::Delete) {
    return "delete";
  } else if (v == tinyusdz::ListEditQual::Prepend) {
    return "prepend";
  } else if (v == tinyusdz::ListEditQual::Order) {
    return "order";
  }

  return "[[Invalid ListEditQual value]]";
}

std::string to_string(tinyusdz::Interpolation interp) {
  switch (interp) {
    case Interpolation::Invalid:
      return "[[Invalid interpolation value]]";
    case Interpolation::Constant:
      return "constant";
    case Interpolation::Uniform:
      return "uniform";
    case Interpolation::Varying:
      return "varying";
    case Interpolation::Vertex:
      return "vertex";
    case Interpolation::FaceVarying:
      return "faceVarying";
  }

  // Never reach here though
  return "[[Invalid interpolation value]]";
}

std::string to_string(tinyusdz::SpecType ty) {
  if (SpecType::Attribute == ty) {
    return "SpecTypeAttribute";
  } else if (SpecType::Connection == ty) {
    return "SpecTypeConnection";
  } else if (SpecType::Expression == ty) {
    return "SpecTypeExpression";
  } else if (SpecType::Mapper == ty) {
    return "SpecTypeMapper";
  } else if (SpecType::MapperArg == ty) {
    return "SpecTypeMapperArg";
  } else if (SpecType::Prim == ty) {
    return "SpecTypePrim";
  } else if (SpecType::PseudoRoot == ty) {
    return "SpecTypePseudoRoot";
  } else if (SpecType::Relationship == ty) {
    return "SpecTypeRelationship";
  } else if (SpecType::RelationshipTarget == ty) {
    return "SpecTypeRelationshipTarget";
  } else if (SpecType::Variant == ty) {
    return "SpecTypeVariant";
  } else if (SpecType::VariantSet == ty) {
    return "SpecTypeVariantSet";
  }
  return "SpecTypeInvalid";
}

std::string to_string(tinyusdz::Specifier s) {
  if (s == tinyusdz::Specifier::Def) {
    return "def";
  } else if (s == tinyusdz::Specifier::Over) {
    return "over";
  } else if (s == tinyusdz::Specifier::Class) {
    return "class";
  } else {
    return "[[SpecifierInvalid]]";
  }
}

std::string to_string(tinyusdz::Permission s) {
  if (s == tinyusdz::Permission::Public) {
    return "public";
  } else if (s == tinyusdz::Permission::Private) {
    return "private";
  } else {
    return "[[PermissionInvalid]]";
  }
}

std::string to_string(tinyusdz::Purpose purpose) {
  switch (purpose) {
    case Purpose::Default: {
      return "default";
    }
    case Purpose::Render: {
      return "render";
    }
    case Purpose::Guide: {
      return "guide";
    }
    case Purpose::Proxy: {
      return "proxy";
    }
  }

  // Never reach here though
  return "[[Invalid Purpose value]]";
}

std::string to_string(tinyusdz::Variability v) {
  if (v == tinyusdz::Variability::Varying) {
    return "varying";
  } else if (v == tinyusdz::Variability::Uniform) {
    return "uniform";
  } else if (v == tinyusdz::Variability::Config) {
    return "config";
  } else {
    return "\"[[VariabilityInvalid]]\"";
  }
}

std::string to_string(tinyusdz::Extent e) {
  std::stringstream ss;

  ss << "[" << e.lower << ", " << e.upper << "]";

  return ss.str();
}

#if 0
std::string to_string(const tinyusdz::AnimatableVisibility &v, const uint32_t indent) {
  if (auto p = nonstd::get_if<Visibility>(&v)) {
    return to_string(*p);
  }

  if (auto p = nonstd::get_if<TimeSampled<Visibility>>(&v)) {

    std::stringstream ss;

    ss << "{";

    for (size_t i = 0; i < p->times.size(); i++) {
      ss << pprint::Indent(indent+2) << p->times[i] << " : " << to_string(p->values[i]) << ", ";
      // TODO: indent and newline
    }

    ss << pprint::Indent(indent+1) << "}";

  }

  return "[[??? AnimatableVisibility]]";
}
#endif

#if 0
std::string to_string(const tinyusdz::Klass &klass, uint32_t indent, bool closing_brace) {
  std::stringstream ss;

  ss << tinyusdz::pprint::Indent(indent) << "class " << klass.name << " (\n";
  ss << tinyusdz::pprint::Indent(indent) << ")\n";
  ss << tinyusdz::pprint::Indent(indent) << "{\n";

  for (auto prop : klass.props) {

    if (prop.second.is_relationship()) {
        ss << "TODO: Rel\n";
    } else {
      //const PrimAttrib &attrib = prop.second.GetAttrib();
#if 0  // TODO
      if (auto p = tinyusdz::primvar::as_basic<double>(&pattr->var)) {
        ss << tinyusdz::pprint::Indent(indent);
        if (pattr->custom) {
          ss << " custom ";
        }
        if (pattr->uniform) {
          ss << " uniform ";
        }
        ss << " double " << prop.first << " = " << *p;
      } else {
        ss << "TODO:" << pattr->type_name << "\n";
      }
#endif
    }

    ss << "\n";
  }

  if (closing_brace) {
    ss << tinyusdz::pprint::Indent(indent) << "}\n";
  }

  return ss.str();
}
#endif

std::string print_variantSetStmt(
    const std::map<std::string, VariantSet> &vslist, const uint32_t indent) {
  std::stringstream ss;

  // ss << "# variantSet.size = " << std::to_string(vslist.size()) << "\n";
  for (const auto &variantSet : vslist) {
    if (variantSet.second.variantSet.empty()) {
      continue;
    }

    ss << pprint::Indent(indent) << "variantSet " << quote(variantSet.first)
       << " = {\n";

    for (const auto &item : variantSet.second.variantSet) {
      ss << pprint::Indent(indent + 1) << quote(item.first) << " ";

      if (item.second.metas().authored()) {
        ss << "(\n";
        ss << print_prim_metas(item.second.metas(), indent + 2);
        ss << pprint::Indent(indent + 1) << ") ";
      }

      ss << "{\n";

      // props
      ss << print_props(item.second.properties(), indent + 2);

      // primChildren
      // TODO: print child Prims based on `primChildren` Prim metadata
      const auto &variantPrimMetas = item.second.metas();
      const auto &variantPrimChildren = item.second.primChildren();

      if (variantPrimMetas.primChildren.size() == variantPrimChildren.size()) {
        std::map<std::string, const Prim *> primNameTable;
        for (size_t i = 0; i < variantPrimChildren.size(); i++) {
          primNameTable.emplace(variantPrimChildren[i].element_name(),
                                &variantPrimChildren[i]);
        }

        for (size_t i = 0; i < variantPrimMetas.primChildren.size(); i++) {
          value::token nameTok = variantPrimMetas.primChildren[i];
          DCOUT(fmt::format("variantPrimChildren  {}/{} = {}", i,
                            variantPrimMetas.primChildren.size(),
                            nameTok.str()));
          const auto it = primNameTable.find(nameTok.str());
          if (it != primNameTable.end()) {
            ss << pprint_value(it->second->data(), indent + 2,
                               /* closing_brace */ true);
          } else {
            // TODO: Report warning?
          }
        }
      } else {
        for (const auto &child : variantPrimChildren) {
          ss << pprint_value(child.data(), indent + 2,
                             /* closing_brace */ true);
        }
      }

<<<<<<< HEAD
      // ss << "# variantSet end\n";
      ss << pprint::Indent(indent + 1) << "}\n";
=======
      // nested variantSets
      if (item.second.variantSets().size()) {
        ss << print_variantSetStmt(item.second.variantSets(), indent+1);
      }

      ss << pprint::Indent(indent+1) << "}\n";

>>>>>>> c77ec4a6
    }

    ss << pprint::Indent(indent) << "}\n";
  }

  return ss.str();
}

std::string print_variantSetSpecStmt(
    const std::map<std::string, VariantSetSpec> &vslist,
    const uint32_t indent) {
  std::stringstream ss;

  // ss << "# variantSet.size = " << std::to_string(vslist.size()) << "\n";
  for (const auto &variantSet : vslist) {
    if (variantSet.second.variantSet.empty()) {
      continue;
    }

    ss << pprint::Indent(indent) << "variantSet " << quote(variantSet.first)
       << " = {\n";

    for (const auto &item : variantSet.second.variantSet) {
      ss << pprint::Indent(indent + 1) << quote(item.first) << " ";

      if (item.second.metas().authored()) {
        ss << "(\n";
        ss << print_prim_metas(item.second.metas(), indent + 2);
        ss << pprint::Indent(indent + 1) << ") ";
      }

      ss << "{\n";

      // props
      ss << print_props(item.second.props(), indent + 2);

      // primChildren
      // TODO: print child Prims based on `primChildren` Prim metadata
      const auto &variantPrimMetas = item.second.metas();
      const auto &variantPrimChildren = item.second.children();

      if (variantPrimMetas.primChildren.size() == variantPrimChildren.size()) {
        std::map<std::string, const PrimSpec *> primNameTable;
        for (size_t i = 0; i < variantPrimChildren.size(); i++) {
          primNameTable.emplace(variantPrimChildren[i].name(),
                                &variantPrimChildren[i]);
        }

        for (size_t i = 0; i < variantPrimMetas.primChildren.size(); i++) {
          value::token nameTok = variantPrimMetas.primChildren[i];
          DCOUT(fmt::format("variantPrimChildren  {}/{} = {}", i,
                            variantPrimMetas.primChildren.size(),
                            nameTok.str()));
          const auto it = primNameTable.find(nameTok.str());
          if (it != primNameTable.end()) {
            ss << prim::print_primspec(*(it->second), indent + 2);
          } else {
            // TODO: Report warning?
          }
        }
      } else {
        for (const auto &child : variantPrimChildren) {
          ss << prim::print_primspec(child, indent + 2);
        }
      }

      // ss << "# variantSet end\n";
      ss << pprint::Indent(indent + 1) << "}\n";
    }

    ss << pprint::Indent(indent) << "}\n";
  }

  return ss.str();
}

std::string to_string(const Model &model, const uint32_t indent,
                      bool closing_brace) {
  std::stringstream ss;

  ss << pprint::Indent(indent) << to_string(model.spec);
  if (model.prim_type_name.size()) {
    ss << " " << model.prim_type_name;
  }
  ss << " \"" << model.name << "\"\n";

  if (model.meta.authored()) {
    ss << pprint::Indent(indent) << "(\n";
    ss << print_prim_metas(model.meta, indent + 1);
    ss << pprint::Indent(indent) << ")\n";
  }
  ss << pprint::Indent(indent) << "{\n";

  std::set<std::string> tokset;
  ss << print_props(model.props, tokset, model.propertyNames(), indent + 1);

  if (closing_brace) {
    ss << pprint::Indent(indent) << "}\n";
  }

  return ss.str();
}

std::string to_string(const Scope &scope, const uint32_t indent,
                      bool closing_brace) {
  std::stringstream ss;

  ss << pprint::Indent(indent) << to_string(scope.spec) << " Scope \""
     << scope.name << "\"\n";
  if (scope.meta.authored()) {
    ss << pprint::Indent(indent) << "(\n";
    ss << print_prim_metas(scope.meta, indent + 1);
    ss << pprint::Indent(indent) << ")\n";
  }
  ss << pprint::Indent(indent) << "{\n";

  std::set<std::string> tokset;
  ss << print_props(scope.props, tokset, scope.propertyNames(), indent + 1);

  if (closing_brace) {
    ss << pprint::Indent(indent) << "}\n";
  }

  return ss.str();
}

std::string to_string(const GPrim &gprim, const uint32_t indent,
                      bool closing_brace) {
  std::stringstream ss;

  ss << pprint::Indent(indent) << to_string(gprim.spec) << " GPrim \""
     << gprim.name << "\"\n";
  ss << pprint::Indent(indent) << "(\n";
  // args
  ss << pprint::Indent(indent) << ")\n";
  ss << pprint::Indent(indent) << "{\n";

  ss << print_gprim_predefined(gprim, indent + 1);

  if (closing_brace) {
    ss << pprint::Indent(indent) << "}\n";
  }

  return ss.str();
}

std::string to_string(const Xform &xform, const uint32_t indent,
                      bool closing_brace) {
  std::stringstream ss;

  ss << pprint::Indent(indent) << to_string(xform.spec) << " Xform \""
     << xform.name << "\"\n";
  if (xform.meta.authored()) {
    ss << pprint::Indent(indent) << "(\n";
    ss << print_prim_metas(xform.meta, indent + 1);
    ss << pprint::Indent(indent) << ")\n";
  }
  ss << pprint::Indent(indent) << "{\n";

  ss << print_gprim_predefined(xform, indent + 1);

  ss << print_props(xform.props, indent + 1);

  if (closing_brace) {
    ss << pprint::Indent(indent) << "}\n";
  }

  return ss.str();
}

std::string to_string(const GeomCamera &camera, const uint32_t indent,
                      bool closing_brace) {
  std::stringstream ss;

  ss << pprint::Indent(indent) << to_string(camera.spec) << " Camera \""
     << camera.name << "\"\n";
  if (camera.meta.authored()) {
    ss << pprint::Indent(indent) << "(\n";
    ss << print_prim_metas(camera.meta, indent + 1);
    ss << pprint::Indent(indent) << ")\n";
  }
  ss << pprint::Indent(indent) << "{\n";

  // members
  ss << print_typed_attr(camera.clippingRange, "clippingRange", indent + 1);
  ss << print_typed_attr(camera.clippingPlanes, "clippingPlanes", indent + 1);
  ss << print_typed_attr(camera.focalLength, "focalLength", indent + 1);
  ss << print_typed_attr(camera.horizontalAperture, "horizontalAperture",
                         indent + 1);
  ss << print_typed_attr(camera.horizontalApertureOffset,
                         "horizontalApertureOffset", indent + 1);
  ss << print_typed_attr(camera.verticalAperture, "verticalAperture",
                         indent + 1);
  ss << print_typed_attr(camera.verticalApertureOffset,
                         "verticalApertureOffset", indent + 1);

  ss << print_typed_token_attr(camera.projection, "projection", indent + 1);
  ss << print_typed_token_attr(camera.stereoRole, "stereoRole", indent + 1);

  ss << print_typed_attr(camera.shutterOpen, "shutter:open", indent + 1);
  ss << print_typed_attr(camera.shutterClose, "shutter:close", indent + 1);

  ss << print_gprim_predefined(camera, indent + 1);

  ss << print_props(camera.props, indent + 1);

  if (closing_brace) {
    ss << pprint::Indent(indent) << "}\n";
  }

  return ss.str();
}

#if 0
#define PRINT_TYPED_ATTR(__table, __propName, __var, __name, __indent) \
  if (__propName == __name) {                                          \
    ss << print_typed_attr(__var, __name, __indent);                   \
    __table.insert(__name);                                            \
    continue;                                                          \
  }
#endif

std::string to_string(const GeomSphere &sphere, const uint32_t indent,
                      bool closing_brace) {
  std::stringstream ss;

  ss << pprint::Indent(indent) << to_string(sphere.spec) << " Sphere \""
     << sphere.name << "\"\n";
  if (sphere.meta.authored()) {
    ss << pprint::Indent(indent) << "(\n";
    ss << print_prim_metas(sphere.meta, indent + 1);
    ss << pprint::Indent(indent) << ")\n";
  }
  ss << pprint::Indent(indent) << "{\n";

  std::set<std::string> table;

#if 0 // TODO
  if (sphere.propertyNames().size()) {
    // pxrUSD sorts property, so does TinyUSDZ also.
    std::vector<std::string> sortedPropertyNames;
    for (size_t i = 0; i < sphere.propertyNames().size(); i++) {
      sortedPropertyNames.push_back(sphere.propertyNames()[i].str());
    }
    std::sort(sortedPropertyNames.begin(), sortedPropertyNames.end());

    for (size_t i = 0; i < sortedPropertyNames.size(); i++) {
      std::string propName = sortedPropertyNames[i];

      PRINT_TYPED_ATTR(table, propName, sphere.radius, "radius", indent + 1)

      if (emit_gprim_predefined(ss, &sphere, propName, indent + 1, table)) {
        continue;
      }
      if (sphere.props.count(propName)) {
        ss << print_prop(sphere.props.at(propName), propName, indent + 1);
        table.insert(propName);
        continue;
      }

      // not found
      ss << fmt::format(
          "# Property `{}` is described in `properties` Prim metadatum, but "
          "not found in this Prim. Possibly USDC file is corrupted.\n");
    }
  } else {
    // members
    ss << print_typed_attr(sphere.radius, "radius", indent + 1);

    ss << print_gprim_predefined(sphere, indent + 1);

    ss << print_props(sphere.props, indent + 1);
  }
#else

  ss << print_typed_attr(sphere.radius, "radius", indent + 1);

  ss << print_gprim_predefined(sphere, indent + 1);

  ss << print_props(sphere.props, indent + 1);

#endif

  if (closing_brace) {
    ss << pprint::Indent(indent) << "}\n";
  }

  return ss.str();
}

std::string to_string(const GeomMesh &mesh, const uint32_t indent,
                      bool closing_brace) {
  std::stringstream ss;

  ss << pprint::Indent(indent) << to_string(mesh.spec) << " Mesh \""
     << mesh.name << "\"\n";
  if (mesh.meta.authored()) {
    ss << pprint::Indent(indent) << "(\n";
    ss << print_prim_metas(mesh.meta, indent + 1);
    ss << pprint::Indent(indent) << ")\n";
  }
  ss << pprint::Indent(indent) << "{\n";

  // members
  ss << print_typed_attr(mesh.points, "points", indent + 1);
  ss << print_typed_attr(mesh.normals, "normals", indent + 1);
  ss << print_typed_attr(mesh.faceVertexIndices, "faceVertexIndices",
                         indent + 1);
  ss << print_typed_attr(mesh.faceVertexCounts, "faceVertexCounts", indent + 1);

  if (mesh.skeleton) {
    ss << print_relationship(mesh.skeleton.value(),
                             mesh.skeleton.value().get_listedit_qual(),
                             /* custom */ false, "skel:skeleton", indent + 1);
  }

  ss << print_typed_attr(mesh.blendShapes, "skel:blendShapes", indent + 1);
  if (mesh.blendShapeTargets) {
    ss << print_relationship(mesh.blendShapeTargets.value(),
                             mesh.blendShapeTargets.value().get_listedit_qual(),
                             /* custom */ false, "skel:blendShapeTargets",
                             indent + 1);
  }

  for (const auto &item : mesh.subsetFamilyTypeMap) {
    std::string attr_name = "subsetFamily:" + item.first.str() + ":familyType";
    // TODO: Support connection attr?
    ss << pprint::Indent(indent+1) << "uniform token " << attr_name << " = " << quote(to_string(item.second)) << "\n";
  }

  // subdiv
  ss << print_typed_attr(mesh.cornerIndices, "cornerIndices", indent + 1);
  ss << print_typed_attr(mesh.cornerSharpnesses, "cornerSharpnesses",
                         indent + 1);
  ss << print_typed_attr(mesh.creaseIndices, "creaseIndices", indent + 1);
  ss << print_typed_attr(mesh.creaseLengths, "creaseLengths", indent + 1);
  ss << print_typed_attr(mesh.creaseSharpnesses, "creaseSharpnesses",
                         indent + 1);
  ss << print_typed_attr(mesh.holeIndices, "holeIndices", indent + 1);

  ss << print_typed_token_attr(mesh.subdivisionScheme, "subdivisonScheme",
                               indent + 1);
  ss << print_typed_token_attr(mesh.interpolateBoundary, "interpolateBoundary",
                               indent + 1);
  ss << print_typed_token_attr(mesh.faceVaryingLinearInterpolation,
                               "faceVaryingLinearInterpolation", indent + 1);

  ss << print_gprim_predefined(mesh, indent + 1);

#if 0
  // GeomSubset.
  for (const auto &subset : mesh.geom_subset_children) {
    ss << to_string(subset, indent + 1, /* closing_brace */ true);
  }
#endif

  ss << print_props(mesh.props, indent + 1);

  if (closing_brace) {
    ss << pprint::Indent(indent) << "}\n";
  }

  return ss.str();
}

std::string to_string(const GeomSubset &subset, const uint32_t indent,
                      bool closing_brace) {
  std::stringstream ss;

  ss << pprint::Indent(indent) << to_string(subset.spec) << " GeomSubset \""
     << subset.name << "\"\n";
  ss << pprint::Indent(indent) << "(\n";
  ss << print_prim_metas(subset.meta, indent + 1);
  ss << pprint::Indent(indent) << ")\n";
  ss << pprint::Indent(indent) << "{\n";

  ss << print_typed_token_attr(subset.elementType, "elementType", indent + 1);
  ss << print_typed_attr(subset.familyName, "familyName", indent + 1);
  ss << print_typed_attr(subset.indices, "indices", indent + 1);

  ss << print_material_binding(&subset, indent + 1);
  ss << print_collection(&subset, indent + 1);

  ss << print_props(subset.props, indent + 1);

  if (closing_brace) {
    ss << pprint::Indent(indent) << "}\n";
  }

  return ss.str();
}

std::string to_string(const GeomPoints &geom, const uint32_t indent,
                      bool closing_brace) {
  std::stringstream ss;

  ss << pprint::Indent(indent) << to_string(geom.spec) << " Points \""
     << geom.name << "\"\n";
  if (geom.meta.authored()) {
    ss << pprint::Indent(indent) << "(\n";
    ss << print_prim_metas(geom.meta, indent + 1);
    ss << pprint::Indent(indent) << ")\n";
  }
  ss << pprint::Indent(indent) << "{\n";

  // members
  ss << print_typed_attr(geom.points, "points", indent + 1);
  ss << print_typed_attr(geom.normals, "normals", indent + 1);
  ss << print_typed_attr(geom.widths, "widths", indent + 1);
  ss << print_typed_attr(geom.ids, "ids", indent + 1);
  ss << print_typed_attr(geom.velocities, "velocities", indent + 1);
  ss << print_typed_attr(geom.accelerations, "accelerations", indent + 1);

  ss << print_gprim_predefined(geom, indent + 1);

  ss << print_props(geom.props, indent + 1);

  if (closing_brace) {
    ss << pprint::Indent(indent) << "}\n";
  }

  return ss.str();
}

std::string to_string(const GeomBasisCurves::Type &ty) {
  std::string s;

  switch (ty) {
    case GeomBasisCurves::Type::Cubic: {
      s = "cubic";
      break;
    }
    case GeomBasisCurves::Type::Linear: {
      s = "linear";
      break;
    }
  }

  return s;
}

std::string to_string(const GeomBasisCurves::Basis &ty) {
  std::string s;

  switch (ty) {
    case GeomBasisCurves::Basis::Bezier: {
      s = "bezier";
      break;
    }
    case GeomBasisCurves::Basis::Bspline: {
      s = "bspline";
      break;
    }
    case GeomBasisCurves::Basis::CatmullRom: {
      s = "catmullRom";
      break;
    }
  }

  return s;
}

std::string to_string(const GeomBasisCurves::Wrap &ty) {
  std::string s;

  switch (ty) {
    case GeomBasisCurves::Wrap::Nonperiodic: {
      s = "nonperiodic";
      break;
    }
    case GeomBasisCurves::Wrap::Periodic: {
      s = "periodic";
      break;
    }
    case GeomBasisCurves::Wrap::Pinned: {
      s = "pinned";
      break;
    }
  }

  return s;
}

std::string to_string(const GeomBasisCurves &geom, const uint32_t indent,
                      bool closing_brace) {
  std::stringstream ss;

  ss << pprint::Indent(indent) << to_string(geom.spec) << " BasisCurves \""
     << geom.name << "\"\n";
  if (geom.meta.authored()) {
    ss << pprint::Indent(indent) << "(\n";
    ss << print_prim_metas(geom.meta, indent + 1);
    ss << pprint::Indent(indent) << ")\n";
  }
  ss << pprint::Indent(indent) << "{\n";

  // members
  ss << print_typed_token_attr(geom.type, "type", indent + 1);
  ss << print_typed_token_attr(geom.basis, "basis", indent + 1);
  ss << print_typed_token_attr(geom.wrap, "wrap", indent + 1);

  ss << print_typed_attr(geom.points, "points", indent + 1);
  ss << print_typed_attr(geom.normals, "normals", indent + 1);
  ss << print_typed_attr(geom.widths, "widths", indent + 1);
  ss << print_typed_attr(geom.velocities, "velocites", indent + 1);
  ss << print_typed_attr(geom.accelerations, "accelerations", indent + 1);
  ss << print_typed_attr(geom.curveVertexCounts, "curveVertexCounts",
                         indent + 1);

  ss << print_gprim_predefined(geom, indent + 1);

  ss << print_props(geom.props, indent + 1);

  if (closing_brace) {
    ss << pprint::Indent(indent) << "}\n";
  }

  return ss.str();
}

std::string to_string(const GeomNurbsCurves &geom, const uint32_t indent,
                      bool closing_brace) {
  std::stringstream ss;

  ss << pprint::Indent(indent) << to_string(geom.spec) << " NurbsCurves \""
     << geom.name << "\"\n";
  if (geom.meta.authored()) {
    ss << pprint::Indent(indent) << "(\n";
    ss << print_prim_metas(geom.meta, indent + 1);
    ss << pprint::Indent(indent) << ")\n";
  }
  ss << pprint::Indent(indent) << "{\n";

  // members
  ss << print_typed_attr(geom.points, "points", indent + 1);
  ss << print_typed_attr(geom.normals, "normals", indent + 1);
  ss << print_typed_attr(geom.widths, "widths", indent + 1);
  ss << print_typed_attr(geom.velocities, "velocites", indent + 1);
  ss << print_typed_attr(geom.accelerations, "accelerations", indent + 1);
  ss << print_typed_attr(geom.curveVertexCounts, "curveVertexCounts",
                         indent + 1);

  //
  ss << print_typed_attr(geom.order, "order", indent + 1);
  ss << print_typed_attr(geom.knots, "knots", indent + 1);
  ss << print_typed_attr(geom.ranges, "ranges", indent + 1);
  ss << print_typed_attr(geom.pointWeights, "pointWeights", indent + 1);

  ss << print_gprim_predefined(geom, indent + 1);

  ss << print_props(geom.props, indent + 1);

  if (closing_brace) {
    ss << pprint::Indent(indent) << "}\n";
  }

  return ss.str();
}

std::string to_string(const GeomCube &geom, const uint32_t indent,
                      bool closing_brace) {
  std::stringstream ss;

  ss << pprint::Indent(indent) << to_string(geom.spec) << " Cube \""
     << geom.name << "\"\n";
  if (geom.meta.authored()) {
    ss << pprint::Indent(indent) << "(\n";
    ss << print_prim_metas(geom.meta, indent + 1);
    ss << pprint::Indent(indent) << ")\n";
  }
  ss << pprint::Indent(indent) << "{\n";

  // members
  ss << print_typed_attr(geom.size, "size", indent + 1);

  ss << print_gprim_predefined(geom, indent + 1);

  ss << print_props(geom.props, indent + 1);

  if (closing_brace) {
    ss << pprint::Indent(indent) << "}\n";
  }

  return ss.str();
}

std::string to_string(const GeomCone &geom, const uint32_t indent,
                      bool closing_brace) {
  std::stringstream ss;

  ss << pprint::Indent(indent) << to_string(geom.spec) << " Cone \""
     << geom.name << "\"\n";
  if (geom.meta.authored()) {
    ss << pprint::Indent(indent) << "(\n";
    ss << print_prim_metas(geom.meta, indent + 1);
    ss << pprint::Indent(indent) << ")\n";
  }
  ss << pprint::Indent(indent) << "{\n";

  // members
  ss << print_typed_attr(geom.radius, "radius", indent + 1);
  ss << print_typed_attr(geom.height, "height", indent + 1);

  if (geom.axis.authored()) {
    std::string axis;
    if (geom.axis.get_value() == Axis::X) {
      axis = "\"X\"";
    } else if (geom.axis.get_value() == Axis::Y) {
      axis = "\"Y\"";
    } else {
      axis = "\"Z\"";
    }
    ss << pprint::Indent(indent + 1) << "uniform token axis = " << axis << "\n";
  }

  ss << print_gprim_predefined(geom, indent + 1);
  ss << print_props(geom.props, indent + 1);

  if (closing_brace) {
    ss << pprint::Indent(indent) << "}\n";
  }

  return ss.str();
}

std::string to_string(const GeomCylinder &geom, const uint32_t indent,
                      bool closing_brace) {
  std::stringstream ss;

  ss << pprint::Indent(indent) << to_string(geom.spec) << " Cylinder \""
     << geom.name << "\"\n";
  if (geom.meta.authored()) {
    ss << pprint::Indent(indent) << "(\n";
    ss << print_prim_metas(geom.meta, indent + 1);
    ss << pprint::Indent(indent) << ")\n";
  }
  ss << pprint::Indent(indent) << "{\n";

  // members
  ss << print_typed_attr(geom.radius, "radius", indent + 1);
  ss << print_typed_attr(geom.height, "height", indent + 1);

  if (geom.axis.authored()) {
    std::string axis;
    if (geom.axis.get_value() == Axis::X) {
      axis = "\"X\"";
    } else if (geom.axis.get_value() == Axis::Y) {
      axis = "\"Y\"";
    } else {
      axis = "\"Z\"";
    }
    ss << pprint::Indent(indent + 1) << "uniform token axis = " << axis << "\n";
  }

  ss << print_gprim_predefined(geom, indent + 1);

  if (closing_brace) {
    ss << pprint::Indent(indent) << "}\n";
  }

  return ss.str();
}

std::string to_string(const GeomCapsule &geom, const uint32_t indent,
                      bool closing_brace) {
  std::stringstream ss;

  ss << pprint::Indent(indent) << to_string(geom.spec) << " Capsule \""
     << geom.name << "\"\n";
  if (geom.meta.authored()) {
    ss << pprint::Indent(indent) << "(\n";
    ss << print_prim_metas(geom.meta, indent + 1);
    ss << pprint::Indent(indent) << ")\n";
  }
  ss << pprint::Indent(indent) << "{\n";

  // members
  ss << print_typed_attr(geom.radius, "radius", indent + 1);
  ss << print_typed_attr(geom.height, "height", indent + 1);

  if (geom.axis.authored()) {
    std::string axis;
    if (geom.axis.get_value() == Axis::X) {
      axis = "\"X\"";
    } else if (geom.axis.get_value() == Axis::Y) {
      axis = "\"Y\"";
    } else {
      axis = "\"Z\"";
    }
    ss << pprint::Indent(indent + 1) << "uniform token axis = " << axis << "\n";
  }

  ss << print_gprim_predefined(geom, indent + 1);
  ss << print_props(geom.props, indent + 1);

  if (closing_brace) {
    ss << pprint::Indent(indent) << "}\n";
  }

  return ss.str();
}

std::string to_string(const PointInstancer &instancer, const uint32_t indent,
                      bool closing_brace) {
  std::stringstream ss;

  ss << pprint::Indent(indent) << to_string(instancer.spec)
     << " PointInstancer \"" << instancer.name << "\"\n";
  if (instancer.meta.authored()) {
    ss << pprint::Indent(indent) << "(\n";
    ss << print_prim_metas(instancer.meta, indent + 1);
    ss << pprint::Indent(indent) << ")\n";
  }
  ss << pprint::Indent(indent) << "{\n";

  // members
  if (instancer.prototypes) {
    ss << print_relationship(instancer.prototypes.value(),
                             instancer.prototypes.value().get_listedit_qual(),
                             /* custom */ false, "prototypes", indent + 1);
  }
  ss << print_typed_attr(instancer.protoIndices, "protoIndices", indent + 1);
  ss << print_typed_attr(instancer.ids, "ids", indent + 1);
  ss << print_typed_attr(instancer.invisibleIds, "invisibleIds", indent + 1);
  ss << print_typed_attr(instancer.positions, "positions", indent + 1);
  ss << print_typed_attr(instancer.orientations, "orientations", indent + 1);
  ss << print_typed_attr(instancer.scales, "scales", indent + 1);
  ss << print_typed_attr(instancer.velocities, "velocities", indent + 1);
  ss << print_typed_attr(instancer.accelerations, "accelerations", indent + 1);
  ss << print_typed_attr(instancer.angularVelocities, "angularVelocities",
                         indent + 1);

  ss << print_gprim_predefined(instancer, indent + 1);

  ss << print_props(instancer.props, indent + 1);

  if (closing_brace) {
    ss << pprint::Indent(indent) << "}\n";
  }

  return ss.str();
}

std::string to_string(const SkelRoot &root, const uint32_t indent,
                      bool closing_brace) {
  std::stringstream ss;

  ss << pprint::Indent(indent) << to_string(root.spec) << " SkelRoot \""
     << root.name << "\"\n";
  if (root.meta.authored()) {
    ss << pprint::Indent(indent) << "(\n";
    ss << print_prim_metas(root.meta, indent + 1);
    ss << pprint::Indent(indent) << ")\n";
  }
  ss << pprint::Indent(indent) << "{\n";

  ss << print_typed_token_attr(root.visibility, "visibility", indent + 1);
  ss << print_typed_token_attr(root.purpose, "purpose", indent + 1);
  ss << print_typed_attr(root.extent, "extent", indent + 1);

  if (root.proxyPrim) {
    ss << print_relationship(root.proxyPrim.value(),
                             root.proxyPrim.value().get_listedit_qual(),
                             /* custom */ false, "proxyPrim", indent + 1);
  }

  // TODO
  // Skeleton id
  // ss << pprint::Indent(indent) << "skelroot.skeleton_id << "\n"

  ss << print_xformOps(root.xformOps, indent + 1);

  ss << print_props(root.props, indent + 1);

  if (closing_brace) {
    ss << pprint::Indent(indent) << "}\n";
  }

  return ss.str();
}

std::string to_string(const Skeleton &skel, const uint32_t indent,
                      bool closing_brace) {
  std::stringstream ss;

  ss << pprint::Indent(indent) << to_string(skel.spec) << " Skeleton \""
     << skel.name << "\"\n";
  if (skel.meta.authored()) {
    ss << pprint::Indent(indent) << "(\n";
    ss << print_prim_metas(skel.meta, indent + 1);
    ss << pprint::Indent(indent) << ")\n";
  }
  ss << pprint::Indent(indent) << "{\n";

  ss << print_typed_attr(skel.bindTransforms, "bindTransforms", indent + 1);
  ss << print_typed_attr(skel.jointNames, "jointNames", indent + 1);
  ss << print_typed_attr(skel.joints, "joints", indent + 1);
  ss << print_typed_attr(skel.restTransforms, "restTransforms", indent + 1);

  if (skel.animationSource) {
    ss << print_relationship(skel.animationSource.value(),
                             skel.animationSource.value().get_listedit_qual(),
                             /* custom */ false, "skel:animationSource",
                             indent + 1);
  }

  if (skel.proxyPrim) {
    ss << print_relationship(skel.proxyPrim.value(),
                             skel.proxyPrim.value().get_listedit_qual(),
                             /* custom */ false, "proxyPrim", indent + 1);
  }

  ss << print_xformOps(skel.xformOps, indent + 1);

  ss << print_typed_token_attr(skel.visibility, "visibility", indent + 1);
  ss << print_typed_token_attr(skel.purpose, "purpose", indent + 1);
  ss << print_typed_attr(skel.extent, "extent", indent + 1);

  ss << print_props(skel.props, indent + 1);

  if (closing_brace) {
    ss << pprint::Indent(indent) << "}\n";
  }

  return ss.str();
}

std::string to_string(const SkelAnimation &skelanim, const uint32_t indent,
                      bool closing_brace) {
  std::stringstream ss;

  ss << pprint::Indent(indent) << to_string(skelanim.spec)
     << " SkelAnimation \"" << skelanim.name << "\"\n";
  if (skelanim.meta.authored()) {
    ss << pprint::Indent(indent) << "(\n";
    ss << print_prim_metas(skelanim.meta, indent + 1);
    ss << pprint::Indent(indent) << ")\n";
  }
  ss << pprint::Indent(indent) << "{\n";

  ss << print_typed_attr(skelanim.blendShapes, "blendShapes", indent + 1);
  ss << print_typed_attr(skelanim.blendShapeWeights, "blendShapeWeights",
                         indent + 1);
  ss << print_typed_attr(skelanim.joints, "joints", indent + 1);
  ss << print_typed_attr(skelanim.rotations, "rotations", indent + 1);
  ss << print_typed_attr(skelanim.scales, "scales", indent + 1);
  ss << print_typed_attr(skelanim.translations, "translations", indent + 1);

  ss << print_props(skelanim.props, indent + 1);

  if (closing_brace) {
    ss << pprint::Indent(indent) << "}\n";
  }

  return ss.str();
}

std::string to_string(const BlendShape &prim, const uint32_t indent,
                      bool closing_brace) {
  std::stringstream ss;

  ss << pprint::Indent(indent) << to_string(prim.spec) << " BlendShape \""
     << prim.name << "\"\n";
  if (prim.meta.authored()) {
    ss << pprint::Indent(indent) << "(\n";
    ss << print_prim_metas(prim.meta, indent + 1);
    ss << pprint::Indent(indent) << ")\n";
  }
  ss << pprint::Indent(indent) << "{\n";

  ss << print_typed_attr(prim.offsets, "offsets", indent + 1);
  ss << print_typed_attr(prim.normalOffsets, "normalOffsets", indent + 1);
  ss << print_typed_attr(prim.pointIndices, "pointIndices", indent + 1);

  ss << print_props(prim.props, indent + 1);

  if (closing_brace) {
    ss << pprint::Indent(indent) << "}\n";
  }

  return ss.str();
}

std::string to_string(const Material &material, const uint32_t indent,
                      bool closing_brace) {
  std::stringstream ss;

  ss << pprint::Indent(indent) << to_string(material.spec) << " Material \""
     << material.name << "\"\n";
  if (material.meta.authored()) {
    ss << pprint::Indent(indent) << "(\n";
    ss << print_prim_metas(material.meta, indent + 1);
    ss << pprint::Indent(indent) << ")\n";
  }
  ss << pprint::Indent(indent) << "{\n";

  if (material.surface.authored()) {
    // assume connection when authored.
    // TODO: list edit?.
    ss << pprint::Indent(indent + 1) << "token outputs:surface.connect ";

    const auto &conns = material.surface.get_connections();
    if (conns.size() == 1) {
      ss << "= " << pquote(conns[0]);
    } else if (conns.size() > 1) {
      ss << "= [";
      for (size_t i = 0; i < conns.size(); i++) {
        ss << pquote(conns[i]);
        if (i != (conns.size() - 1)) {
          ss << ", ";
        }
      }
      ss << "]";
    }

    if (material.surface.metas().authored()) {
      ss << "(\n"
         << print_attr_metas(material.surface.metas(), indent + 2)
         << pprint::Indent(indent + 1) << ")";
    }
    ss << "\n";
  }

  if (material.displacement.authored()) {
    // assume connection when authored.
    // TODO: list edit?.
    ss << pprint::Indent(indent + 1) << "token outputs:displacement.connect ";

    const auto &conns = material.displacement.get_connections();
    if (conns.size() == 1) {
      ss << "= " << pquote(conns[0]);
    } else if (conns.size() > 1) {
      ss << "= [";
      for (size_t i = 0; i < conns.size(); i++) {
        ss << pquote(conns[i]);
        if (i != (conns.size() - 1)) {
          ss << ", ";
        }
      }
      ss << "]";
    }

    if (material.displacement.metas().authored()) {
      ss << "(\n"
         << print_attr_metas(material.displacement.metas(), indent + 2)
         << pprint::Indent(indent + 1) << ")";
    }
    ss << "\n";
  }

  if (material.volume.authored()) {
    // assume connection when authored.
    // TODO: list edit?.
    ss << pprint::Indent(indent + 1) << "token outputs:volume.connect ";

    const auto &conns = material.volume.get_connections();
    if (conns.size() == 1) {
      ss << "= " << pquote(conns[0]);
    } else if (conns.size() > 1) {
      ss << "= [";
      for (size_t i = 0; i < conns.size(); i++) {
        ss << pquote(conns[i]);
        if (i != (conns.size() - 1)) {
          ss << ", ";
        }
      }
      ss << "]";
    }

    if (material.volume.metas().authored()) {
      ss << "(\n"
         << print_attr_metas(material.volume.metas(), indent + 2)
         << pprint::Indent(indent + 1) << ")";
    }
    ss << "\n";
  }

  ss << print_props(material.props, indent + 1);

  if (closing_brace) {
    ss << pprint::Indent(indent) << "}\n";
  }

  return ss.str();
}

static std::string print_common_shader_params(const ShaderNode &shader,
                                              const uint32_t indent) {
  std::stringstream ss;

  ss << print_props(shader.props, indent);

  return ss.str();
}

static std::string print_shader_params(const UsdPrimvarReader_float &shader,
                                       const uint32_t indent) {
  std::stringstream ss;

  ss << print_str_attr(shader.varname, "inputs:varname", indent);
  ss << print_typed_attr(shader.fallback, "inputs:fallback", indent);
  ss << print_typed_terminal_attr(shader.result, "outputs:result", indent);

  ss << print_common_shader_params(shader, indent);

  return ss.str();
}

static std::string print_shader_params(const UsdPrimvarReader_float2 &shader,
                                       const uint32_t indent) {
  std::stringstream ss;

  ss << print_str_attr(shader.varname, "inputs:varname", indent);
  ss << print_typed_attr(shader.fallback, "inputs:fallback", indent);
  ss << print_typed_terminal_attr(shader.result, "outputs:result", indent);

  ss << print_common_shader_params(shader, indent);

  return ss.str();
}

static std::string print_shader_params(const UsdPrimvarReader_float3 &shader,
                                       const uint32_t indent) {
  std::stringstream ss;

  ss << print_str_attr(shader.varname, "inputs:varname", indent);
  ss << print_typed_attr(shader.fallback, "inputs:fallback", indent);
  ss << print_typed_terminal_attr(shader.result, "outputs:result", indent);

  ss << print_common_shader_params(shader, indent);

  return ss.str();
}

static std::string print_shader_params(const UsdPrimvarReader_float4 &shader,
                                       const uint32_t indent) {
  std::stringstream ss;

  ss << print_str_attr(shader.varname, "inputs:varname", indent);
  ss << print_typed_attr(shader.fallback, "inputs:fallback", indent);
  ss << print_typed_terminal_attr(shader.result, "outputs:result", indent);

  ss << print_common_shader_params(shader, indent);

  return ss.str();
}

static std::string print_shader_params(const UsdPrimvarReader_string &shader,
                                       const uint32_t indent) {
  std::stringstream ss;

  ss << print_str_attr(shader.varname, "inputs:varname", indent);
  ss << print_typed_attr(shader.fallback, "inputs:fallback", indent);
  ss << print_typed_terminal_attr(shader.result, "outputs:result", indent);

  ss << print_common_shader_params(shader, indent);

  return ss.str();
}

static std::string print_shader_params(const UsdPrimvarReader_normal &shader,
                                       const uint32_t indent) {
  std::stringstream ss;

  ss << print_str_attr(shader.varname, "inputs:varname", indent);
  ss << print_typed_attr(shader.fallback, "inputs:fallback", indent);
  ss << print_typed_terminal_attr(shader.result, "outputs:result", indent);

  ss << print_common_shader_params(shader, indent);

  return ss.str();
}

static std::string print_shader_params(const UsdPrimvarReader_vector &shader,
                                       const uint32_t indent) {
  std::stringstream ss;

  ss << print_str_attr(shader.varname, "inputs:varname", indent);
  ss << print_typed_attr(shader.fallback, "inputs:fallback", indent);
  ss << print_typed_terminal_attr(shader.result, "outputs:result", indent);

  ss << print_common_shader_params(shader, indent);

  return ss.str();
}

static std::string print_shader_params(const UsdPrimvarReader_point &shader,
                                       const uint32_t indent) {
  std::stringstream ss;

  ss << print_str_attr(shader.varname, "inputs:varname", indent);
  ss << print_typed_attr(shader.fallback, "inputs:fallback", indent);
  ss << print_typed_terminal_attr(shader.result, "outputs:result", indent);

  ss << print_common_shader_params(shader, indent);

  return ss.str();
}

static std::string print_shader_params(const UsdPrimvarReader_matrix &shader,
                                       const uint32_t indent) {
  std::stringstream ss;

  ss << print_str_attr(shader.varname, "inputs:varname", indent);
  ss << print_typed_attr(shader.fallback, "inputs:fallback", indent);
  ss << print_typed_terminal_attr(shader.result, "outputs:result", indent);

  ss << print_common_shader_params(shader, indent);

  return ss.str();
}

static std::string print_shader_params(const UsdTransform2d &shader,
                                       const uint32_t indent) {
  std::stringstream ss;

  ss << print_typed_attr(shader.in, "inputs:in", indent);
  ss << print_typed_attr(shader.rotation, "inputs:rotation", indent);
  ss << print_typed_attr(shader.scale, "inputs:scale", indent);
  ss << print_typed_attr(shader.translation, "inputs:translation", indent);
  ss << print_typed_terminal_attr(shader.result, "outputs:result", indent);

  ss << print_common_shader_params(shader, indent);

  return ss.str();
}

static std::string print_shader_params(const UsdPreviewSurface &shader,
                                       const uint32_t indent) {
  std::stringstream ss;

  ss << print_typed_attr(shader.diffuseColor, "inputs:diffuseColor", indent);
  ss << print_typed_attr(shader.emissiveColor, "inputs:emissiveColor", indent);
  ss << print_typed_attr(shader.useSpecularWorkflow,
                         "inputs:useSpecularWorkflow", indent);
  ss << print_typed_attr(shader.ior, "inputs:ior", indent);
  ss << print_typed_attr(shader.specularColor, "inputs:specularColor", indent);
  ss << print_typed_attr(shader.metallic, "inputs:metallic", indent);
  ss << print_typed_attr(shader.clearcoat, "inputs:clearcoat", indent);
  ss << print_typed_attr(shader.clearcoatRoughness, "inputs:clearcoatRoughness",
                         indent);
  ss << print_typed_attr(shader.roughness, "inputs:roughness", indent);
  ss << print_typed_attr(shader.opacity, "inputs:opacity", indent);
  ss << print_typed_attr(shader.opacityThreshold, "inputs:opacityThreshold",
                         indent);
  ss << print_typed_attr(shader.normal, "inputs:normal", indent);
  ss << print_typed_attr(shader.displacement, "inputs:displacement", indent);
  ss << print_typed_attr(shader.occlusion, "inputs:occlusion", indent);

  ss << print_typed_terminal_attr(shader.outputsSurface, "outputs:surface",
                                  indent);
  ss << print_typed_terminal_attr(shader.outputsDisplacement,
                                  "outputs:displacement", indent);

  ss << print_common_shader_params(shader, indent);

  return ss.str();
}

static std::string print_shader_params(const UsdUVTexture &shader,
                                       const uint32_t indent) {
  std::stringstream ss;

  ss << print_typed_attr(shader.file, "inputs:file", indent);

  ss << print_typed_token_attr(shader.sourceColorSpace,
                               "inputs:sourceColorSpace", indent);

  ss << print_typed_attr(shader.fallback, "inputs:fallback", indent);

  ss << print_typed_attr(shader.bias, "inputs:bias", indent);
  ss << print_typed_attr(shader.scale, "inputs:scale", indent);

  ss << print_typed_attr(shader.st, "inputs:st", indent);
  ss << print_typed_token_attr(shader.wrapS, "inputs:wrapT", indent);
  ss << print_typed_token_attr(shader.wrapT, "inputs:wrapS", indent);

  ss << print_typed_terminal_attr(shader.outputsR, "outputs:r", indent);
  ss << print_typed_terminal_attr(shader.outputsG, "outputs:g", indent);
  ss << print_typed_terminal_attr(shader.outputsB, "outputs:b", indent);
  ss << print_typed_terminal_attr(shader.outputsA, "outputs:a", indent);
  ss << print_typed_terminal_attr(shader.outputsRGB, "outputs:rgb", indent);

  ss << print_common_shader_params(shader, indent);

  return ss.str();
}

std::string to_string(const Shader &shader, const uint32_t indent,
                      bool closing_brace) {
  // generic Shader class
  std::stringstream ss;

  ss << pprint::Indent(indent) << to_string(shader.spec) << " Shader \""
     << shader.name << "\"\n";
  if (shader.meta.authored()) {
    ss << pprint::Indent(indent) << "(\n";
    ss << print_prim_metas(shader.metas(), indent + 1);
    ss << pprint::Indent(indent) << ")\n";
  }
  ss << pprint::Indent(indent) << "{\n";

  // members
  if (shader.info_id.size()) {
    ss << pprint::Indent(indent + 1) << "uniform token info:id = \""
       << shader.info_id << "\"\n";
  }

  if (auto pvr = shader.value.get_value<UsdPrimvarReader_float>()) {
    ss << print_shader_params(pvr.value(), indent + 1);
  } else if (auto pvr2 = shader.value.get_value<UsdPrimvarReader_float2>()) {
    ss << print_shader_params(pvr2.value(), indent + 1);
  } else if (auto pvr3 = shader.value.get_value<UsdPrimvarReader_float3>()) {
    ss << print_shader_params(pvr3.value(), indent + 1);
  } else if (auto pvr4 = shader.value.get_value<UsdPrimvarReader_float4>()) {
    ss << print_shader_params(pvr4.value(), indent + 1);
  } else if (auto pvrs = shader.value.get_value<UsdPrimvarReader_string>()) {
    ss << print_shader_params(pvrs.value(), indent + 1);
  } else if (auto pvrn = shader.value.get_value<UsdPrimvarReader_normal>()) {
    ss << print_shader_params(pvrn.value(), indent + 1);
  } else if (auto pvrv = shader.value.get_value<UsdPrimvarReader_vector>()) {
    ss << print_shader_params(pvrv.value(), indent + 1);
  } else if (auto pvrp = shader.value.get_value<UsdPrimvarReader_point>()) {
    ss << print_shader_params(pvrp.value(), indent + 1);
  } else if (auto pvrm = shader.value.get_value<UsdPrimvarReader_matrix>()) {
    ss << print_shader_params(pvrm.value(), indent + 1);
  } else if (auto pvtex = shader.value.get_value<UsdUVTexture>()) {
    ss << print_shader_params(pvtex.value(), indent + 1);
  } else if (auto pvtx2d = shader.value.get_value<UsdTransform2d>()) {
    ss << print_shader_params(pvtx2d.value(), indent + 1);
  } else if (auto pvs = shader.value.get_value<UsdPreviewSurface>()) {
    ss << print_shader_params(pvs.value(), indent + 1);
  } else if (auto pvsn = shader.value.get_value<ShaderNode>()) {
    // Generic ShaderNode
    ss << print_common_shader_params(pvsn.value(), indent + 1);
  } else {
    ss << pprint::Indent(indent + 1)
       << "[???] Invalid ShaderNode in Shader Prim\n";
  }

  if (closing_brace) {
    ss << pprint::Indent(indent) << "}\n";
  }

  return ss.str();
}

std::string to_string(const UsdPreviewSurface &surf, const uint32_t indent,
                      bool closing_brace) {
  // TODO: Print spec and meta?
  std::stringstream ss;

  ss << pprint::Indent(indent) << "{\n";
  ss << print_shader_params(surf, indent);
  if (closing_brace) {
    ss << pprint::Indent(indent) << "}\n";
  }

  return ss.str();
}

std::string to_string(const UsdUVTexture &tex, const uint32_t indent,
                      bool closing_brace) {
  // TODO: Print spec and meta?
  std::stringstream ss;

  ss << pprint::Indent(indent) << "{\n";
  ss << print_shader_params(tex, indent);
  if (closing_brace) {
    ss << pprint::Indent(indent) << "}\n";
  }

  return ss.str();
}

std::string to_string(const UsdPrimvarReader_float2 &preader,
                      const uint32_t indent, bool closing_brace) {
  // TODO: Print spec and meta?
  std::stringstream ss;

  ss << pprint::Indent(indent) << "{\n";
  ss << print_shader_params(preader, indent);
  if (closing_brace) {
    ss << pprint::Indent(indent) << "}\n";
  }

  return ss.str();
}

std::string to_string(const SphereLight &light, const uint32_t indent,
                      bool closing_brace) {
  std::stringstream ss;

  ss << pprint::Indent(indent) << to_string(light.spec) << " SphereLight \""
     << light.name << "\"\n";
  if (light.meta.authored()) {
    ss << pprint::Indent(indent) << "(\n";
    ss << print_prim_metas(light.meta, indent + 1);
    ss << pprint::Indent(indent) << ")\n";
  }
  ss << pprint::Indent(indent) << "{\n";

  // members
  ss << print_typed_attr(light.color, "inputs:color", indent + 1);
  ss << print_typed_attr(light.colorTemperature, "inputs:colorTemperature",
                         indent + 1);
  ss << print_typed_attr(light.diffuse, "inputs:diffuse", indent + 1);
  ss << print_typed_attr(light.enableColorTemperature,
                         "inputs:enableColorTemperature", indent + 1);
  ss << print_typed_attr(light.exposure, "inputs:exposure", indent + 1);
  ss << print_typed_attr(light.intensity, "inputs:intensity", indent + 1);
  ss << print_typed_attr(light.normalize, "inputs:normalize", indent + 1);
  ss << print_typed_attr(light.specular, "inputs:specular", indent + 1);

  ss << print_typed_attr(light.radius, "inputs:radius", indent + 1);

  ss << print_typed_attr(light.extent, "extent", indent + 1);
  ss << print_typed_token_attr(light.visibility, "visibility", indent + 1);
  ss << print_typed_token_attr(light.purpose, "purpose", indent + 1);

  ss << print_xformOps(light.xformOps, indent + 1);
  ss << print_props(light.props, indent + 1);

  if (closing_brace) {
    ss << pprint::Indent(indent) << "}\n";
  }

  return ss.str();
}

std::string to_string(const DistantLight &light, const uint32_t indent,
                      bool closing_brace) {
  std::stringstream ss;

  ss << pprint::Indent(indent) << to_string(light.spec) << " DistantLight \""
     << light.name << "\"\n";
  if (light.meta.authored()) {
    ss << pprint::Indent(indent) << "(\n";
    ss << print_prim_metas(light.meta, indent + 1);
    ss << pprint::Indent(indent) << ")\n";
  }
  ss << pprint::Indent(indent) << "{\n";

  // members
  ss << print_typed_attr(light.color, "inputs:color", indent + 1);
  ss << print_typed_attr(light.colorTemperature, "inputs:colorTemperature",
                         indent + 1);
  ss << print_typed_attr(light.diffuse, "inputs:diffuse", indent + 1);
  ss << print_typed_attr(light.enableColorTemperature,
                         "inputs:enableColorTemperature", indent + 1);
  ss << print_typed_attr(light.exposure, "inputs:exposure", indent + 1);
  ss << print_typed_attr(light.intensity, "inputs:intensity", indent + 1);
  ss << print_typed_attr(light.normalize, "inputs:normalize", indent + 1);
  ss << print_typed_attr(light.specular, "inputs:specular", indent + 1);

  ss << print_typed_attr(light.angle, "inputs:angle", indent + 1);

  //ss << print_typed_attr(light.extent, "extent", indent + 1);
  ss << print_typed_token_attr(light.visibility, "visibility", indent + 1);
  ss << print_typed_token_attr(light.purpose, "purpose", indent + 1);

  ss << print_xformOps(light.xformOps, indent + 1);
  ss << print_props(light.props, indent + 1);

  if (closing_brace) {
    ss << pprint::Indent(indent) << "}\n";
  }

  return ss.str();
}

std::string to_string(const CylinderLight &light, const uint32_t indent,
                      bool closing_brace) {
  std::stringstream ss;

  ss << pprint::Indent(indent) << to_string(light.spec) << " CylinderLight \""
     << light.name << "\"\n";
  if (light.meta.authored()) {
    ss << pprint::Indent(indent) << "(\n";
    ss << print_prim_metas(light.meta, indent + 1);
    ss << pprint::Indent(indent) << ")\n";
  }
  ss << pprint::Indent(indent) << "{\n";

  // members
  ss << print_typed_attr(light.color, "inputs:color", indent + 1);
  ss << print_typed_attr(light.colorTemperature, "inputs:colorTemperature",
                         indent + 1);
  ss << print_typed_attr(light.diffuse, "inputs:diffuse", indent + 1);
  ss << print_typed_attr(light.enableColorTemperature,
                         "inputs:enableColorTemperature", indent + 1);
  ss << print_typed_attr(light.exposure, "inputs:exposure", indent + 1);
  ss << print_typed_attr(light.intensity, "inputs:intensity", indent + 1);
  ss << print_typed_attr(light.normalize, "inputs:normalize", indent + 1);
  ss << print_typed_attr(light.specular, "inputs:specular", indent + 1);

  ss << print_typed_attr(light.length, "inputs:length", indent + 1);
  ss << print_typed_attr(light.radius, "inputs:radius", indent + 1);

  ss << print_typed_attr(light.extent, "extent", indent + 1);
  ss << print_typed_token_attr(light.visibility, "visibility", indent + 1);
  ss << print_typed_token_attr(light.purpose, "purpose", indent + 1);

  ss << print_xformOps(light.xformOps, indent + 1);
  ss << print_props(light.props, indent + 1);

  if (closing_brace) {
    ss << pprint::Indent(indent) << "}\n";
  }

  return ss.str();
}

std::string to_string(const DiskLight &light, const uint32_t indent,
                      bool closing_brace) {
  std::stringstream ss;

  ss << pprint::Indent(indent) << to_string(light.spec) << " DiskLight \""
     << light.name << "\"\n";
  if (light.meta.authored()) {
    ss << pprint::Indent(indent) << "(\n";
    ss << print_prim_metas(light.meta, indent + 1);
    ss << pprint::Indent(indent) << ")\n";
  }
  ss << pprint::Indent(indent) << "{\n";

  // members
  ss << print_typed_attr(light.color, "inputs:color", indent + 1);
  ss << print_typed_attr(light.colorTemperature, "inputs:colorTemperature",
                         indent + 1);
  ss << print_typed_attr(light.diffuse, "inputs:diffuse", indent + 1);
  ss << print_typed_attr(light.enableColorTemperature,
                         "inputs:enableColorTemperature", indent + 1);
  ss << print_typed_attr(light.exposure, "inputs:exposure", indent + 1);
  ss << print_typed_attr(light.intensity, "inputs:intensity", indent + 1);
  ss << print_typed_attr(light.normalize, "inputs:normalize", indent + 1);
  ss << print_typed_attr(light.specular, "inputs:specular", indent + 1);

  ss << print_typed_attr(light.radius, "inputs:radius", indent + 1);

  ss << print_typed_attr(light.extent, "extent", indent + 1);
  ss << print_typed_token_attr(light.visibility, "visibility", indent + 1);
  ss << print_typed_token_attr(light.purpose, "purpose", indent + 1);

  ss << print_xformOps(light.xformOps, indent + 1);
  ss << print_props(light.props, indent + 1);

  if (closing_brace) {
    ss << pprint::Indent(indent) << "}\n";
  }

  return ss.str();
}

std::string to_string(const DomeLight &light, const uint32_t indent,
                      bool closing_brace) {
  std::stringstream ss;

  ss << pprint::Indent(indent) << to_string(light.spec) << " DomeLight \""
     << light.name << "\"\n";
  if (light.meta.authored()) {
    ss << pprint::Indent(indent) << "(\n";
    ss << print_prim_metas(light.meta, indent + 1);
    ss << pprint::Indent(indent) << ")\n";
  }
  ss << pprint::Indent(indent) << "{\n";

  // members
  ss << print_typed_attr(light.color, "inputs:color", indent + 1);
  ss << print_typed_attr(light.colorTemperature, "inputs:colorTemperature",
                         indent + 1);
  ss << print_typed_attr(light.diffuse, "inputs:diffuse", indent + 1);
  ss << print_typed_attr(light.enableColorTemperature,
                         "inputs:enableColorTemperature", indent + 1);
  ss << print_typed_attr(light.exposure, "inputs:exposure", indent + 1);
  ss << print_typed_attr(light.intensity, "inputs:intensity", indent + 1);
  ss << print_typed_attr(light.normalize, "inputs:normalize", indent + 1);
  ss << print_typed_attr(light.specular, "inputs:specular", indent + 1);

  ss << print_typed_attr(light.guideRadius, "inputs:guideRadius", indent + 1);
  ss << print_typed_attr(light.file, "inputs:file", indent + 1);
  ss << print_typed_token_attr(light.textureFormat, "inputs:textureFormat",
                               indent + 1);

  //ss << print_typed_attr(light.extent, "extent", indent + 1);
  ss << print_typed_token_attr(light.visibility, "visibility", indent + 1);
  ss << print_typed_token_attr(light.purpose, "purpose", indent + 1);

  ss << print_xformOps(light.xformOps, indent + 1);

  ss << print_props(light.props, indent + 1);

  if (closing_brace) {
    ss << pprint::Indent(indent) << "}\n";
  }

  return ss.str();
}

std::string to_string(const RectLight &light, const uint32_t indent,
                      bool closing_brace) {
  std::stringstream ss;

  ss << pprint::Indent(indent) << to_string(light.spec) << " RectLight \""
     << light.name << "\"\n";
  if (light.meta.authored()) {
    ss << pprint::Indent(indent) << "(\n";
    ss << print_prim_metas(light.meta, indent + 1);
    ss << pprint::Indent(indent) << ")\n";
  }
  ss << pprint::Indent(indent) << "{\n";

  // members
  ss << print_typed_attr(light.color, "inputs:color", indent + 1);
  ss << print_typed_attr(light.colorTemperature, "inputs:colorTemperature",
                         indent + 1);
  ss << print_typed_attr(light.diffuse, "inputs:diffuse", indent + 1);
  ss << print_typed_attr(light.enableColorTemperature,
                         "inputs:enableColorTemperature", indent + 1);
  ss << print_typed_attr(light.exposure, "inputs:exposure", indent + 1);
  ss << print_typed_attr(light.intensity, "inputs:intensity", indent + 1);
  ss << print_typed_attr(light.normalize, "inputs:normalize", indent + 1);
  ss << print_typed_attr(light.specular, "inputs:specular", indent + 1);

  ss << print_typed_attr(light.file, "inputs:file", indent + 1);
  ss << print_typed_attr(light.height, "inputs:height", indent + 1);
  ss << print_typed_attr(light.width, "inputs:width", indent + 1);
  ss << print_typed_attr(light.height, "inputs:height", indent + 1);

  ss << print_typed_attr(light.extent, "extent", indent + 1);
  ss << print_typed_token_attr(light.visibility, "visibility", indent + 1);
  ss << print_typed_token_attr(light.purpose, "purpose", indent + 1);

  ss << print_xformOps(light.xformOps, indent + 1);
  ss << print_props(light.props, indent + 1);

  if (closing_brace) {
    ss << pprint::Indent(indent) << "}\n";
  }

  return ss.str();
}

std::string to_string(const GeomCamera::Projection &proj) {
  if (proj == GeomCamera::Projection::Orthographic) {
    return "orthographic";
  } else {
    return "perspective";
  }
}

std::string to_string(const GeomCamera::StereoRole &role) {
  if (role == GeomCamera::StereoRole::Mono) {
    return "mono";
  } else if (role == GeomCamera::StereoRole::Right) {
    return "right";
  } else {
    return "left";
  }
}

std::string to_string(const Path &path, bool show_full_path) {
  if (show_full_path) {
    return path.full_path_name();
  } else {
    // TODO
    return path.full_path_name();
  }
}

std::string to_string(const std::vector<Path> &v, bool show_full_path) {
  // TODO(syoyo): indent
  std::stringstream ss;
  ss << "[";

  for (size_t i = 0; i < v.size(); i++) {
    ss << to_string(v[i], show_full_path);
    if (i != (v.size() - 1)) {
      ss << ", ";
    }
  }
  ss << "]";
  return ss.str();
}

std::string to_string(const XformOp::OpType &op) {
  std::string ss;

  switch (op) {
    case XformOp::OpType::ResetXformStack: {
      ss = "!resetXformStack!";
      break;
    }
    case XformOp::OpType::Transform: {
      ss = "xformOp:transform";
      break;
    }
    case XformOp::OpType::Translate: {
      ss = "xformOp:translate";
      break;
    }
    case XformOp::OpType::Scale: {
      ss = "xformOp:scale";
      break;
    }
    case XformOp::OpType::RotateX: {
      ss = "xformOp:rotateX";
      break;
    }
    case XformOp::OpType::RotateY: {
      ss = "xformOp:rotateY";
      break;
    }
    case XformOp::OpType::RotateZ: {
      ss = "xformOp:rotateZ";
      break;
    }
    case XformOp::OpType::RotateXYZ: {
      ss = "xformOp:rotateXYZ";
      break;
    }
    case XformOp::OpType::RotateXZY: {
      ss = "xformOp:rotateXZY";
      break;
    }
    case XformOp::OpType::RotateYXZ: {
      ss = "xformOp:rotateYXZ";
      break;
    }
    case XformOp::OpType::RotateYZX: {
      ss = "xformOp:rotateYZX";
      break;
    }
    case XformOp::OpType::RotateZXY: {
      ss = "xformOp:rotateZXY";
      break;
    }
    case XformOp::OpType::RotateZYX: {
      ss = "xformOp:rotateZYX";
      break;
    }
    case XformOp::OpType::Orient: {
      ss = "xformOp:orient";
      break;
    }
  }

  return ss;
}

//std::string to_string(const tinyusdz::value::token &v) { return v.str(); }

std::string to_string(const DomeLight::TextureFormat &texformat) {
  std::string s = "[InvalidTextureFormat]";

  switch (texformat) {
    case DomeLight::TextureFormat::Automatic: {
      s = "automatic";
      break;
    }
    case DomeLight::TextureFormat::Latlong: {
      s = "latlong";
      break;
    }
    case DomeLight::TextureFormat::MirroredBall: {
      s = "mirroedBall";
      break;
    }
    case DomeLight::TextureFormat::Angular: {
      s = "angular";
      break;
    }
  }

  return s;
}

std::string dump_path(const Path &path) {
  std::stringstream ss;
  ss << "Path: Prim part = " << path.prim_part();
  ss << ", Prop part = " << path.prop_part();
  ss << ", Variant part = " << path.variant_part();
  ss << ", elementName = " << path.element_name();
  ss << ", isValid = " << path.is_valid();
  ss << ", isAbsolute = " << path.is_absolute_path();
  ss << ", isRelative = " << path.is_relative_path();

  return ss.str();
}

std::string print_layer_metas(const LayerMetas &metas, const uint32_t indent) {
  std::stringstream meta_ss;

  if (metas.doc.value.empty()) {
    // ss << pprint::Indent(1) << "doc = \"Exporterd from TinyUSDZ v" <<
    // tinyusdz::version_major
    //    << "." << tinyusdz::version_minor << "." << tinyusdz::version_micro
    //    << tinyusdz::version_rev << "\"\n";
  } else {
    meta_ss << pprint::Indent(indent) << "doc = " << to_string(metas.doc)
            << "\n";
  }

  if (metas.metersPerUnit.authored()) {
    meta_ss << pprint::Indent(indent)
            << "metersPerUnit = " << metas.metersPerUnit.get_value() << "\n";
  }

  if (metas.upAxis.authored()) {
    meta_ss << pprint::Indent(indent)
            << "upAxis = " << quote(to_string(metas.upAxis.get_value()))
            << "\n";
  }

  if (metas.timeCodesPerSecond.authored()) {
    meta_ss << pprint::Indent(indent)
            << "timeCodesPerSecond = " << metas.timeCodesPerSecond.get_value()
            << "\n";
  }

  if (metas.startTimeCode.authored()) {
    meta_ss << pprint::Indent(indent)
            << "startTimeCode = " << metas.startTimeCode.get_value() << "\n";
  }

  if (metas.endTimeCode.authored()) {
    meta_ss << pprint::Indent(indent)
            << "endTimeCode = " << metas.endTimeCode.get_value() << "\n";
  }

  if (metas.framesPerSecond.authored()) {
    meta_ss << pprint::Indent(indent)
            << "framesPerSecond = " << metas.framesPerSecond.get_value()
            << "\n";
  }

  // TODO: Do not print subLayers when consumed(after composition evaluated)
  if (metas.subLayers.size()) {
    meta_ss << pprint::Indent(indent) << "subLayers = " << metas.subLayers
            << "\n";
  }

  if (metas.defaultPrim.str().size()) {
    meta_ss << pprint::Indent(1)
            << "defaultPrim = " << tinyusdz::quote(metas.defaultPrim.str())
            << "\n";
  }

  if (metas.autoPlay.authored()) {
    meta_ss << pprint::Indent(1)
            << "autoPlay = " << to_string(metas.autoPlay.get_value()) << "\n";
  }

  if (metas.playbackMode.authored()) {
    auto v = metas.playbackMode.get_value();
    if (v == LayerMetas::PlaybackMode::PlaybackModeLoop) {
      meta_ss << pprint::Indent(indent) << "playbackMode = \"loop\"\n";
    } else {  // None
      meta_ss << pprint::Indent(indent) << "playbackMode = \"none\"\n";
    }
  }

  if (!metas.comment.value.empty()) {
    // Stage meta omits 'comment'
    meta_ss << pprint::Indent(indent) << to_string(metas.comment) << "\n";
  }

  if (metas.customLayerData.size()) {
    meta_ss << print_customData(metas.customLayerData, "customLayerData",
                                /* indent */ 1);
  }

  return meta_ss.str();
}

std::string print_layer(const Layer &layer, const uint32_t indent) {
  std::stringstream ss;

  // FIXME: print magic-header outside of this function?
  ss << pprint::Indent(indent) << "#usda 1.0\n";

  std::stringstream meta_ss;
  meta_ss << print_layer_metas(layer.metas(), indent + 1);

  if (meta_ss.str().size()) {
    ss << "(\n";
    ss << meta_ss.str();
    ss << ")\n";
  }

  ss << "\n";

  if (layer.metas().primChildren.size() == layer.primspecs().size()) {
    std::map<std::string, const PrimSpec *> primNameTable;
    for (const auto &item : layer.primspecs()) {
      primNameTable.emplace(item.first, &item.second);
    }

    for (size_t i = 0; i < layer.metas().primChildren.size(); i++) {
      value::token nameTok = layer.metas().primChildren[i];
      // DCOUT(fmt::format("primChildren  {}/{} = {}", i,
      //                   layer.metas().primChildren.size(), nameTok.str()));
      const auto it = primNameTable.find(nameTok.str());
      if (it != primNameTable.end()) {
        ss << prim::print_primspec((*it->second), indent);
        if (i != (layer.metas().primChildren.size() - 1)) {
          ss << "\n";
        }
      } else {
        // TODO: Report warning?
      }
    }
  } else {
    size_t i = 0;
    for (const auto &item : layer.primspecs()) {
      ss << prim::print_primspec(item.second, indent);
      if (i != (layer.primspecs().size() - 1)) {
        ss << "\n";
      }
    }
  }

  return ss.str();
}

// prim-pprint.hh
namespace prim {

std::string print_prim(const Prim &prim, const uint32_t indent) {
  std::stringstream ss;

  // Currently, Prim's elementName is read from name variable in concrete Prim
  // class(e.g. Xform::name).
  // TODO: use prim.elementPath for elementName.
  std::string s = pprint_value(prim.data(), indent, /* closing_brace */ false);

  bool require_newline = true;

  // Check last 2 chars.
  // if it ends with '{\n', no properties are authored so do not emit blank line
  // before printing VariantSet or child Prims.
  if (s.size() > 2) {
    if ((s[s.size() - 2] == '{') && (s[s.size() - 1] == '\n')) {
      require_newline = false;
    }
  }

  ss << s;

  //
  // print variant
  // TODO: Use print_variantSetStmt()
  //
  if (prim.variantSets().size()) {
    if (require_newline) {
      ss << "\n";
    }

    // need to add blank line after VariantSet stmt and before child Prims,
    // so set require_newline true
    require_newline = true;

#if 0
    for (const auto &variantSet : prim.variantSets()) {
      ss << pprint::Indent(indent + 1) << "variantSet "
         << quote(variantSet.first) << " = {\n";

      for (const auto &variantItem : variantSet.second.variantSet) {
        ss << pprint::Indent(indent + 2) << quote(variantItem.first);

        const Variant &variant = variantItem.second;

        if (variant.metas().authored()) {
          ss << " (\n";
          ss << print_prim_metas(variant.metas(), indent + 3);
          ss << pprint::Indent(indent + 2) << ")";
        }

        ss << " {\n";

        ss << print_props(variant.properties(), indent + 3);

        if (variant.metas().variantChildren.has_value() &&
            (variant.metas().variantChildren.value().size() ==
             variant.primChildren().size())) {
          std::map<std::string, const Prim *> primNameTable;
          for (size_t i = 0; i < variant.primChildren().size(); i++) {
            primNameTable.emplace(variant.primChildren()[i].element_name(),
                                  &variant.primChildren()[i]);
          }

          for (size_t i = 0; i < variant.metas().variantChildren.value().size();
               i++) {
            value::token nameTok = variant.metas().variantChildren.value()[i];
            const auto it = primNameTable.find(nameTok.str());
            if (it != primNameTable.end()) {
              ss << print_prim(*(it->second), indent + 3);
              if (i != (variant.primChildren().size() - 1)) {
                ss << "\n";
              }
            } else {
              // TODO: Report warning?
            }
          }

        } else {
          for (size_t i = 0; i < variant.primChildren().size(); i++) {
            ss << print_prim(variant.primChildren()[i], indent + 3);
            if (i != (variant.primChildren().size() - 1)) {
              ss << "\n";
            }
          }
        }

        ss << pprint::Indent(indent + 2) << "}\n";
      }

      ss << pprint::Indent(indent + 1) << "}\n";
    }
#else
    ss << print_variantSetStmt(prim.variantSets(), indent+1);
#endif
  }

  //
  // primChildren
  //
  if (prim.children().size()) {
    if (require_newline) {
      ss << "\n";
      require_newline = false;
    }
    if (prim.metas().primChildren.size() == prim.children().size()) {
      // Use primChildren info to determine the order of the traversal.

      std::map<std::string, const Prim *> primNameTable;
      for (size_t i = 0; i < prim.children().size(); i++) {
        primNameTable.emplace(prim.children()[i].element_name(),
                              &prim.children()[i]);
      }

      for (size_t i = 0; i < prim.metas().primChildren.size(); i++) {
        if (i > 0) {
          ss << "\n";
        }
        value::token nameTok = prim.metas().primChildren[i];
        DCOUT(fmt::format("primChildren  {}/{} = {}", i,
                          prim.metas().primChildren.size(), nameTok.str()));
        const auto it = primNameTable.find(nameTok.str());
        if (it != primNameTable.end()) {
          ss << print_prim(*(it->second), indent + 1);
        } else {
          // TODO: Report warning?
        }
      }

    } else {
      for (size_t i = 0; i < prim.children().size(); i++) {
        if (i > 0) {
          ss << "\n";
        }
        ss << print_prim(prim.children()[i], indent + 1);
      }
    }
  }

  ss << pprint::Indent(indent) << "}\n";

  return ss.str();
}

std::string print_primspec(const PrimSpec &primspec, const uint32_t indent) {
  std::stringstream ss;

  ss << pprint::Indent(indent) << to_string(primspec.specifier()) << " ";
  if (primspec.typeName().empty() || primspec.typeName() == "Model") {
    // do not emit typeName
  } else {
    ss << primspec.typeName() << " ";
  }

  ss << "\"" << primspec.name() << "\"\n";

  if (primspec.metas().authored()) {
    ss << pprint::Indent(indent) << "(\n";
    ss << print_prim_metas(primspec.metas(), indent + 1);
    ss << pprint::Indent(indent) << ")\n";
  }
  ss << pprint::Indent(indent) << "{\n";

  ss << print_props(primspec.props(), indent + 1);

  // TODO: print according to primChildren metadatum
  for (size_t i = 0; i < primspec.children().size(); i++) {
    if (i > 0) {
      ss << pprint::Indent(indent) << "\n";
    }
    ss << print_primspec(primspec.children()[i], indent + 1);
  }

  // ss << "# variant \n";
  ss << print_variantSetSpecStmt(primspec.variantSets(), indent + 1);

  ss << pprint::Indent(indent) << "}\n";

  return ss.str();
}

}  // namespace prim

std::string to_string(const Layer &layer, const uint32_t indent,
                      bool closing_brace) {
  (void)closing_brace;
  return print_layer(layer, indent);
}

std::string to_string(const PrimSpec &primspec, const uint32_t indent,
                      bool closing_brace) {
  (void)closing_brace;
  return prim::print_primspec(primspec, indent);
}

}  // namespace tinyusdz<|MERGE_RESOLUTION|>--- conflicted
+++ resolved
@@ -2741,10 +2741,6 @@
         }
       }
 
-<<<<<<< HEAD
-      // ss << "# variantSet end\n";
-      ss << pprint::Indent(indent + 1) << "}\n";
-=======
       // nested variantSets
       if (item.second.variantSets().size()) {
         ss << print_variantSetStmt(item.second.variantSets(), indent+1);
@@ -2752,7 +2748,6 @@
 
       ss << pprint::Indent(indent+1) << "}\n";
 
->>>>>>> c77ec4a6
     }
 
     ss << pprint::Indent(indent) << "}\n";
