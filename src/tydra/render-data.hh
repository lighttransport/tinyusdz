--- conflicted
+++ resolved
@@ -564,17 +564,10 @@
 
 enum class ColorSpace {
   sRGB,
-<<<<<<< HEAD
-  Linear,     // Linear sRGB
-  Rec709,
-  Raw,        // Raw(physical quantity) value(e.g. normal maps, ao maps)
-  Lin_ACEScg, // ACES CG colorspace(linear colorspace. no transfer curve applied)
-=======
   Lin_sRGB,     // Linear sRGB(D65)
   Rec709,
   Raw,        // Raw(physical quantity) value(e.g. normal maps, ao maps)
   Lin_ACEScg, // ACES CG colorspace(AP1. D50)
->>>>>>> 0adceeb4
   OCIO,
   Lin_DisplayP3,   // colorSpace 'lin_displayp3'
   sRGB_DisplayP3,  // colorSpace 'srgb_displayp3'
@@ -676,11 +669,7 @@
   AnimationChannel() = default;
 
   AnimationChannel(ChannelType ty) : type(ty) {
-<<<<<<< HEAD
-  } 
-=======
-  }
->>>>>>> 0adceeb4
+  }
 
   ChannelType type;
   // The following AnimationSampler is filled depending on ChannelType.
@@ -809,26 +798,15 @@
   int backface_material_id{-1};
 
   // USD GeomSubset.indices. Index to a facet, i.e. index to GeomMesh.faceVertexCounts[], in USD GeomSubset
-<<<<<<< HEAD
-  std::vector<int> usdIndices;  
-
-  // Triangulated indices. Filled when `MeshConverterConfig::triangualte` is true
-  std::vector<int> triangulatedIndices;  
-=======
   std::vector<int> usdIndices;
 
   // Triangulated indices. Filled when `MeshConverterConfig::triangualte` is true
   std::vector<int> triangulatedIndices;
->>>>>>> 0adceeb4
 
   const std::vector<int> &indices() const {
     return triangulatedIndices.size() ? triangulatedIndices : usdIndices;
   }
-<<<<<<< HEAD
-  
-=======
-
->>>>>>> 0adceeb4
+
 };
 
 // Currently normals and texcoords are converted as facevarying attribute.
@@ -858,15 +836,9 @@
   // true: all vertex attributes are 'vertex'-varying. i.e, an App can simply use faceVertexIndices to draw mesh.
   // false: some vertex attributes are 'facevarying'-varying. An app need to decompose 'points' and 'vertex'-varying attribute to 'facevarying' variability to draw a mesh.
   bool is_single_indexable{false};
-<<<<<<< HEAD
 
   //VertexArrayType vertexArrayType{VertexArrayType::Facevarying};
 
-=======
-
-  //VertexArrayType vertexArrayType{VertexArrayType::Facevarying};
-
->>>>>>> 0adceeb4
   std::vector<vec3> points;  // varying is always 'vertex'.
 
   ///
@@ -1208,17 +1180,10 @@
   double framesPerSecond{24.0};
   double timeCodesPerSecond{24.0};
   double metersPerUnit{1.0}; // default [m]
-<<<<<<< HEAD
-  
+
   bool autoPlay{true};
 
-  // If you want to lookup more thing on USD Stage Metadata, Use Stage::metas() 
-=======
-
-  bool autoPlay{true};
-
   // If you want to lookup more thing on USD Stage Metadata, Use Stage::metas()
->>>>>>> 0adceeb4
 };
 
 // Simple glTF-like Scene Graph
