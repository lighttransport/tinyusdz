--- conflicted
+++ resolved
@@ -694,11 +694,7 @@
   std::string abs_path;  // Target USD Prim path
   std::string display_name;  // `displayName` prim meta
 
-<<<<<<< HEAD
-  // key = joint, value = (key: channel_type, value= channel value))
-=======
   // key = joint, value = (key: channel_type, value: channel_value)
->>>>>>> f5009f78
   std::map<std::string, std::map<AnimationChannel::ChannelType, AnimationChannel>> channels_map;
 };
 
@@ -1780,7 +1776,7 @@
   //
   // Get Skeleton assigned to the GeomMesh Prim and convert it to SkelHierarchy.
   //
-  bool ConvertSkeletonImpl(const RenderSceneConverterEnv &env, const tinyusdz::GeomMesh &mesh,
+  bool ConvertSkeletonImpl(const RenderSceneConverterEnv &env, const std::string &mesh_abs_path, const tinyusdz::GeomMesh &mesh,
                        SkelHierarchy *&out_skel);
 
   bool BuildNodeHierarchyImpl(
