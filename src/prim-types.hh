// SPDX-License-Identifier: Apache 2.0
#pragma once

#ifdef _MSC_VER
#ifndef NOMINMAX
#define NOMINMAX
#endif
#endif

#include <algorithm>
#include <array>
#include <cmath>
#include <cstdlib>
#include <cstring>
#include <iostream>
#include <limits>
#include <map>
#include <memory>
#include <set>
#include <string>
#include <unordered_map>
#include <utility>
#include <vector>

#if defined(TINYUSDZ_ENABLE_THREAD)
#include <mutex>
#include <thread>
#endif

//
#include "value-types.hh"

#ifdef __clang__
#pragma clang diagnostic push
#pragma clang diagnostic ignored "-Weverything"
#endif

#include "nonstd/expected.hpp"
#include "nonstd/optional.hpp"

#ifdef __clang__
#pragma clang diagnostic pop
#endif

#include "handle-allocator.hh"
#include "primvar.hh"
//
#include "value-eval-util.hh"

namespace tinyusdz {

// Simple Python-like OrderedDict
template <typename T>
class ordered_dict {
 public:

  bool at(const size_t idx, T *dst) const {
    if (idx >= _keys.size()) {
      return false;
    }

    if (!_m.count(_keys[idx])) {
      // This should not happen though.
      return false;
    }

    (*dst) = _m.at(_keys[idx]);

    return true;
  }

  bool at(const size_t idx, const T **dst) const {
    if (idx >= _keys.size()) {
      return false;
    }

    if (!_m.count(_keys[idx])) {
      // This should not happen though.
      return false;
    }

    (*dst) = &(_m.at(_keys[idx]));

    return true;
  }

  bool count(const std::string &key) const {
    return _m.count(key);
  }

  void insert(const std::string &key, const T &value) {
    if (_m.count(key)) {
      // overwrite existing value
    } else {
      _keys.push_back(key);
    }

    _m[key] = value;
  }

  T &get_or_add(const std::string &key) {
    if (!_m.count(key)) {
      _keys.push_back(key);
    }

    return _m[key];
  }


  void insert(const std::string &key, T &&value) {
    if (_m.count(key)) {
      // overwrite existing value
    } else {
      _keys.push_back(key);
    }

    _m[key] = std::move(value);
  }

  bool erase(const std::string &key) {

    if (!_m.count(key)) {
      return false;
    }

    // linear search
    bool erased = false;
    size_t idx = 0;
    for (size_t i = 0; i < _keys.size(); i++) {
      if (key == _keys[i]) {
        idx = i;
        erased = true;
      }
    }

    if (!erased) {
      return false;
    }

    _keys.erase(_keys.begin() + std::ptrdiff_t(idx));
    _m.erase(key);

    return true;
  }

  bool at(const std::string &key, T **dst) {
    if (!_m.count(key)) {
      // This should not happen though.
      return false;
    }

    (*dst) = &_m.at(key);

    return true;
  }


  bool at(const std::string &key, const T *dst) const {
    if (!_m.count(key)) {
      // This should not happen though.
      return false;
    }

    (*dst) = _m.at(key);

    return true;
  }

  bool at(const std::string &key, const T **dst) const {
    if (!_m.count(key)) {
      // This should not happen though.
      return false;
    }

    (*dst) = &_m.at(key);

    return true;
  }

  const std::vector<std::string> &keys() const {
    return _keys;
  }

  size_t size() const { return _m.size(); }

  // No operator[] for safety.

 private:
  std::vector<std::string> _keys;
  std::map<std::string, T> _m;
};

// SpecType enum must be same order with pxrUSD's SdfSpecType(since enum value
// is stored in Crate directly)
enum class SpecType {
  Unknown = 0,  // must be 0
  Attribute,
  Connection,
  Expression,
  Mapper,
  MapperArg,
  Prim,
  PseudoRoot,
  Relationship,
  RelationshipTarget,
  Variant,
  VariantSet,
  Invalid,  // or NumSpecTypes
};

enum class Orientation {
  RightHanded,  // 0
  LeftHanded,
  Invalid
};

enum class Visibility {
  Inherited,  // "inherited" (default)
  Invisible,  // "invisible"
  Invalid
};

enum class Purpose {
  Default,  // 0
  Render,   // "render"
  Proxy,    // "proxy"
  Guide,    // "guide"
};

//
// USDZ extension: sceneLibrary
// https://developer.apple.com/documentation/arkit/usdz_schemas_for_ar/scenelibrary
//

enum class Kind {
  Model,
  Group,
  Assembly,
  Component,
  Subcomponent,
  SceneLibrary,  // USDZ extension
  UserDef, // Unknown or user defined Kind
  Invalid
};

// Attribute interpolation
enum class Interpolation {
  Constant,     // "constant"
  Uniform,      // "uniform"
  Varying,      // "varying"
  Vertex,       // "vertex"
  FaceVarying,  // "faceVarying"
  Invalid
};

// NOTE: Attribute cannot have ListEdit qualifier
enum class ListEditQual {
  ResetToExplicit,  // "unqualified"(no qualifier)
  Append,           // "append"
  Add,              // "add"
  Delete,           // "delete"
  Prepend,          // "prepend"
  Order,            // "order"
  Invalid
};

enum class Axis { X, Y, Z, Invalid };

// metrics(UsdGeomLinearUnits in pxrUSD)
// To avoid linkage error, defined as static constexpr function.
struct Units {
  static constexpr double Nanometers = 1e-9;
  static constexpr double Micrometers = 1e-6;
  static constexpr double Millimeters = 0.001;
  static constexpr double Centimeters = 0.01;
  static constexpr double Meters = 1.0;
  static constexpr double Kilometers = 1000;
  static constexpr double LightYears = 9.4607304725808e15;
  static constexpr double Inches = 0.0254;
  static constexpr double Feet = 0.3048;
  static constexpr double Yards = 0.9144;
  static constexpr double Miles = 1609.344;
};

// For PrimSpec
enum class Specifier {
  Def,  // 0
  Over,
  Class,
  Invalid
};

enum class Permission {
  Public,  // 0
  Private,
  Invalid
};

enum class Variability {
  Varying,  // 0
  Uniform,
  Config,
  Invalid
};

// Return false when invalid character(e.g. '%') exists in a given string.
// This function only validates `elementName` of a Prim(e.g. "dora", "xform1").
// If you want to validate a Prim path(e.g. "/root/xform1"),
// Use ValidatePrimPath() in path-util.hh
bool ValidatePrimElementName(const std::string &tok);

///
/// Simlar to SdfPath.
/// NOTE: We are doging refactoring of Path class, so the following comment may
/// not be correct.
///
/// We don't need the performance for USDZ, so use naiive implementation
/// to represent Path.
/// Path is something like Unix path, delimited by `/`, ':' and '.'
/// Square brackets('<', '>' is not included)
///
/// Root path is represented as prim path "/" and elementPath ""(empty).
///
/// Example:
///
/// - `/muda/bora.dora` : prim_part is `/muda/bora`, prop_part is `.dora`.
/// - `bora` : Could be Element(leaf) path or Relative path
///
/// ':' is a namespce delimiter(example `input:muda`).
///
/// Limitations:
///
/// - Relational attribute path(`[` `]`. e.g. `/muda/bora[/ari].dora`) is not
/// supported.
/// - Variant chars('{' '}') is not supported(yet).
/// - Relative path(e.g. '../') is not yet supported(TODO)
///
/// and have more limitatons.
///
class Path {
 public:
  // Similar to SdfPathNode
  enum class PathType {
    Prim,
    PrimProperty,
    RelationalAttribute,
    MapperArg,
    Target,
    Mapper,
    PrimVariantSelection,
    Expression,
    Root,
  };

  Path() : _valid(false) {}

  static Path make_root_path() {
    Path p = Path("/", "");
    // elementPath is empty for root.
    p._element = "";
    p._valid = true;
    return p;
  }

  // Create Path both from Prim Path and Prop
  // If `prim` starts
  // "/aaa", "bora" => /aaa.bora
  // "/aaa", "" => /aaa (prim only)
  // "", "bora" => .bora (property only)
  //
  // Note: This constructor may fail to extract elementName from given `prim`
  // and `prop`. It is highly recommended to use AppendPrim() and AppendProperty
  // to. construct Path hierarchy(e.g. `/aaa/xform/geom.points`) so that
  // elementName is set correctly.
  Path(const std::string &prim, const std::string &prop);

  // : prim_part(prim), valid(true) {}
  // Path(const std::string &prim, const std::string &prop)
  //    : prim_part(prim), prop_part(prop) {}

  Path(const Path &rhs) = default;

  Path &operator=(const Path &rhs) {
    this->_valid = rhs._valid;

    this->_prim_part = rhs._prim_part;
    this->_prop_part = rhs._prop_part;
    this->_element = rhs._element;

    return (*this);
  }

  std::string full_path_name() const {
    std::string s;
    if (!_valid) {
      s += "#INVALID#";
    }

    s += _prim_part;
    if (_prop_part.empty()) {
      return s;
    }

    s += "." + _prop_part;

    return s;
  }

  const std::string &prim_part() const { return _prim_part; }
  const std::string &prop_part() const { return _prop_part; }

  const std::string &variant_part() const {
    _variant_part_str =
        "{" + _variant_part + "=" + _variant_selection_part + "}";
    return _variant_part_str;
  }

  void set_path_type(const PathType ty) { _path_type = ty; }

  bool get_path_type(PathType &ty) {
    if (_path_type) {
      ty = _path_type.value();
    }
    return false;
  }

  // IsPropertyPath: PrimProperty or RelationalAttribute
  bool is_property_path() const {
    if (_path_type) {
      if ((_path_type.value() == PathType::PrimProperty ||
           (_path_type.value() == PathType::RelationalAttribute))) {
        return true;
      }
    }

    // TODO: RelationalAttribute
    if (_prim_part.empty()) {
      return false;
    }

    if (_prop_part.size()) {
      return true;
    }

    return false;
  }

  // Is Prim path?
  bool is_prim_path() const {
    if (_prop_part.size()) {
      return false;
    }

    if (_prim_part.size()) {
      return true;
    }

    return false;
  }

  // Is Prim's property path?
  // True when both PrimPart and PropPart are not empty.
  bool is_prim_property_path() const {
    if (_prim_part.empty()) {
      return false;
    }
    if (_prop_part.size()) {
      return true;
    }
    return false;
  }

  bool is_valid() const { return _valid; }

  bool is_empty() {
    return (_prim_part.empty() && _variant_part.empty() && _prop_part.empty());
  }

  // static Path RelativePath() { return Path("."); }

  // Append property path(change internal state)
  Path append_property(const std::string &elem);

  // Append prim or variantSelection path(change internal state)
  Path append_element(const std::string &elem);
  Path append_prim(const std::string &elem) {
    return append_element(elem);
  }  // for legacy

  // Const version. Does not change internal state.
  const Path AppendProperty(const std::string &elem) const;
  const Path AppendPrim(const std::string &elem) const;
  const Path AppendElement(const std::string &elem) const;

  // Get element name(the last element of Path. i.e. Prim's name, Property's
  // name)
  const std::string &element_name() const;

  ///
  /// Split a path to the root(common ancestor) and its siblings
  ///
  /// example:
  ///
  /// - / -> [/, Empty]
  /// - /bora -> [/bora, Empty]
  /// - /bora/dora -> [/bora, /dora]
  /// - /bora/dora/muda -> [/bora, /dora/muda]
  /// - bora -> [Empty, bora]
  /// - .muda -> [Empty, .muda]
  ///
  std::pair<Path, Path> split_at_root() const;

  ///
  /// TODO: Deprecate(use get_parent_path() instead)
  ///
  /// Get parent Prim path.
  /// If the given path is a root Prim path(e.g. "/bora"), same Path is
  /// returned.
  ///
  /// example:
  ///
  /// - / -> invalid Path
  /// - /bora -> /bora
  /// - /bora/dora -> /bora
  /// - /bora/dora.prop -> /bora/dora
  /// - dora/bora -> dora
  /// - dora -> invalid Path
  /// - .dora -> invalid Path(path is property path)
  Path get_parent_prim_path() const;

  ///
  /// Get parent Path.
  /// If the given path is the root path("/") same Path is returned.
  ///
  /// example:
  ///
  /// - / -> invalid Path
  /// - /bora -> /
  /// - /bora/dora -> /bora
  /// - /bora/dora.prop -> /bora/dora
  /// - dora/bora -> dora
  /// - dora -> invalid Path
  /// - .dora -> invalid Path(path is property path)
  Path get_parent_path() const;

  ///
  /// Check if this Path has same prefix for given Path
  ///
  /// example.
  /// rhs path: /bora/dora
  ///
  /// /bora/dora/muda -> true
  /// /bora/dora2 -> fase
  ///
  /// If the prefix path contains prop part, compare it with ==
  /// (assume no hierarchy in property part)
  ///
  bool has_prefix(const Path &rhs) const;

  ///
  /// @returns true if a path is '/' only
  ///
  bool is_root_path() const {
    if (!_valid) {
      return false;
    }

    if ((_prim_part.size() == 1) && (_prim_part[0] == '/')) {
      return true;
    }

    return false;
  }

  ///
  /// @returns true if a path is root prim: e.g. '/bora'
  ///
  bool is_root_prim() const {
    if (!_valid) {
      return false;
    }

    if (is_root_path()) {
      return false;
    }

    if ((_prim_part.size() > 1) && (_prim_part[0] == '/')) {
      // no other '/' except for the fist one
      if (_prim_part.find_last_of('/') == 0) {
        return true;
      }
    }

    return false;
  }

  bool is_absolute_path() const {
    if (_prim_part.size() && _prim_part[0] == '/') {
      return true;
    }

    return false;
  }

  bool is_relative_path() const {
    if (_prim_part.size()) {
      return !is_absolute_path();
    }

    return true;  // prop part only
  }

#if 0 // TODO: rmove
  bool is_variant_selection_path() const {
    if (!is_valid()) {
      return false;
    }

    if (_variant_part.size()) {
      return true;
    }

    return false;
  }
#endif

  // Strip '/'
  Path &make_relative() {
    if (is_absolute_path() && (_prim_part.size() > 1)) {
      // Remove first '/'
      _prim_part.erase(0, 1);
    }
    return *this;
  }

  const Path make_relative(Path &&rhs) {
    (*this) = std::move(rhs);

    return make_relative();
  }

  static const Path make_relative(const Path &rhs) {
    Path p = rhs;  // copy
    return p.make_relative();
  }

  static bool LessThan(const Path &lhs, const Path &rhs);

  // To sort paths lexicographically.
  // TODO: consider abs and relative path correctly
  bool operator<(const Path &rhs) const {
    if (full_path_name() == rhs.full_path_name()) {
      return false;
    }

    if (prim_part().empty() || rhs.prim_part().empty()) {
      return prim_part().empty() && rhs.prim_part().size();
    }

    return LessThan(*this, rhs);
  }

 private:
  std::string _prim_part;     // e.g. /Model/MyMesh, MySphere
  std::string _prop_part;     // e.g. visibility (`.` is not included)
  std::string _variant_part;  // e.g. `variantColor` for {variantColor=green}
  std::string _variant_selection_part;  // e.g. `green` for {variantColor=green}
                                        // . Could be empty({variantColor=}).
  mutable std::string _variant_part_str;  // str buffer for variant_part()
  mutable std::string _element;           // Element name

  nonstd::optional<PathType> _path_type;  // Currently optional.

  bool _valid{false};
};

#if 0
///
/// Split Path by the delimiter(e.g. "/") then create lists.
///
class TokenizedPath {
 public:
  TokenizedPath() {}

  TokenizedPath(const Path &path) {
    std::string s = path.prop_part();
    if (s.empty()) {
      // ???
      return;
    }

    if (s[0] != '/') {
      // Path must start with "/"
      return;
    }

    s.erase(0, 1);

    char delimiter = '/';
    size_t pos{0};
    while ((pos = s.find(delimiter)) != std::string::npos) {
      std::string token = s.substr(0, pos);
      _tokens.push_back(token);
      s.erase(0, pos + sizeof(char));
    }

    if (!s.empty()) {
      // leaf element
      _tokens.push_back(s);
    }
  }

 private:
  std::vector<std::string> _tokens;
};
#endif

bool operator==(const Path &lhs, const Path &rhs);

// variants in Prim Meta.
//
// e.g.
// variants = {
//   string variant0 = "bora"
//   string variant1 = "dora"
// }
// pxrUSD uses dict type for the content, but TinyUSDZ only accepts list of
// strings for now
//
using VariantSelectionMap = std::map<std::string, std::string>;

class MetaVariable;

// TODO: Use `Dictionary` and deprecate CustomDataType
using CustomDataType = std::map<std::string, MetaVariable>;

using Dictionary = CustomDataType;  // alias to CustomDataType

///
/// Helper function to access CustomData(dictionary).
/// Recursively process into subdictionaries when a key contains namespaces(':')
///
bool HasCustomDataKey(const Dictionary &customData, const std::string &key);
bool GetCustomDataByKey(const Dictionary &customData, const std::string &key,
                        /* out */ MetaVariable *dst);
bool SetCustomDataByKey(const std::string &key, const MetaVariable &val,
                        /* inout */ Dictionary &customData);

void OverrideDictionary(Dictionary &customData, const Dictionary &src, const bool override_existing = true);

// Variable class for Prim and Attribute Metadataum.
//
// - Accepts limited number of types for value
// - No 'custom' keyword
// - 'None'(Value Block) is supported for some type(at least `references` and
// `payload` accepts None)
// - No TimeSamples, No Connection, No Relationship(`rel`)
// - Value must be assigned(e.g. "float myval = 1.3"). So no definition only
// syntax("float myval")
// - Can be string only(no type information)
//   - Its variable name is interpreted as "comment"
//
class MetaVariable {
 public:
  MetaVariable &operator=(const MetaVariable &rhs) {
    _name = rhs._name;
    _value = rhs._value;

    return *this;
  }

  template <typename T>
  MetaVariable(const T &v) {
    set_value(v);
  }

  MetaVariable(const MetaVariable &rhs) {
    _name = rhs._name;
    _value = rhs._value;
  }

  template <typename T>
  MetaVariable(const std::string &name, const T &v) {
    set_value(name, v);
  }

  // template <typename T>
  // bool is() const {
  //   return value.index() == ValueType::index_of<T>();
  // }

  bool is_valid() const {
    return _value.type_id() != value::TypeTraits<std::nullptr_t>::type_id();
  }

  //// TODO
  // bool is_timesamples() const { return false; }

  MetaVariable() = default;

  //
  // custom data must have some value, so no set_type()
  // OK "float myval = 1"
  // NG "float myval"
  //
  template <typename T>
  void set_value(const T &v) {
    // TODO: Check T is supported type for Metadatum.
    _value = v;

    _name = std::string();  // empty
  }

  template <typename T>
  void set_value(const std::string &name, const T &v) {
    // TODO: Check T is supported type for Metadatum.
    _value = v;

    _name = name;
  }

  template <typename T>
  bool get_value(T *dst) const {
    if (!dst) {
      return false;
    }

    if (const T *v = _value.as<T>()) {
      (*dst) = *v;
      return true;
    }

    return false;
  }

  template <typename T>
  nonstd::optional<T> get_value() const {
    if (const T *v = _value.as<T>()) {
      return *v;
    }

    return nonstd::nullopt;
  }

  void set_name(const std::string &name) { _name = name; }
  const std::string &get_name() const { return _name; }

  const value::Value &get_raw_value() const { return _value; }
  value::Value &get_raw_value() { return _value; }

  // No set_type_name()
  const std::string type_name() const { return TypeName(*this); }

  uint32_t type_id() const { return TypeId(*this); }

  bool is_blocked() const {
    return type_id() == value::TypeId::TYPE_ID_VALUEBLOCK;
  }

 private:
  static std::string TypeName(const MetaVariable &v) {
    return v._value.type_name();
  }

  static uint32_t TypeId(const MetaVariable &v) { return v._value.type_id(); }

 private:
  value::Value _value{nullptr};
  std::string _name;
};

struct AssetInfo {
  // builtin fields
  value::AssetPath identifier;
  std::string name;
  std::vector<value::AssetPath> payloadAssetDependencies;
  std::string version;

  // Other fields
  Dictionary _fields;
};


// USDZ AR class?
// Preliminary_Trigger,
// Preliminary_PhysicsGravitationalForce,
// Preliminary_InfiniteColliderPlane,
// Preliminary_ReferenceImage,
// Preliminary_Action,
// Preliminary_Text,

struct APISchemas {
  // TinyUSDZ does not allow user-supplied API schema for now
  enum class APIName {
    MaterialBindingAPI,  // "MaterialBindingAPI"
    SkelBindingAPI,      // "SkelBindingAPI"
    ShapingAPI,         // "ShapingAPI"(usdLux)
    CollectionAPI,      // "CollectionAPI"
    // USDZ AR extensions
    Preliminary_AnchoringAPI,
    Preliminary_PhysicsColliderAPI,
    Preliminary_PhysicsMaterialAPI,
    Preliminary_PhysicsRigidBodyAPI,
  };

  ListEditQual listOpQual{ListEditQual::ResetToExplicit};  // must be 'prepend'

  // std::get<1>: instance name. For Multi-apply API Schema e.g.
  // `material:MainMaterial` for `CollectionAPI:material:MainMaterial`
  std::vector<std::pair<APIName, std::string>> names;
};

// SdfLayerOffset
struct LayerOffset {
  double _offset{0.0};
  double _scale{1.0};
};

// SdfReference
struct Reference {
  value::AssetPath asset_path;
  Path prim_path;
  LayerOffset layerOffset;
  Dictionary customData;
};

// SdfPayload
struct Payload {
  value::AssetPath asset_path;  // std::string in SdfPayload
  Path prim_path;
  LayerOffset layerOffset;  // from 0.8.0
  // No customData for Payload

  // NOTE: pxrUSD encodes `payload = None` as Payload with empty paths in USDC(Crate).
  // (Not ValueBlock)
  bool is_none() const {
    return asset_path.GetAssetPath().empty() && !prim_path.is_valid();
  }
};

// Metadata for Prim
struct PrimMetas {
  nonstd::optional<bool> active;  // 'active'
  nonstd::optional<bool> hidden;  // 'hidden'
  nonstd::optional<Kind> kind;    // 'kind'. user-defined kind value is stored in _kind_str;
  std::string _kind_str;

  nonstd::optional<Dictionary>
      assetInfo;  // 'assetInfo' // TODO: Use AssetInfo?
  nonstd::optional<Dictionary> customData;  // `customData`
  nonstd::optional<value::StringData> doc;  // 'documentation'
  nonstd::optional<value::StringData>
      comment;  // 'comment'  (String only metadata value)
  nonstd::optional<APISchemas> apiSchemas;  // 'apiSchemas'
  nonstd::optional<Dictionary>
      sdrMetadata;  // 'sdrMetadata' (usdShade Prim only?)

  nonstd::optional<bool> instanceable; // 'instanceable'
  nonstd::optional<Dictionary> clips; // 'clips'

  // String representation of Kind.
  // For user-defined Kind, it returns `_kind_str`
  const std::string get_kind() const;

  //
  // AssetInfo utility function
  //
  // Convert CustomDataType to AssetInfo
  AssetInfo get_assetInfo(bool *authored = nullptr) const;

  //
  // Compositions
  //
  nonstd::optional<std::pair<ListEditQual, std::vector<Reference>>> references;
  nonstd::optional<std::pair<ListEditQual, std::vector<Payload>>>
      payload;  // NOTE: not `payloads`
  nonstd::optional<std::pair<ListEditQual, std::vector<Path>>>
      inherits;  // 'inherits'
  nonstd::optional<std::pair<ListEditQual, std::vector<std::string>>>
      variantSets;  // 'variantSets'. Could be `token` but treat as
                    // `string`(Crate format uses `string`)

  nonstd::optional<VariantSelectionMap> variants;  // `variants`

  nonstd::optional<std::pair<ListEditQual, std::vector<Path>>>
      specializes;  // 'specializes'

  // USDZ extensions
  nonstd::optional<std::string> sceneName;  // 'sceneName'

  // Omniverse extensions(TODO: Use UTF8 string type?)
  // https://github.com/PixarAnimationStudios/USD/pull/2055
  nonstd::optional<std::string> displayName;  // 'displayName'

  // Unregistered metadatum. value is represented as string.
  std::map<std::string, std::string> unregisteredMetas;

  Dictionary meta;  // other non-buitin meta values. TODO: remove this variable
                    // and use `customData` instead, since pxrUSD does not allow
                    // non-builtin Prim metadatum

  ///
  /// Update metadatum with rhs(authored metadataum only)
  ///
  /// @param[in] override_authored true: override this.metadataum(authored or not-authored) when rhs.metadatum is authoerd, false override only when this.metadatum is not authored and rhs.metadataum is authored.
  ///
  void update_from(const PrimMetas &rhs, bool override_authored = true);


#if 0
  // String only metadataum.
  // TODO: Represent as `MetaVariable`?
  std::vector<value::StringData> stringData;
#endif

  // FIXME: Find a better way to detect Prim meta is authored...
  bool authored() const {
    return (active || hidden || kind || customData || references || payload ||
            inherits || variants || variantSets || specializes || displayName ||
            sceneName || doc || comment || unregisteredMetas.size() || meta.size() || apiSchemas ||
            sdrMetadata || assetInfo || instanceable || clips);
  }

  //
  // Infos used indirectly.
  //

  // Used to display/traverse Prim items based on this array
  // USDA: By appearance. USDC: "primChildren" TokenVector field
  std::vector<value::token> primChildren;

  // Used to display/traverse Property items based on this array
  // USDA: By appearance. USDC: "properties" TokenVector field
  std::vector<value::token> properties;

  nonstd::optional<std::pair<ListEditQual, std::vector<Path>>> inheritPaths;

  nonstd::optional<std::vector<value::token>> variantChildren;
  nonstd::optional<std::vector<value::token>> variantSetChildren;
};

// For backward compatibility
using PrimMeta = PrimMetas;

// Metadata for Property(Relationship and Attribute)
// TODO: Rename to PropMetas
struct AttrMetas {
  // frequently used items
  // nullopt = not specified in USD data
  nonstd::optional<Interpolation> interpolation;  // 'interpolation'
  nonstd::optional<uint32_t> elementSize;         // usdSkel 'elementSize'
  nonstd::optional<bool> hidden;                  // 'hidden'
  nonstd::optional<value::StringData> comment;    // `comment`
  nonstd::optional<Dictionary> customData;        // `customData`

  nonstd::optional<double> weight;  // usdSkel inbetween BlendShape weight.

  // usdShade
  nonstd::optional<value::token> connectability; // NOTE: applies to attr
  nonstd::optional<value::token> outputName; // NOTE: applies to rel
  nonstd::optional<value::token> renderType; // NOTE: applies to prop
  nonstd::optional<Dictionary> sdrMetadata; // NOTE: applies to attr(also seen in prim meta)

  nonstd::optional<std::string> displayName;  // 'displayName'


  //
  // MaterialBinding
  //
  // Could be arbitrary token value so use `token[]` type.
  // For now, either `weakerThanDescendants` or `strongerThanDescendants` are
  // valid token.
  nonstd::optional<value::token> bindMaterialAs;  // 'bindMaterialAs' NOTE: applies to rel.

  std::map<std::string, MetaVariable> meta;  // other meta values

  // String only metadataum.
  // TODO: Represent as `MetaVariable`?
  std::vector<value::StringData> stringData;


  //
  // Some handy methods for non-frequently used metadatum.
  //
  bool has_colorSpace() const;
  value::token get_colorSpace() const; // return empty when not authored or 'colorSpace' metadataum is not token type.

  bool has_unauthoredValuesIndex() const;
  int get_unauthoredValuesIndex() const; // return -1 when not authored or 'unauthoredValuesIndex' metadataum is not int type.

  bool authored() const {
    return (interpolation || elementSize || hidden || customData || weight ||
            connectability || outputName || renderType || sdrMetadata || displayName || bindMaterialAs || meta.size() || stringData.size());
  }
};

// For backward compatibility
using AttrMeta = AttrMetas;

using PropMetas = AttrMetas;

// TODO: Move to value-types.hh?
//
// Typed TimeSamples value
//
// double radius.timeSamples = { 0: 1.0, 1: None, 2: 3.0 }
//
// in .usd, are represented as
//
// 0: (1.0, false)
// 1: (2.0, true)
// 2: (3.0, false)
//

template <typename T>
struct TypedTimeSamples {
 public:
  struct Sample {
    double t;
    T value;
    bool blocked{false};
  };

  bool empty() const { return _samples.empty(); }

  void update() const {
    std::sort(_samples.begin(), _samples.end(),
              [](const Sample &a, const Sample &b) { return a.t < b.t; });

    _dirty = false;

    return;
  }

  // Get value at specified time.
  // For non-interpolatable types(includes enums and unknown types)
  //
  // Return `Held` value even when TimeSampleInterpolationType is
  // Linear. Returns nullopt when specified time is out-of-range.
  template<typename V = T, std::enable_if_t<!value::LerpTraits<V>::supported(), std::nullptr_t> = nullptr>
  bool get(T *dst, double t = value::TimeCode::Default(),
           value::TimeSampleInterpolationType interp =
               value::TimeSampleInterpolationType::Linear) const {

    (void)interp;

    if (!dst) {
      return false;
    }

    if (empty()) {
      return false;
    }

    if (_dirty) {
      update();
    }

    if (value::TimeCode(t).is_default()) {
      // FIXME: Use the first item for now.
      // TODO: Handle bloked
      (*dst) = _samples[0].value;
      return true;
    } else {

      if (_samples.size() == 1) {
        (*dst) = _samples[0].value;
        return true;
      }

      auto it = std::lower_bound(
        _samples.begin(), _samples.end(), t,
        [](const Sample &a, double tval) { return a.t < tval; });

      if (it == _samples.end()) {
        // ???
        return false;
      }

      (*dst) = it->value;
      return true;
    }

  }

  // TODO: Move to .cc to save compile time.
  // Get value at specified time.
  // Return linearly interpolated value when TimeSampleInterpolationType is
  // Linear. Returns nullopt when specified time is out-of-range.
  template<typename V = T, std::enable_if_t<value::LerpTraits<V>::supported(), std::nullptr_t> = nullptr>
  bool get(T *dst, double t = value::TimeCode::Default(),
           value::TimeSampleInterpolationType interp =
               value::TimeSampleInterpolationType::Linear) const {
    if (!dst) {
      return false;
    }

    if (empty()) {
      return false;
    }

    if (_dirty) {
      update();
    }

    if (value::TimeCode(t).is_default()) {
      // FIXME: Use the first item for now.
      // TODO: Handle bloked
      (*dst) = _samples[0].value;
      return true;
    } else {

      if (_samples.size() == 1) {
        (*dst) = _samples[0].value;
        return true;
      }

      auto it = std::lower_bound(
        _samples.begin(), _samples.end(), t,
        [](const Sample &a, double tval) { return a.t < tval; });

      if (interp == value::TimeSampleInterpolationType::Linear) {

        // MS STL does not allow seek vector iterator before begin
        // Issue #110
        const auto it_minus_1 = (it == _samples.begin()) ? _samples.begin() : (it - 1);

        size_t idx0 = size_t((std::max)(
            int64_t(0),
            (std::min)(int64_t(_samples.size() - 1),
                     int64_t(std::distance(_samples.begin(), it_minus_1)))));
        size_t idx1 =
            size_t((std::max)(int64_t(0), (std::min)(int64_t(_samples.size() - 1),
                                                 int64_t(idx0) + 1)));

        double tl = _samples[idx0].t;
        double tu = _samples[idx1].t;

        double dt = (t - tl);
        if (std::fabs(tu - tl) < std::numeric_limits<double>::epsilon()) {
          // slope is zero.
          dt = 0.0;
        } else {
          dt /= (tu - tl);
        }

        // Just in case.
        dt = (std::max)(0.0, (std::min)(1.0, dt));

        const value::Value &pv0 = _samples[idx0].value;
        const value::Value &pv1 = _samples[idx1].value;

        if (pv0.type_id() != pv1.type_id()) {
          // Type mismatch.
          return false;
        }

        // To concrete type
        const T *p0 = pv0.as<T>();
        const T *p1 = pv1.as<T>();

        if (!p0 || !p1) {
          return false;
        }

        const T p = lerp(*p0, *p1, dt);

        (*dst) = std::move(p);
        return true;
      } else {
        if (it == _samples.end()) {
          // ???
          return false;
        }

        (*dst) = it->value;
        return true;
      }
    }

    return false;
  }

  void add_sample(const Sample &s) {
    _samples.push_back(s);
    _dirty = true;
  }

  void add_sample(const double t, const T &v) {
    Sample s;
    s.t = t;
    s.value = v;
    _samples.emplace_back(s);
    _dirty = true;
  }

  void add_blocked_sample(const double t) {
    Sample s;
    s.t = t;
    s.blocked = true;
    _samples.emplace_back(s);
    _dirty = true;
  }

  const std::vector<Sample> &get_samples() const {
    if (_dirty) {
      update();
    }

    return _samples;
  }

  std::vector<Sample> &samples() {
    if (_dirty) {
      update();
    }

    return _samples;
  }

  // From typeless timesamples.
  bool from_timesamples(const value::TimeSamples &ts) {
    std::vector<Sample> buf;
    for (size_t i = 0; i < ts.size(); i++) {
      if (ts.get_samples()[i].value.type_id() != value::TypeTraits<T>::type_id()) {
        return false;
      }
      Sample s;
      s.t = ts.get_samples()[i].t;
      s.blocked = ts.get_samples()[i].blocked;
      if (const auto pv = ts.get_samples()[i].value.as<T>()) {
        s.value = (*pv);
      } else {
        return false;
      }

      buf.push_back(s);
    }


    _samples = std::move(buf);
    _dirty = true;

    return true;
  }

  size_t size() const {
    if (_dirty) {
      update();
    }
    return _samples.size();
  }

 private:
  // Need to be sorted when looking up the value.
  mutable std::vector<Sample> _samples;
  mutable bool _dirty{false};
};

//
// Scalar(default) and/or TimeSamples
//
template <typename T>
struct Animatable {
 public:
  bool is_blocked() const { return _blocked; }

  bool is_timesamples() const {
    if (is_blocked()) {
      return false;
    }

    if (_has_value) {
      return false;
    }

    return !_ts.empty();
  }

  bool is_scalar() const {
    if (is_blocked()) {
      return false;
    }
    
    return _ts.empty();
  }

  ///
  /// Get value at specific time.
  ///
  bool get(double t, T *v,
           const value::TimeSampleInterpolationType tinerp =
               value::TimeSampleInterpolationType::Linear) const {
    if (!v) {
      return false;
    }

    if (is_blocked()) {
      return false;
    }

    if (value::TimeCode(t).is_default()) {
      if (has_value()) {
        (*v) = _value;
        return true;
      }
    }
      
    // timesamples
    return _ts.get(v, t, tinerp);
  }

  ///
  /// Get scalar(default) value.
  ///
  bool get_scalar(T *v) const {
    if (!v) {
      return false;
    }

    if (is_blocked()) {
      return false;
    } else if (has_value()) {
      (*v) = _value;
      return true;
    }

    // timesamples
    return false;
  }

  bool get_default(T *v) const {
    return get_scalar(v);
  }

  // TimeSamples
  // void set(double t, const T &v);

  void add_sample(const double t, const T &v) { _ts.add_sample(t, v); }

  // Add None(ValueBlock) sample to timesamples
  void add_blocked_sample(const double t) { _ts.add_blocked_sample(t); }

  // Scalar
  void set(const T &v) {
    _value = v;
    _blocked = false;
    _has_value = true;
  }

  void set_default(const T &v) {
    set(v);
  }

  void set(const TypedTimeSamples<T> &ts) {
    _ts = ts;
  }

  void set(TypedTimeSamples<T> &&ts) {
    _ts = std::move(ts);
  }

  void set_timesamples(const TypedTimeSamples<T> &ts) {
    return set(ts);
  }

  void set_timesamples(TypedTimeSamples<T> &&ts) {
    return set(ts);
  }

  void clear_scalar() {
    _has_value = false;
  }

  void clear_timesamples() {
    _ts.samples().clear();
  }

  bool has_value() const {
    return _has_value;
  }

  bool has_default() const {
    return has_value();
  }

  bool has_timesamples() const {
    return _ts.size();
  }

  const TypedTimeSamples<T> &get_timesamples() const { return _ts; }

  Animatable() {}

  Animatable(const T &v) : _value(v) {}

  // TODO: Init with timesamples

 private:
  // scalar
  T _value;
  bool _has_value{false};
  bool _blocked{false};

  // timesamples
  TypedTimeSamples<T> _ts;
};

///
/// Tyeped Attribute without fallback(default) value.
/// For attribute with `uniform` qualifier or TimeSamples, or have
/// `.connect`(Connection)
///
/// To support multiple definition of attribute(up to 2), we support both having
/// Connection and values.
///
/// e.g.  float var = 1.0
///       float var.connect = </path/to/value>
///       (metadata is shared)
///
/// - `authored() = true` : Attribute value is authored(attribute is
/// described in USDA/USDC)
/// - `authored() = false` : Attribute value is not authored(not described
/// in USD). If you call `get()`, fallback value is returned.
///
template <typename T>
class TypedAttribute {
 public:
  static std::string type_name() { return value::TypeTraits<T>::type_name(); }

  static uint32_t type_id() { return value::TypeTraits<T>::type_id(); }

  TypedAttribute() = default;

  TypedAttribute &operator=(const T &value) {
    _attrib = value;
    _value_empty = false;

    // fallback Value should be already set with `AttribWithFallback(const T&
    // fallback)` constructor.

    return (*this);
  }

<<<<<<< HEAD
  // TODO: Move constructor, Move assignment 

  void set_value(const T &v) { _attrib = v; _value_empty = false; }
=======
  // 'default' value or timeSampled value(when T = Animatable)
  void set_value(const T &v) { _attrib = v; }
  bool has_value() const { return _attrib.has_value(); }
>>>>>>> 00905bf2

  const nonstd::optional<T> get_value() const {
    return _attrib;
  }

  bool get_value(T *dst) const {
    if (!dst) return false;

    if (_attrib) {
      (*dst) = _attrib.value();
      return true;
    }
    return false;
  }

  bool is_blocked() const { return _blocked; }

  // for `uniform` attribute only
  void set_blocked(bool onoff) { _blocked = onoff; if (onoff) _value_empty = false; }

  bool is_connection() const { return _paths.size() && !has_value(); }

  void set_connection(const Path &path) {
    _paths.clear();
    _paths.push_back(path);
    _value_empty = false;
  }

  void set_connections(const std::vector<Path> &paths) { _paths = paths; _value_empty = false; }

  const std::vector<Path> &get_connections() const { return _paths; }
  const std::vector<Path> &connections() const { return _paths; }

  const nonstd::optional<Path> get_connection() const {
    if (_paths.size()) {
      return _paths[0];
    }

    return nonstd::nullopt;
  }

  bool has_connections() const {
    return _paths.size();
  }

  void clear_connections() {
    _paths.clear();
  }

  // TODO: Supply set_connection_empty()?

  void set_value_empty() { _value_empty = true; }

  bool is_value_empty() const {
    if (has_connections()) {
      return false;
    }

    if (_attrib.has_value()) {
      return false;
    }

    if (_blocked) {
      return false;
    }

    return _value_empty;
  }

  // value set?
  bool authored() const {
    if (_attrib) {
      return true;
    }

    if (has_connections()) {
      return true;
    }

    if (_value_empty) {
      // Declare only.
      return true;
    }

    if (_blocked) {
      return true;
    }

    return false;
  }

  void clear_connections() {
    _paths.clear();
  }

  void clear_value() {
    _attrib.reset();
    _value_empty = true;
  }

  const AttrMeta &metas() const { return _metas; }
  AttrMeta &metas() { return _metas; }

 private:
  AttrMeta _metas;
  bool _value_empty{false};  // applies `_attrib`
  std::vector<Path> _paths;
  nonstd::optional<T> _attrib;
  bool _blocked{false};
};

///
/// Tyeped Terminal(Output) Attribute(No value assign, no fallback(default)
/// value, no connection)
///
/// - `authored() = true` : Attribute value is authored(attribute is
/// described in USDA/USDC)
/// - `authored() = false` : Attribute value is not authored(not described
/// in USD).
///
template <typename T>
class TypedTerminalAttribute {
 public:
  void set_authored(bool onoff) { _authored = onoff; }

  // value set?
  bool authored() const { return _authored; }

  static std::string type_name() { return value::TypeTraits<T>::type_name(); }
  static uint32_t type_id() { return value::TypeTraits<T>::type_id(); }

  // Actual type is a typeName in USDA or USDC
  // for example, we accect float3 type for TypedTerminalAttribute<color3f> and
  // print/serialize this attribute value with actual type.
  //
  void set_actual_type_name(const std::string &type_name) {
    _actual_type_name = type_name;
  }

  bool has_actual_type() const { return _actual_type_name.size(); }

  const std::string &get_actual_type_name() const { return _actual_type_name; }

  const AttrMeta &metas() const { return _metas; }
  AttrMeta &metas() { return _metas; }

 private:
  AttrMeta _metas;
  bool _authored{false};
  std::string _actual_type_name;
};

template <typename T>
class TypedAttributeWithFallback;

///
/// Attribute with fallback(default) value.
/// For attribute with `uniform` qualifier or TimeSamples, but don't have
/// `.connect`(Connection)
///
/// - `authored() = true` : Attribute value is authored(attribute is
/// described in USDA/USDC)
/// - `authored() = false` : Attribute value is not authored(not described
/// in USD). If you call `get()`, fallback value is returned.
///
template <typename T>
class TypedAttributeWithFallback {
 public:
  static std::string type_name() { return value::TypeTraits<T>::type_name(); }
  static uint32_t type_id() { return value::TypeTraits<T>::type_id(); }

  TypedAttributeWithFallback() = delete;

  ///
  /// Init with fallback value;
  ///
  TypedAttributeWithFallback(const T &fallback) : _fallback(fallback) {}

  TypedAttributeWithFallback &operator=(const T &value) {
    _attrib = value;

    // fallback Value should be already set with `AttribWithFallback(const T&
    // fallback)` constructor.

    return (*this);
  }

  //
  // FIXME: Defininig copy constructor, move constructor and  move assignment
  // operator Gives compilation error :-(. so do not define it.
  //

  // AttribWithFallback(const AttribWithFallback &rhs) {
  //   attrib = rhs.attrib;
  //   fallback = rhs.fallback;
  // }

  // AttribWithFallback &operator=(T&& value) noexcept {
  //   if (this != &value) {
  //       attrib = std::move(value.attrib);
  //       fallback = std::move(value.fallback);
  //   }
  //   return (*this);
  // }

  // AttribWithFallback(AttribWithFallback &&rhs) noexcept {
  //   if (this != &rhs) {
  //       attrib = std::move(rhs.attrib);
  //       fallback = std::move(rhs.fallback);
  //   }
  // }

  void set_value(const T &v) { _attrib = v; }

  void set_value_empty() { _empty = true; }

  bool has_connections() const { return _paths.size(); }

  bool is_value_empty() const {
    if (has_connections()) {
      return false;
    }

    if (_empty) {
      return true;
    }

    if (_attrib) {
      return false;
    }

    return true;
  }

  bool has_value() const {
    if (_empty) {
      return false;
    }

    return true;
  }

  const T &get_value() const {
    if (_attrib) {
      return _attrib.value();
    }
    return _fallback;
  }

  bool is_blocked() const { return _blocked; }

  // for `uniform` attribute only
  void set_blocked(bool onoff) { _blocked = onoff; }

  bool is_connection() const { return _paths.size() && !has_value() ; }

  void set_connection(const Path &path) {
    _paths.clear();
    _paths.push_back(path);
  }

  void set_connections(const std::vector<Path> &paths) { _paths = paths; }

  const std::vector<Path> &get_connections() const { return _paths; }
  const std::vector<Path> &connections() const { return _paths; }

  const nonstd::optional<Path> get_connection() const {
    if (_paths.size()) {
      return _paths[0];
    }

    return nonstd::nullopt;
  }

  void clear_connections() { _paths.clear(); }

  // value set?
  bool authored() const {
    if (_empty) {  // authored with empty value.
      return true;
    }
    if (_attrib) {
      return true;
    }
    if (_paths.size()) {
      return true;
    }
    if (_blocked) {
      return true;
    }
    return false;
  }

  const AttrMeta &metas() const { return _metas; }
  AttrMeta &metas() { return _metas; }

 private:
  AttrMeta _metas;
  std::vector<Path> _paths;
  nonstd::optional<T> _attrib;
  bool _empty{false};
  T _fallback;
  bool _blocked{false};  // for `uniform` attribute.
};

template <typename T>
using TypedAnimatableAttributeWithFallback =
    TypedAttributeWithFallback<Animatable<T>>;
 
bool ConvertTokenAttributeToStringAttribute(
      const TypedAttribute<Animatable<value::token>> &inp,
      TypedAttribute<Animatable<std::string>> &out);


///
/// Similar to pxrUSD's PrimIndex
///
class PrimNode;

#if 0  // TODO
class PrimRange
{
 public:
  class iterator;

  iterator begin() const {
  }
  iterator end() const {
  }

 private:
  const PrimNode *begin_;
  const PrimNode *end_;
  size_t depth_{0};
};
#endif

template <typename T>
class ListOp {
 public:
  ListOp() : is_explicit(false) {}

  void ClearAndMakeExplicit() {
    explicit_items.clear();
    added_items.clear();
    prepended_items.clear();
    appended_items.clear();
    deleted_items.clear();
    ordered_items.clear();

    is_explicit = true;
  }

  bool IsExplicit() const { return is_explicit; }
  bool HasExplicitItems() const { return explicit_items.size(); }

  bool HasAddedItems() const { return added_items.size(); }

  bool HasPrependedItems() const { return prepended_items.size(); }

  bool HasAppendedItems() const { return appended_items.size(); }

  bool HasDeletedItems() const { return deleted_items.size(); }

  bool HasOrderedItems() const { return ordered_items.size(); }

  const std::vector<T> &GetExplicitItems() const { return explicit_items; }

  const std::vector<T> &GetAddedItems() const { return added_items; }

  const std::vector<T> &GetPrependedItems() const { return prepended_items; }

  const std::vector<T> &GetAppendedItems() const { return appended_items; }

  const std::vector<T> &GetDeletedItems() const { return deleted_items; }

  const std::vector<T> &GetOrderedItems() const { return ordered_items; }

  void SetExplicitItems(const std::vector<T> &v) { explicit_items = v; }

  void SetAddedItems(const std::vector<T> &v) { added_items = v; }

  void SetPrependedItems(const std::vector<T> &v) { prepended_items = v; }

  void SetAppendedItems(const std::vector<T> &v) { appended_items = v; }

  void SetDeletedItems(const std::vector<T> &v) { deleted_items = v; }

  void SetOrderedItems(const std::vector<T> &v) { ordered_items = v; }

 private:
  bool is_explicit{false};
  std::vector<T> explicit_items;
  std::vector<T> added_items;
  std::vector<T> prepended_items;
  std::vector<T> appended_items;
  std::vector<T> deleted_items;
  std::vector<T> ordered_items;
};

struct ListOpHeader {
  enum Bits {
    IsExplicitBit = 1 << 0,
    HasExplicitItemsBit = 1 << 1,
    HasAddedItemsBit = 1 << 2,
    HasDeletedItemsBit = 1 << 3,
    HasOrderedItemsBit = 1 << 4,
    HasPrependedItemsBit = 1 << 5,
    HasAppendedItemsBit = 1 << 6
  };

  ListOpHeader() : bits(0) {}

  explicit ListOpHeader(uint8_t b) : bits(b) {}

  explicit ListOpHeader(ListOpHeader const &op) : bits(0) {
    bits |= op.IsExplicit() ? IsExplicitBit : 0;
    bits |= op.HasExplicitItems() ? HasExplicitItemsBit : 0;
    bits |= op.HasAddedItems() ? HasAddedItemsBit : 0;
    bits |= op.HasPrependedItems() ? HasPrependedItemsBit : 0;
    bits |= op.HasAppendedItems() ? HasAppendedItemsBit : 0;
    bits |= op.HasDeletedItems() ? HasDeletedItemsBit : 0;
    bits |= op.HasOrderedItems() ? HasOrderedItemsBit : 0;
  }

  bool IsExplicit() const { return bits & IsExplicitBit; }

  bool HasExplicitItems() const { return bits & HasExplicitItemsBit; }
  bool HasAddedItems() const { return bits & HasAddedItemsBit; }
  bool HasPrependedItems() const { return bits & HasPrependedItemsBit; }
  bool HasAppendedItems() const { return bits & HasAppendedItemsBit; }
  bool HasDeletedItems() const { return bits & HasDeletedItemsBit; }
  bool HasOrderedItems() const { return bits & HasOrderedItemsBit; }

  uint8_t bits;
};

//
// Colum-major order(e.g. employed in OpenGL).
// For example, 12th([3][0]), 13th([3][1]), 14th([3][2]) element corresponds to
// the translation.
//
// template <typename T, size_t N>
// struct Matrix {
//  T m[N][N];
//  constexpr static uint32_t n = N;
//};

inline void Identity(value::matrix2d *mat) {
  memset(mat->m, 0, sizeof(value::matrix2d));
  for (size_t i = 0; i < 2; i++) {
    mat->m[i][i] = static_cast<double>(1);
  }
}

inline void Identity(value::matrix3d *mat) {
  memset(mat->m, 0, sizeof(value::matrix3d));
  for (size_t i = 0; i < 3; i++) {
    mat->m[i][i] = static_cast<double>(1);
  }
}

inline void Identity(value::matrix4d *mat) {
  memset(mat->m, 0, sizeof(value::matrix4d));
  for (size_t i = 0; i < 4; i++) {
    mat->m[i][i] = static_cast<double>(1);
  }
}

struct Extent {
  value::float3 lower{{std::numeric_limits<float>::infinity(),
                       std::numeric_limits<float>::infinity(),
                       std::numeric_limits<float>::infinity()}};

  value::float3 upper{{-std::numeric_limits<float>::infinity(),
                       -std::numeric_limits<float>::infinity(),
                       -std::numeric_limits<float>::infinity()}};

  Extent() = default;

  Extent(const value::float3 &l, const value::float3 &u) : lower(l), upper(u) {}

  bool is_valid() const {
    if (lower[0] > upper[0]) return false;
    if (lower[1] > upper[1]) return false;
    if (lower[2] > upper[2]) return false;

    return std::isfinite(lower[0]) && std::isfinite(lower[1]) &&
           std::isfinite(lower[2]) && std::isfinite(upper[0]) &&
           std::isfinite(upper[1]) && std::isfinite(upper[2]);
  }

  std::array<std::array<float, 3>, 2> to_array() const {
    std::array<std::array<float, 3>, 2> ret;
    ret[0][0] = lower[0];
    ret[0][1] = lower[1];
    ret[0][2] = lower[2];
    ret[1][0] = upper[0];
    ret[1][1] = upper[1];
    ret[1][2] = upper[2];

    return ret;
  }

  const Extent &union_with(const value::float3 &p) {
    lower[0] = (std::min)(lower[0], p[0]);
    lower[1] = (std::min)(lower[1], p[1]);
    lower[2] = (std::min)(lower[2], p[2]);

    upper[0] = (std::max)(upper[0], p[0]);
    upper[1] = (std::max)(upper[1], p[1]);
    upper[2] = (std::max)(upper[2], p[2]);

    return *this;
  }

  const Extent &union_with(const value::point3f &p) {
    union_with(value::float3{p.x, p.y, p.z});

    return *this;
  }

  const Extent &union_with(const Extent &box) {
    lower[0] = (std::min)(lower[0], box.lower[0]);
    lower[1] = (std::min)(lower[1], box.lower[1]);
    lower[2] = (std::min)(lower[2], box.lower[2]);

    upper[0] = (std::max)(upper[0], box.upper[0]);
    upper[1] = (std::max)(upper[1], box.upper[1]);
    upper[2] = (std::max)(upper[2], box.upper[2]);

    return *this;
  }
};

#if 0
struct ConnectionPath {
  bool is_input{false};  // true: Input connection. false: Output connection.

  Path path;  // original Path information in USD

  std::string token;  // token(or string) in USD
  int64_t index{-1};  // corresponding array index(e.g. the array index to
                      // `Scene.shaders`)
};

// struct Connection {
//   int64_t src_index{-1};
//   int64_t dest_index{-1};
// };
//
// using connection_id_map =
//     std::unordered_map<std::pair<std::string, std::string>, Connection>;
#endif

//
// Relationship(typeless property)
//
class Relationship {
 public:
  // NOTE: no explicit `uniform` variability for Relationship
  // Relatinship have `uniform` variability implicitly.
  // (in Crate, variability is encoded as `uniform`)

  // (varying?) rel myrel    : DefineOnly(or empty)
  // (varying?) rel myrel = </a> : Path
  // (varying?) rel myrel = [</a>, </b>, ...] : PathVector
  // (varying?) rel myrel = None : ValueBlock
  //
  enum class Type { DefineOnly, Path, PathVector, ValueBlock };

  Type type{Type::DefineOnly};
  Path targetPath;
  std::vector<Path> targetPathVector;
  ListEditQual listOpQual{ListEditQual::ResetToExplicit};

  void set_listedit_qual(ListEditQual q) { listOpQual = q; }
  ListEditQual get_listedit_qual() const { return listOpQual; }

  void set_novalue() { type = Type::DefineOnly; }

  void set(const Path &p) {
    targetPath = p;
    type = Type::Path;
  }

  void set(const std::vector<Path> &pv) {
    targetPathVector = pv;
    type = Type::PathVector;
  }

  void set(const value::ValueBlock &v) {
    (void)v;
    type = Type::ValueBlock;
  }

  void set_blocked() { type = Type::ValueBlock; }

  bool has_value() const { return type != Type::DefineOnly; }

  bool is_path() const { return type == Type::Path; }

  bool is_pathvector() const { return type == Type::PathVector; }

  bool is_blocked() const { return type == Type::ValueBlock; }

  void set_varying_authored() { _varying_authored = true; }

  bool is_varying_authored() const { return _varying_authored; }

  const AttrMeta &metas() const { return _metas; }
  AttrMeta &metas() { return _metas; }

 private:
  AttrMeta _metas;

  // `varying` keyword is explicitly specified?
  bool _varying_authored{false};
};

//
// To represent Property which is explicitly Relationship(for builtin property)
//
// - When authored()
//   - !has_value() => "rel material:binding"
//   - has_value() => targetPath or array of targetPath. "rel material:binding =
//   </rel>" or "rel material:binding = [</rel1>, </rel2>]"
//   - is_blocked() => "rel material:binding = None"
//
class RelationshipProperty {
 public:
  RelationshipProperty() = default;

  RelationshipProperty(const Relationship &rel)
      : _authored(true), _relationship(rel) {}

  RelationshipProperty(const Path &p) { set(p); }

  RelationshipProperty(const std::vector<Path> &pv) { set(pv); }

  RelationshipProperty(const value::ValueBlock &v) { set(v); }

  void set_listedit_qual(ListEditQual q) { _relationship.set_listedit_qual(q); }
  ListEditQual get_listedit_qual() const {
    return _relationship.get_listedit_qual();
  }

  void set_authored() { _authored = true; }

  bool authored() const { return _authored; }

  // Declare-only: e.g. `rel myrel`
  void set_empty() {
    _relationship.set_novalue();
    _authored = true;
  }

  void set(const Path &p) {
    _relationship.set(p);
    _authored = true;
  }

  void set(const std::vector<Path> &pv) {
    _relationship.set(pv);
    _authored = true;
  }

  void set(const value::ValueBlock &v) {
    (void)v;
    _relationship.set_blocked();
    _authored = true;
  }

  void set_blocked() {
    _relationship.set_blocked();
    _authored = true;
  }

  const std::vector<Path> get_targetPaths() const {
    std::vector<Path> paths;
    if (_relationship.is_path()) {
      paths.push_back(_relationship.targetPath);
    } else if (_relationship.is_pathvector()) {
      paths = _relationship.targetPathVector;
    }
    return paths;
  }

  // TODO: Deprecate this direct access API to Relationship value?
  const Relationship &relationship() const { return _relationship; }

  Relationship &relationship() { return _relationship; }

  bool has_value() const { return _relationship.has_value(); }

  bool is_blocked() const { return _relationship.is_blocked(); }

  const AttrMeta &metas() const { return _relationship.metas(); }
  AttrMeta &metas() { return _relationship.metas(); }

 private:
  bool _authored{false};
  Relationship _relationship;
};

//
// TypedConnection is a typed version of Relationship
// example:
//
// token varname.connect = </Material/uv.name>
// float specular.connect = </Material/uv.specular>
// float specular:collection.connect = [</Material/uv.specular>,
// </Material/uv.specular_lod0>]
//
//
template <typename T>
class TypedConnection {
 public:
  using type = typename value::TypeTraits<T>::value_type;

  static std::string type_name() { return value::TypeTraits<T>::type_name(); }

  void set_listedit_qual(ListEditQual q) { _listOpQual = q; }
  ListEditQual get_listedit_qual() const { return _listOpQual; }

  // Define-only: token output:surface
  void set_empty() { _authored = true; }

  void set(const Path &p) {
    _targetPaths.clear();
    _targetPaths.push_back(p);
    _authored = true;
  }

  void set(const std::vector<Path> &pv) {
    _targetPaths = pv;
    _authored = true;
  }

  void set(const value::ValueBlock &v) {
    (void)v;
    _blocked = true;
    _authored = true;
  }

  void set_blocked() {
    _blocked = true;
    _authored = true;
  }

  const std::vector<Path> &get_connections() const { return _targetPaths; }

  bool authored() const { return _authored; }

  bool has_value() const { return _targetPaths.size(); }

  bool is_blocked() const { return _blocked; }

  const AttrMeta &metas() const { return _metas; }
  AttrMeta &metas() { return _metas; }

 private:
  std::vector<Path> _targetPaths;
  bool _authored{false};
  bool _blocked{false};
  AttrMeta _metas;
  ListEditQual _listOpQual{ListEditQual::ResetToExplicit};
};

#if 0  // Moved to value::TimeSampleInterpolationType
// Interpolator for TimeSample data
enum class TimeSampleInterpolation {
  Nearest,  // nearest neighbor
  Linear,   // lerp
  // TODO: more to support...
};
#endif

// Attribute is a struct to hold generic attribute of a property(e.g. primvar)
// of Prim.
// It can have multiple values(default value(or ValueBlock), timeSamples and connection) at once.
//
// TODO: Refactor
class Attribute {

 public:
  Attribute() = default;

  ///
  /// Construct Attribute with typed value(`float`, `token`, ...).
  ///
  template <typename T>
  Attribute(const T &v, bool varying = true) {
    static_assert((value::TypeId::TYPE_ID_VALUE_BEGIN <=
                   value::TypeTraits<T>::type_id()) &&
                      (value::TypeId::TYPE_ID_VALUE_END >
                       value::TypeTraits<T>::type_id()),
                  "T is not a value type");
    set_value(v);
    variability() = varying ? Variability::Varying : Variability::Uniform;
  }

  ///
  /// Construct uniform attribute.
  ///
  template <typename T>
  static Attribute Uniform(const T &v) {

    static_assert((value::TypeId::TYPE_ID_VALUE_BEGIN <=
                   value::TypeTraits<T>::type_id()) &&
                      (value::TypeId::TYPE_ID_VALUE_END >
                       value::TypeTraits<T>::type_id()),
                  "T is not a value type");

    Attribute attr;
    attr.set_value(v);
    attr.variability() = Variability::Uniform;
    return attr;
  }


  ///
  /// Construct connection attribute.
  ///
  Attribute(const Path &v) {
    set_connection(v);
  }

  Attribute(const std::vector<Path> &vs) {
    set_connections(vs);
  }

  const std::string &name() const { return _name; }

  std::string &name() { return _name; }

  void set_name(const std::string &name) { _name = name; }

  void set_type_name(const std::string &tname) { _type_name = tname; }

  // `var` may be empty or ValueBlock, so store type info with set_type_name and
  // set_type_id.
  std::string type_name() const {
    if (_type_name.size()) {
      return _type_name;
    }

    if (!is_connection()) {
      // Fallback. May be unreliable(`var` could be empty).
      return _var.type_name();
    }

    return std::string();
  }

  uint32_t type_id() const {
    if (_type_name.size()) {
      return value::GetTypeId(_type_name);
    }

    if (!is_connection()) {
      // Fallback. May be unreliable(`var` could be empty).
      return _var.type_id();
    }

    return value::TYPE_ID_INVALID;
  }

  template <typename T>
  void set_value(const T &v) {
    if (_type_name.empty()) {
      _type_name = value::TypeTraits<T>::type_name();
    }
    _var.set_value(v);
  }

  void set_var(primvar::PrimVar &v) {
    if (_type_name.empty()) {
      _type_name = v.type_name();
    }

    _var = v;
  }

  void set_var(primvar::PrimVar &&v) {
    if (_type_name.empty()) {
      _type_name = v.type_name();
    }

    _var = std::move(v);
  }

  bool is_value() const {
    if (is_connection()) {
      return false;
    }

    if (is_timesamples()) {
      return false;
    }

    if (is_blocked()) {
      return false;
    }

    return true;
  }

  // check if Attribute has default value
  bool has_value() const {
    return _var.has_value(); 
  }

  /// @brief Get the value of Attribute of specified type.
  /// @tparam T value type
  /// @return The value if the underlying PrimVar is type T. Return
  /// nonstd::nullpt when type mismatch.
  template <typename T>
  nonstd::optional<T> get_value() const {
    return _var.get_value<T>();
  }

  template <typename T>
  bool get_value(T *v) const {
    if (!v) {
      return false;
    }

    nonstd::optional<T> ret = _var.get_value<T>();
    if (ret) {
      (*v) = std::move(ret.value());
      return true;
    }

    return false;
  }

  template <typename T>
  void set_timesample(const T &v, double t) {
    _var.set_timesample(t, v);
  }

  template <typename T>
  bool get_value(const double t, T *dst,
                 value::TimeSampleInterpolationType tinterp =
                     value::TimeSampleInterpolationType::Linear) const {
    if (!dst) {
      return false;
    }

    if (value::TimeCode(t).is_default()) {
      if (has_value()) {
        nonstd::optional<T> v = _var.get_value<T>();
        if (v) {
          (*dst) = v.value();
          return true;
        }
      }
    }

    if (has_timesamples()) {
      return _var.get_interpolated_value(t, tinterp, dst);
    }

    return false;
  }

  const AttrMeta &metas() const { return _metas; }
  AttrMeta &metas() { return _metas; }

  const primvar::PrimVar &get_var() const { return _var; }
  primvar::PrimVar &get_var() { return _var; }

  void set_blocked(bool onoff) { _var.set_blocked(onoff); }

  bool is_blocked() const {
    if (has_timesamples()) {
      return false;
    }

    return _var.is_blocked(); 
  }
  bool has_blocked() const { return _var.is_blocked(); }

  Variability &variability() { return _variability; }
  Variability variability() const { return _variability; }

  bool is_uniform() const { return _variability == Variability::Uniform; }

  void set_varying_authored() { _varying_authored = true; }

  bool is_varying_authored() const { return _varying_authored; }

  bool is_connection() const {
    if (has_timesamples()) {
      return false;
    }

    if (has_blocked()) {
      return false;
    }

    if (has_value()) {
      return false;
    }

    return _paths.size();
  }

  bool has_connections() const {
    return _paths.size();
  }


  bool has_default() const {
    return has_value();
  }

  bool is_timesamples() const {
    if (!is_value()) {
      return false;
    }

    return _var.is_timesamples();
  }

  bool has_timesamples() const {
    return _var.has_timesamples();
  }

  void set_connection(const Path &path) {
    _paths.clear();
    _paths.push_back(path);
  }
  void set_connections(const std::vector<Path> &paths) { _paths = paths; }

  nonstd::optional<Path> get_connection() const {
    if (_paths.size() == 1) {
      return _paths[0];
    }
    return nonstd::nullopt;
  }

  const std::vector<Path> &connections() const { return _paths; }
  std::vector<Path> &connections() { return _paths; }

 private:
  std::string _name;  // attrib name
  Variability _variability{
      Variability::Varying};  // 'uniform` qualifier is handled with
                              // `variability=uniform`

  // `varying` keyword is explicitly specified?
  bool _varying_authored{false};

  // bool _blocked{false};       // Attribute Block('None')
  std::string _type_name;
  primvar::PrimVar _var;
  std::vector<Path> _paths;
  AttrMeta _metas;
};

// Generic container for Attribute or Relation/Connection. And has this property
// is custom or not (Need to lookup schema if the property is custom or not for
// Crate data)
// TODO: Move Connection to Attribute
// TODO: Deprecate `custom` attribute:
// https://github.com/PixarAnimationStudios/USD/issues/2069
class Property {
 public:
  enum class Type {
    EmptyAttrib,        // Attrib with no data.
    Attrib,             // Attrib which contains actual data
    Relation,           // `rel` with targetPath(s).
    NoTargetsRelation,  // `rel` with no targets.
    Connection,  // Connection attribute(`.connect` suffix). TODO: Deprecate
                 // this and use Attrib.
  };

  Property() = default;

  // TODO: Deprecate this constructor.
  // Property(const std::string &type_name, bool custom = false)
  //    : _has_custom(custom) {
  //  _attrib.set_type_name(type_name);
  //  _type = Type::EmptyAttrib;
  //}

  template <typename T>
  Property(bool custom = false) : _has_custom(custom) {
    _attrib.set_type_name(value::TypeTraits<T>::type_name());
    _type = Type::EmptyAttrib;
  }

  static Property MakeEmptyAttrib(const std::string &type_name,
                                  bool custom = false) {
    Property p;
    p.set_custom(custom);
    p.set_property_type(Type::EmptyAttrib);
    p.attribute().set_type_name(type_name);
    return p;
  }

  Property(const Attribute &a, bool custom = false)
      : _attrib(a), _has_custom(custom) {
    _type = Type::Attrib;
  }

  Property(Attribute &&a, bool custom = false)
      : _attrib(std::move(a)), _has_custom(custom) {
    _type = Type::Attrib;
  }

  // Relationship(typeless)
  Property(const Relationship &r, bool custom = false)
      : _rel(r), _has_custom(custom) {
    _type = Type::Relation;
    set_listedit_qual(r.get_listedit_qual());
  }

  // Relationship(typeless)
  Property(Relationship &&r, bool custom = false)
      : _rel(std::move(r)), _has_custom(custom) {
    _type = Type::Relation;
    set_listedit_qual(r.get_listedit_qual());
  }

  // Attribute Connection: has type
  Property(const Path &path, const std::string &prop_value_type_name,
           bool custom = false)
      : _prop_value_type_name(prop_value_type_name), _has_custom(custom) {
    _attrib.set_connection(path);
    _attrib.set_type_name(prop_value_type_name);
    _type = Type::Connection;
  }

  // Attribute Connection: has multiple targetPaths
  Property(const std::vector<Path> &paths,
           const std::string &prop_value_type_name, bool custom = false)
      : _prop_value_type_name(prop_value_type_name), _has_custom(custom) {
    _attrib.set_connections(paths);
    _attrib.set_type_name(prop_value_type_name);
    _type = Type::Connection;
  }

  bool is_attribute() const {
    return (_type == Type::EmptyAttrib) || (_type == Type::Attrib);
  }
  bool is_empty() const {
    return (_type == Type::EmptyAttrib) || (_type == Type::NoTargetsRelation);
  }
  bool is_relationship() const {
    return (_type == Type::Relation) || (_type == Type::NoTargetsRelation);
  }

  // TODO: Deprecate this and use is_attribute_connection
  //bool is_connection() const { return _type == Type::Connection; }

  bool is_attribute_connection() const {
    if (is_attribute()) {
      return _attrib.is_connection();
    }

    return false;
  }

  std::string value_type_name() const {
    if (is_relationship()) {
      // relation is typeless.
      return std::string();
    } else {
      return _attrib.type_name();
    }
  }

  bool has_custom() const { return _has_custom; }
  void set_custom(const bool onoff) { _has_custom = onoff; }

  void set_property_type(Type ty) { _type = ty; }

  Type get_property_type() const { return _type; }

  void set_listedit_qual(ListEditQual qual) { _listOpQual = qual; }

  const Attribute &get_attribute() const { return _attrib; }

  Attribute &attribute() { return _attrib; }

  void set_attribute(const Attribute &attrib) {
    _attrib = attrib;
    _type = Type::Attrib;
  }

  const Relationship &get_relationship() const { return _rel; }

  Relationship &relationship() { return _rel; }

  ///
  /// Convienient methos when Property is a Relationship
  ///

  ///
  /// Return single relationTarget path when Property is a Relationship.
  /// Return the first path when Relationship is composed of PathVector(multiple
  /// paths)
  ///
  nonstd::optional<Path> get_relationTarget() const {

    if (_rel.is_path()) {
      return _rel.targetPath;
    } else if (_rel.is_pathvector()) {
      if (_rel.targetPathVector.size() > 0) {
        return _rel.targetPathVector[0];
      }
    }

    return nonstd::nullopt;
  }

  ///
  /// Return multiple relationTarget paths when Property is a Relationship.
  /// Returns empty when Property is not a Relationship or a Relationship does
  /// not contain any target paths.
  ///
  std::vector<Path> get_relationTargets() const {
    std::vector<Path> pv;

    if (_rel.is_path()) {
      pv.push_back(_rel.targetPath);
    } else if (_rel.is_pathvector()) {
      pv = _rel.targetPathVector;
    }

    return pv;
  }

  ListEditQual get_listedit_qual() const { return _listOpQual; }

 private:
  Attribute _attrib;  // attribute(value or ".connect")

  // List Edit qualifier(Attribute can never be list editable)
  // TODO:  Store listEdit qualifier to `Relation`
  ListEditQual _listOpQual{ListEditQual::ResetToExplicit};

  Type _type{Type::EmptyAttrib};
  Relationship _rel;                  // Relation(`rel`)
  std::string _prop_value_type_name;  // for Connection.
  bool _has_custom{false};  // Qualified with 'custom' keyword? This will be
                            // deprecated though
};

struct XformOp {
  enum class OpType {
    // matrix
    Transform,

    // vector3
    Translate,
    Scale,

    // scalar
    RotateX,
    RotateY,
    RotateZ,

    // vector3
    RotateXYZ,
    RotateXZY,
    RotateYXZ,
    RotateYZX,
    RotateZXY,
    RotateZYX,

    // quaternion
    Orient,

    // Special token
    ResetXformStack,  // !resetXformStack!
  };

  // OpType op;
  OpType op_type;
  bool inverted{false};  // true when `!inverted!` prefix
  std::string
      suffix;  // may contain nested namespaces. e.g. suffix will be
               // ":blender:pivot" for "xformOp:translate:blender:pivot". Suffix
               // will be empty for "xformOp:translate"

  primvar::PrimVar _var;
  // const value::TimeSamples &get_ts() const { return _var.ts_raw(); }

  std::string get_value_type_name() const { return _var.type_name(); }

  uint32_t get_value_type_id() const { return _var.type_id(); }

  // TODO: Check if T is valid type.
  template <class T>
  void set_value(const T &v) {
    _var.set_value(v);
  }

  template <class T>
  void set_default(const T &v) {
    _var.set_value(v);
  }

  template <class T>
  void set_timesample(const float t, const T &v) {
    _var.set_timesample(t, v);
  }

  void set_timesamples(const value::TimeSamples &v) { _var.set_timesamples(v); }

  void set_timesamples(value::TimeSamples &&v) { _var.set_timesamples(v); }

  bool is_timesamples() const { return _var.is_timesamples(); }
  bool has_timesamples() const { return _var.has_timesamples(); }

  void set_blocked(bool onoff) { _is_blocked = onoff; }
  void clear_blocked() { _is_blocked = false; }

  // check if 'default' value is ValueBlock.
  bool is_blocked() const { return _is_blocked || _var.is_blocked(); }

  bool is_default() const { return _var.is_scalar(); }
  bool has_default() const { return _var.has_default(); }

  nonstd::optional<value::TimeSamples> get_timesamples() const {
    if (has_timesamples()) {
      return _var.ts_raw();
    }
    return nonstd::nullopt;
  }

  nonstd::optional<value::Value> get_scalar() const {
    if (has_default()) {
      return _var.value_raw();
    }
    return nonstd::nullopt;
  }

  nonstd::optional<value::Value> get_default() const {
    return get_scalar();
  }

  // Type-safe way to get concrete 'default' value.
  template <class T>
  nonstd::optional<T> get_value() const {
    if (is_timesamples()) {
      return nonstd::nullopt;
    }

    return _var.get_value<T>();
  }

  const primvar::PrimVar &get_var() const { return _var; }

  primvar::PrimVar &var() { return _var; }

 private:

  bool _is_blocked{false};
};

// forward decl
class MaterialBinding;
struct Model;
class Prim;
class PrimSpec;

// TODO: deprecate this and use PrimSpec for variantSet statement.
// Variant item in VariantSet.
// Variant can contain Prim metas, Prim tree and properties.
struct Variant {
  // const std::string &name() const { return _name; }
  // std::string &name() { return _name; }

  const PrimMeta &metas() const { return _metas; }
  PrimMeta &metas() { return _metas; }

  std::map<std::string, Property> &properties() { return _props; }
  const std::map<std::string, Property> &properties() const { return _props; }

  const std::vector<Prim> &primChildren() const { return _primChildren; }
  std::vector<Prim> &primChildren() { return _primChildren; }

 private:
  // std::vector<int64_t> primIndices;
  std::map<std::string, Property> _props;

  // std::string _name; // variant name
  PrimMeta _metas;

  // We represent Prim children as `Prim` for a while.
  // TODO: Use PrimNode or PrimSpec?
  std::vector<Prim> _primChildren;
};


struct VariantSet {
  // variantSet name = {
  //   "variant1" ...
  //   "variant2" ...
  //   ...
  // }

  std::string name;
  std::map<std::string, Variant> variantSet;
};

// For variantSet statement in PrimSpec(composition).
struct VariantSetSpec
{
  std::string name;
  std::map<std::string, PrimSpec> variantSet;
};

// Collection API
// https://openusd.org/release/api/class_usd_collection_a_p_i.html

constexpr auto kExpandPrims = "expandPrims";
constexpr auto kExplicitOnly = "explicitOnly";
constexpr auto kExpandPrimsAndProperties = "expandPrimsAndProperties";

struct CollectionInstance {

  enum class ExpansionRule {
    ExpandPrims, // "expandPrims" (default)
    ExplicitOnly, // "explicitOnly"
    ExpandPrimsAndProperties, // "expandPrimsAndProperties"
  };

  TypedAttributeWithFallback<ExpansionRule> expansionRule{ExpansionRule::ExpandPrims}; // uniform token collection:collectionName:expansionRule
  TypedAttributeWithFallback<Animatable<bool>> includeRoot{false}; // bool collection:<collectionName>:includeRoot
  nonstd::optional<Relationship> includes; // rel collection:<collectionName>:includes
  nonstd::optional<Relationship> excludes; // rel collection:<collectionName>:excludes

};

class Collection
{
 public:
  const ordered_dict<CollectionInstance> instances() const {
    return _instances;
  }

  bool add_instance(const std::string &name, CollectionInstance &instance) {
    if (_instances.count(name)) {
      return false;
    }

    _instances.insert(name, instance);

    return true;
  }

  bool get_instance(const std::string &name, const CollectionInstance **coll) const {
    if (!coll) {
      return false;
    }

    return _instances.at(name, coll);
  }

  CollectionInstance &get_or_add_instance(const std::string &name) {
    return _instances.get_or_add(name);
  }

  bool has_instance(const std::string &name) const {
    return _instances.count(name);
  }

  bool del_instance(const std::string &name) {
    return _instances.erase(name);
  }

 private:
  ordered_dict<CollectionInstance> _instances;
};

// for bindMaterialAs
constexpr auto kWeaderThanDescendants = "weakerThanDescendants";
constexpr auto kStrongerThanDescendants = "strongerThanDescendants";

enum class MaterialBindingStrength
{
  WeakerThanDescendants, // default
  StrongerThanDescendants
};

// TODO: Move to pprinter.hh?
std::string to_string(const MaterialBindingStrength strength);

class MaterialBinding {
 public:

  static value::token kAllPurpose() {
    return value::token("");
  }

  //
  // NOTE on material binding.
  // https://openusd.org/release/wp_usdshade.html
  //
  //  - "all purpose", direct binding, material:binding. single relationship target only
  //  - a purpose-restricted, direct, fallback binding, e.g. material:binding:preview
  //  - an all-purpose, collection-based binding, e.g. material:binding:collection:metalBits
  //  - a purpose-restricted, collection-based binding, e.g. material:binding:collection:full:metalBits
  //
  // In TinyUSDZ, treat empty purpose token as "all purpose"
  //

  // Some frequently used materialBindings
  nonstd::optional<Relationship> materialBinding; // material:binding
  nonstd::optional<Relationship> materialBindingPreview; // material:binding:preview
  nonstd::optional<Relationship> materialBindingFull; // material:binding:full

  //nonstd::optional<Relationship> materialBindingCollection; // material:binding:collection  Deprecated. use materialBindingCollectionMap[""][""] instead.

  value::token get_materialBindingStrength(const value::token &purpose);
  value::token get_materialBindingStrengthCollection(const value::token &collection_name, const value::token &purpose);

  bool has_materialBinding() const {
    return materialBinding.has_value();
  }

  bool has_materialBindingPreview() const {
    return materialBindingPreview.has_value();
  }

  bool has_materialBindingFull() const {
    return materialBindingFull.has_value();
  }

  bool has_materialBinding(const value::token &mat_purpose) const {
    if (mat_purpose.str() == kAllPurpose().str()) {
      return has_materialBinding();
    } else if (mat_purpose.str() == "full") {
      return has_materialBindingFull();
    } else if (mat_purpose.str() == "preview") {
      return has_materialBindingPreview();
    } else {
      return _materialBindingMap.count(mat_purpose.str());
    }
  }

  void clear_materialBinding() {
    materialBinding.reset();
  }

  void clear_materialBindingPreview() {
    materialBindingPreview.reset();
  }

  void clear_materialBindingFull() {
    materialBindingFull.reset();
  }

  void set_materialBinding(const Relationship &rel) {
    materialBinding = rel;
  }

  void set_materialBinding(const Relationship &rel, const MaterialBindingStrength strength) {
    value::token strength_tok(to_string(strength));
    materialBinding = rel;
    materialBinding.value().metas().bindMaterialAs = strength_tok;
  }

  void set_materialBindingPreview(const Relationship &rel) {
    materialBindingPreview = rel;
  }

  void set_materialBindingPreview(const Relationship &rel, const MaterialBindingStrength strength) {
    value::token strength_tok(to_string(strength));
    materialBindingPreview = rel;
    materialBindingPreview.value().metas().bindMaterialAs = strength_tok;
  }

  void set_materialBindingFull(const Relationship &rel) {
    materialBindingFull = rel;
  }

  void set_materialBindingFull(const Relationship &rel, const MaterialBindingStrength strength) {
    value::token strength_tok(to_string(strength));
    materialBindingFull = rel;
    materialBindingFull.value().metas().bindMaterialAs = strength_tok;
  }

  void set_materialBinding(const Relationship &rel, const value::token &mat_purpose) {

    if (mat_purpose.str().empty()) {
      return set_materialBinding(rel);
    } else if (mat_purpose.str() == "full") {
      return set_materialBindingFull(rel);
    } else if (mat_purpose.str() == "preview") {
      return set_materialBindingFull(rel);
    } else {
      _materialBindingMap[mat_purpose.str()] = rel;
    }
  }

  void set_materialBinding(const Relationship &rel, const value::token &mat_purpose, const MaterialBindingStrength strength) {
    value::token strength_tok(to_string(strength));

    if (mat_purpose.str().empty()) {
      return set_materialBinding(rel, strength);
    } else if (mat_purpose.str() == "full") {
      return set_materialBindingFull(rel, strength);
    } else if (mat_purpose.str() == "preview") {
      return set_materialBindingFull(rel, strength);
    } else {
      _materialBindingMap[mat_purpose.str()] = rel;
      _materialBindingMap[mat_purpose.str()].metas().bindMaterialAs = strength_tok;
    }
  }

  bool has_materialBindingCollection(const std::string &tok) {

    if (!_materialBindingCollectionMap.count(tok)) {
      return false;
    }

    return _materialBindingCollectionMap.count(tok);
  }

  void set_materialBindingCollection(const value::token &tok, const value::token &mat_purpose, const Relationship &rel) {

    // NOTE:
    // https://openusd.org/release/wp_usdshade.html#basic-proposal-for-collection-based-assignment
    // says: material:binding:collection defines a namespace of binding relationships to be applied in namespace order, with the earliest ordered binding relationship the strongest
    //
    // so the app is better first check if `tok` element alreasy exists(using has_materialBindingCollection)

    auto &m = _materialBindingCollectionMap[tok.str()];

    m.insert(mat_purpose.str(), rel);
  }

  void clear_materialBindingCollection(const value::token &tok, const value::token &mat_purpose) {
    if (_materialBindingCollectionMap.count(tok.str())) {
      _materialBindingCollectionMap[tok.str()].erase(mat_purpose.str());
    }
  }

  void set_materialBindingCollection(const value::token &tok, const value::token &mat_purpose, const Relationship &rel, MaterialBindingStrength strength) {
    value::token strength_tok(to_string(strength));

    Relationship r = rel;
    r.metas().bindMaterialAs = strength_tok;

    _materialBindingCollectionMap[tok.str()].insert(mat_purpose.str(), r);
  }

  const std::map<std::string, Relationship> &materialBindingMap() const {
    return _materialBindingMap;
  }

  const std::map<std::string, ordered_dict<Relationship>> &materialBindingCollectionMap() const {
    return _materialBindingCollectionMap;
  }

  bool get_materialBinding(const value::token &mat_purpose, Relationship *relOut) const {
    if (!relOut) {
      return false;
    }

    if (mat_purpose.str().empty()) {
      if (materialBinding.has_value()) {
        (*relOut) = materialBinding.value();
        return true;
      } else {
        return false; // not authored
      }
    } else if (mat_purpose.str() == "full") {
      if (materialBindingFull.has_value()) {
        (*relOut) = materialBindingFull.value();
        return true;
      } else {
        return false; // not authored
      }
    } else if (mat_purpose.str() == "preview") {
      if (materialBindingPreview.has_value()) {
        (*relOut) = materialBindingPreview.value();
        return true;
      } else {
        return false; // not authored
      }
    } else {
      if (_materialBindingMap.count(mat_purpose.str())) {
        (*relOut) = _materialBindingMap.at(mat_purpose.str());
        return true;
      } else {
        return false; // not authored
      }
    }
  }

 private:

  // For material:binding(excludes frequently used `material:binding`, `material:binding:full` and `material:binding:preview`)
  // key = PURPOSE, value = rel
  std::map<std::string, Relationship> _materialBindingMap;

  // For material:binding:collection
  // Use ordered dict since the requests:
  //
  // https://openusd.org/release/wp_usdshade.html#basic-proposal-for-collection-based-assignment
  //
  // `...with the earliest ordered binding relationship the strongest`
  //
  // key = PURPOSE, value = map<NAME, Rel>
  // TODO: Use multi-index map
  std::map<std::string, ordered_dict<Relationship>> _materialBindingCollectionMap;
};

// Generic primspec container.
// Unknown or unsupported Prim type are also reprenseted as Model for now.
struct Model : public Collection, MaterialBinding {
  std::string name;

  std::string prim_type_name;  // e.g. "" for `def "bora" {}`, "UnknownPrim" for
                               // `def UnknownPrim "bora" {}`
  Specifier spec{Specifier::Def};

  int64_t parent_id{-1};  // Index to parent node

  PrimMeta meta;

  std::pair<ListEditQual, std::vector<Reference>> references;
  std::pair<ListEditQual, std::vector<Payload>> payload;

  // std::map<std::string, VariantSet> variantSets;

  std::map<std::string, Property> props;

  const std::vector<value::token> &primChildrenNames() const {
    return _primChildren;
  }
  const std::vector<value::token> &propertyNames() const { return _properties; }
  std::vector<value::token> &primChildrenNames() { return _primChildren; }
  std::vector<value::token> &propertyNames() { return _properties; }

 private:
  std::vector<value::token> _primChildren;
  std::vector<value::token> _properties;
};

#if 0  // TODO: Remove
// Generic "class" Node
// Mostly identical to GPrim
struct Klass {
  std::string name;
  int64_t parent_id{-1};  // Index to parent node

  std::vector<std::pair<ListEditQual, Reference>> references;

  std::map<std::string, Property> props;
};
#endif

//
// Predefined node classes
//

// USDZ Schemas for AR
// https://developer.apple.com/documentation/arkit/usdz_schemas_for_ar/schema_definitions_for_third-party_digital_content_creation_dcc

// UsdPhysics
struct Preliminary_PhysicsGravitationalForce {
  // physics::gravitatioalForce::acceleration
  value::double3 acceleration{{0.0, -9.81, 0.0}};  // [m/s^2]
};

struct Preliminary_PhysicsMaterialAPI {
  // preliminary:physics:material:restitution
  double restitution;  // [0.0, 1.0]

  // preliminary:physics:material:friction:static
  double friction_static;

  // preliminary:physics:material:friction:dynamic
  double friction_dynamic;
};

struct Preliminary_PhysicsRigidBodyAPI {
  // preliminary:physics:rigidBody:mass
  double mass{1.0};

  // preliminary:physics:rigidBody:initiallyActive
  bool initiallyActive{true};
};

struct Preliminary_PhysicsColliderAPI {
  // preliminary::physics::collider::convexShape
  Path convexShape;
};

struct Preliminary_InfiniteColliderPlane {
  value::double3 position{{0.0, 0.0, 0.0}};
  value::double3 normal{{0.0, 0.0, 0.0}};

  Extent extent;  // [-FLT_MAX, FLT_MAX]

  Preliminary_InfiniteColliderPlane() {
    extent.lower[0] = -(std::numeric_limits<float>::max)();
    extent.lower[1] = -(std::numeric_limits<float>::max)();
    extent.lower[2] = -(std::numeric_limits<float>::max)();
    extent.upper[0] = (std::numeric_limits<float>::max)();
    extent.upper[1] = (std::numeric_limits<float>::max)();
    extent.upper[2] = (std::numeric_limits<float>::max)();
  }
};

// UsdInteractive
struct Preliminary_AnchoringAPI {
  // preliminary:anchoring:type
  std::string type;  // "plane", "image", "face", "none";

  std::string alignment;  // "horizontal", "vertical", "any";

  Path referenceImage;
};

struct Preliminary_ReferenceImage {
  int64_t image_id{-1};  // asset image

  double physicalWidth{0.0};
};

struct Preliminary_Behavior {
  Path triggers;
  Path actions;
  bool exclusive{false};
};

struct Preliminary_Trigger {
  // uniform token info:id
  std::string info;  // Store decoded string from token id
};

struct Preliminary_Action {
  // uniform token info:id
  std::string info;  // Store decoded string from token id

  std::string multiplePerformOperation{
      "ignore"};  // ["ignore", "allow", "stop"]
};

struct Preliminary_Text {
  std::string content;
  std::vector<std::string> font;  // An array of font names

  float pointSize{144.0f};
  float width;
  float height;
  float depth{0.0f};

  std::string wrapMode{"flowing"};  // ["singleLine", "hardBreaks", "flowing"]
  std::string horizontalAlignmment{
      "center"};  // ["left", "center", "right", "justified"]
  std::string verticalAlignmment{
      "middle"};  // ["top", "middle", "lowerMiddle", "baseline", "bottom"]
};

// Simple volume class.
// Currently this is just an placeholder. Not implemented.

struct OpenVDBAsset {
  std::string fieldDataType{"float"};
  std::string fieldName{"density"};
  std::string filePath;  // asset
};

// MagicaVoxel Vox
struct VoxAsset {
  std::string fieldDataType{"float"};
  std::string fieldName{"density"};
  std::string filePath;  // asset
};

struct Volume {
  OpenVDBAsset vdb;
  VoxAsset vox;
};

// `Scope` is uncommon in graphics community, its something like `Group`.
// From USD doc: Scope is the simplest grouping primitive, and does not carry
// the baggage of transformability.
struct Scope : Collection, MaterialBinding {
  std::string name;
  Specifier spec{Specifier::Def};

  int64_t parent_id{-1};

  PrimMeta meta;

  TypedAttributeWithFallback<Animatable<Visibility>> visibility{Visibility::Inherited};
  Purpose purpose{Purpose::Default};

  std::map<std::string, VariantSet> variantSet;

  std::map<std::string, Property> props;

  const std::vector<value::token> &primChildrenNames() const {
    return _primChildren;
  }
  const std::vector<value::token> &propertyNames() const { return _properties; }
  std::vector<value::token> &primChildrenNames() { return _primChildren; }
  std::vector<value::token> &propertyNames() { return _properties; }

 private:
  std::vector<value::token> _primChildren;
  std::vector<value::token> _properties;
};

///
/// Get elementName from Prim(e.g., Xform::name, GeomMesh::name)
/// `v` must be the value of Prim class.
///
nonstd::optional<std::string> GetPrimElementName(const value::Value &v);

///
/// Set name for Prim `v`(e.g. Xform::name = elementName)
/// `v` must be the value of Prim class.
///
bool SetPrimElementName(value::Value &v, const std::string &elementName);

//
// For `Stage` scene graph.
// Its a freezed state of an element of a scene graph(so no Prim
// additin/deletion from a scene graph is considered). May be Similar to `Prim`
// in pxrUSD. If you want to manipulate scene graph, use PrimSpec instead(but
// PrimSpec is W.I.P.) This class uses tree-representation of `Prim`. Easy to
// use, but may not be performant than flattened array index representation of
// Prim tree(Index-based scene graph such like glTF).
//
class Prim {
 public:
  // elementName is read from `rhs`(if it is a class of Prim)
  Prim(const value::Value &rhs);
  Prim(value::Value &&rhs);

  Prim(const std::string &elementName, const value::Value &rhs);
  Prim(const std::string &elementName, value::Value &&rhs);

  template <typename T>
  Prim(const T &prim) {
    set_primdata(prim);
  }

  template <typename T>
  Prim(const std::string &elementName, const T &prim) {
    set_primdata(elementName, prim);
  }

  // Replace exting prim
  template <typename T>
  void set_primdata(const T &prim) {
    // Check if T is Prim class type.
    static_assert((value::TypeId::TYPE_ID_MODEL_BEGIN <=
                   value::TypeTraits<T>::type_id()) &&
                      (value::TypeId::TYPE_ID_MODEL_END >
                       value::TypeTraits<T>::type_id()),
                  "T is not a Prim class type");
    _data = prim;
    // Use prim.name for elementName
    _elementPath = Path(prim.name, "");
  }

  // Replace exting prim
  template <typename T>
  void set_primdata(const std::string &elementName, const T &prim) {
    // Check if T is Prim class type.
    static_assert((value::TypeId::TYPE_ID_MODEL_BEGIN <=
                   value::TypeTraits<T>::type_id()) &&
                      (value::TypeId::TYPE_ID_MODEL_END >
                       value::TypeTraits<T>::type_id()),
                  "T is not a Prim class type");
    _data = prim;
    SetPrimElementName(_data, elementName);
    _elementPath = Path(elementName, "");
  }

  ///
  /// Add Prim as a child.
  /// When `rename_element_name` is true, rename input Prims elementName to make
  /// it unique among children(since USD(Crate) spec doesn't allow same Prim
  /// elementName in the same Prim hierarchy.
  ///
  /// Renaming rule is Maya-like:
  /// - No elementName given: `default`
  /// - Add or increment number suffix to the elementName:
  ///    - `plane` => `plane1`
  ///    - `plane1` => `plane2`
  ///
  /// Note: This function is thread-safe.
  ///
  /// @return true Upon success. false when failed(e.g. Prim with same
  /// Prim::element_name() already exists when `rename_element_name` is false)
  /// and fill `err` with error message
  ///
  bool add_child(Prim &&prim, const bool rename_element_name = true,
                 std::string *err = nullptr);

  ///
  /// Replace existing child Prim whose elementName is `child_prim_name`.
  /// When there is no child Prim with elementName `child_prim_name` exists,
  /// `prim` is added and rename is elementName to `child_prim_name`.
  ///
  /// @return true Upon success. false when failed(e.g. `child_prim_name` is
  /// empty string or invalid Prim name) and fill `err` with error message.
  ///
  bool replace_child(const std::string &child_prim_name, Prim &&prim,
                     std::string *err = nullptr);

#if 0
  ///
  /// Add Prim as a child.
  ///
  ///
  /// @return true Upon success. false when failed(e.g. Prim with same Prim::element_name() already exists) and fill `err` with error message
  ///
  /// Note: This function is thread-safe.
  ///
  bool add_child(Prim &&prim, const std::string &basename, std::string *err = nullptr);
#endif

  //{
  //
  //  _children.emplace_back(std::move(prim));
  //  _child_dirty = true;
  //}

  // TODO: Deprecate this API to disallow direct modification of children.
  std::vector<Prim> &children() { return _children; }

  const std::vector<Prim> &children() const { return _children; }

  const value::Value &data() const { return _data; }
  value::Value &get_data() { return _data; }

  Specifier &specifier() { return _specifier; }

  Specifier specifier() const { return _specifier; }

  // local_path is reserved for Prim composition.
  // for a while please use absolute_path(full Prim absolute path) or
  // element_name(leaf Prim name).
  Path &local_path() { return _path; }
  const Path &local_path() const { return _path; }

  ///
  /// Absolute Prim Path(e.g. "/xform/mesh0") is available after
  /// Stage::compute_absolute_path() or assign it manually by an app.
  ///
  Path &absolute_path() { return _abs_path; }
  const Path &absolute_path() const { return _abs_path; }

  Path &element_path() { return _elementPath; }
  const Path &element_path() const { return _elementPath; }

  // elementName = element_path's prim part
  const std::string &element_name() const { return _elementPath.prim_part(); }

  const std::string type_name() const { return _data.type_name(); }

  uint32_t type_id() const { return _data.type_id(); }

  std::string &prim_type_name() { return _prim_type_name; }
  const std::string &prim_type_name() const { return _prim_type_name; }

  template <typename T>
  bool is() const {
    return (_data.type_id() == value::TypeTraits<T>::type_id());
  }

  // Return a pointer of a concrete Prim class(Xform, Material, ...)
  // Return nullptr when failed to cast or T is not a Prim type.
  template <typename T>
  const T *as() const {
    // Check if T is Prim type. e.g. Xform, Material, ...
    if ((value::TypeId::TYPE_ID_MODEL_BEGIN <=
         value::TypeTraits<T>::type_id()) &&
        (value::TypeId::TYPE_ID_MODEL_END > value::TypeTraits<T>::type_id())) {
      return _data.as<T>();
    }

    return nullptr;
  }

#if 0
  // Compute or update world matrix of this Prim.
  // Will traverse child Prims.
  void update_world_matrix(const value::matrix4d &parent_mat);

  const value::matrix4d &get_local_matrix() const;
  const value::matrix4d &get_world_matrix() const;
#endif

  const PrimMeta &metas() const;
  PrimMeta &metas();

  int64_t prim_id() const { return _prim_id; }

  int64_t &prim_id() { return _prim_id; }

  const std::map<std::string, VariantSet> &variantSets() const {
    return _variantSets;
  }

  std::map<std::string, VariantSet> &variantSets() { return _variantSets; }

  ///
  /// Get indices for children().
  ///
  /// This is an utility API to traverse child Prims according to `primChildren`
  /// Prim metadata. If you want to traverse child Prims as done in pxrUSD(which
  /// used `primChildren` to determine the order of traversal), use this
  /// function.
  ///
  /// If no `primChildren` Prim metadata, it will simply returns [0,
  /// children().size()) sequence.
  ///
  /// index may have -1, which means invalid(child Prim not found described in
  /// by primChildren) Also, app should extra check of the value of index if
  /// `indices_is_valid` is set to false(index may be duplicated(Duplicated Prim
  /// name exits in `primChildren`)  and not in range `[0, children() -1`)
  ///
  /// NOTE: This function build a cache.
  ///
  /// @param[in] force_update Always rebuild child_indices. false = use cache if
  /// exits.
  /// @param[out] indices_is_valid Optional. Set true when returned indices are
  /// valid.
  ///
  const std::vector<int64_t> &get_child_indices_from_primChildren(
      bool force_update = true, bool *indices_is_valid = nullptr) const;

  // TODO: Add API to get parent Prim directly?
  // (Currently we need to traverse parent Prim using Stage)

 private:
  Path _abs_path;  // Absolute Prim path in a freezed(after composition state).
                   // Usually set by Stage::compute_absolute_path()
  Path _path;  // Prim's local path name. May contain Property, Relationship and
               // other infos, but do not include parent's path. To get fully
               // absolute path of a Prim(e.g. "/xform0/mymesh0", You need to
               // traverse Prim tree and concatename `elementPath` or use
               // ***(T.B.D>) method in `Stage` class
  Path _elementPath;  // leaf("terminal") Prim name.(e.g. "myxform" for `def
                      // Xform "myform"`). For root node, elementPath name is
                      // empty string("").

  std::string _prim_type_name;  // Prim's type name. e.g. "Xform", "Mesh",
                                // "UnknownPrim", ... Could be empty for `def
                                // "myprim" {}`

  Specifier _specifier{
      Specifier::Invalid};  // `def`, `over` or `class`. Usually `def`
  value::Value
      _data;  // Generic container for concrete Prim object. GPrim, Xform, ...

  std::vector<Prim> _children;  // child Prim nodes
  // std::set<std::string> _childrenNames; // child Prim name(elementName).
  std::multiset<std::string>
      _childrenNameSet;  // Stores input child Prim's elementName to assign
                         // unique elementName in `add_child`

  mutable bool _child_dirty{false};
  mutable bool _primChildrenIndicesIsValid{
      false};  // true when indices in _primChildrenIndices are not -1, unique,
               // and index value are within [0, children().size()), and also
               // _primChildrenIndices.size() == children().size()
  mutable std::vector<int64_t>
      _primChildrenIndices;  // Get corresponding array index in _children,
                             // based on `metas().primChildren` token[] info. -1
                             // = invalid.

  int64_t _prim_id{
      -1};  // Unique Prim id when positive(starts with 1). Id is assigned by
            // Stage::compute_absolute_prim_path_and_assign_prim_id. Usually [1,
            // NumPrimsInStage)

  std::map<std::string, VariantSet> _variantSets;

#if defined(TINYUSDZ_ENABLE_THREAD)
  mutable std::mutex _mutex;
#endif
};

bool IsXformablePrim(const Prim &prim);

// forward decl(xform.hh)
struct Xformable;
bool CastToXformable(const Prim &prim, const Xformable **xformable);

///
/// Get Prim's local transform(xformOps) at specified time.
/// For non-Xformable Prim it returns identity matrix.
///
/// @param[in] prim Prim
/// @param[out] resetXformStack Whether Prim's xformOps contains
/// `!resetXformStack!` or not
/// @param[in] t time
/// @param[in] tinterp Interpolation type(Linear or Held)
///
value::matrix4d GetLocalTransform(const Prim &prim, bool *resetXformStak,
                                  double t = value::TimeCode::Default(),
                                  value::TimeSampleInterpolationType tinterp =
                                      value::TimeSampleInterpolationType::Linear);

///
/// TODO: Deprecate this class and use PrimPec
/// NOTE PrimNode is designed for Stage(freezed)
///
/// Contains concrete Prim object and composition elements.
///
/// PrimNode is near to the final state of `Prim`.
/// Doing one further step(Composition, Flatten, select Variant) to get `Prim`.
///
/// Similar to `PrimIndex` in pxrUSD
///

class PrimNode {
  Path path;
  Path elementPath;

  PrimNode(const value::Value &rhs);

  PrimNode(value::Value &&rhs);

  value::Value prim;  // GPrim, Xform, ...

  std::vector<PrimNode> children;  // child nodes

  ///
  /// Select variant.
  ///
  bool select_variant(const std::string &target_name,
                      const std::string &variant_name) {
    const auto m = _vsmap.find(target_name);
    if (m != _vsmap.end()) {
      _current_vsmap[target_name] = variant_name;
      return true;
    } else {
      return false;
    }
  }

  ///
  /// Get current variant selection.
  ///
  bool current_variant_selection(const std::string &target_name,
                      std::string *selected_variant_name) {

    if (!selected_variant_name) {
      return false;
    }

    const auto m = _vsmap.find(target_name);
    if (m != _vsmap.end()) {
      const auto sm = _current_vsmap.find(target_name);
      if (sm != _current_vsmap.end()) {
        (*selected_variant_name) = sm->second;
      } else {
        (*selected_variant_name) = m->second;
      }
      return true;
    } else {
      return false;
    }
  }

  ///
  /// List variants in this Prim
  ///
  /// key = variant prim name
  /// value = variants
  ///
  const VariantSelectionMap &get_variant_selection_map() const { return _vsmap; }

  ///
  /// Variants
  ///
  /// VariantSet = Prim metas + Properties and/or child Prims
  ///            = repsetent as PrimNode for a while.
  ///
  ///
  /// key = variant name
  using VariantSet = std::map<std::string, PrimNode>;
  std::map<std::string, VariantSet> varitnSetList;  // key = variant

  VariantSelectionMap _vsmap;          // Original variant selections
  VariantSelectionMap _current_vsmap;  // Currently selected variants

  std::vector<value::token> primChildren;  // List of child Prim nodes
  std::vector<value::token> properties;    // List of property names
  std::vector<value::token> variantChildren; // List of child VariantSet nodes.
};

/// Similar to PrimSpec
/// PrimSpec is a Prim object state just after reading it from USDA and USDC.
/// The state before compositions and Prim reconstruction by applying
/// schema(ReconstructPrim in prim-reconstruct.hh) happens.
///
/// Its composed primarily of name, specifier, PrimMeta and
/// Properties(Relationships and Attributes)
class PrimSpec {
 public:
  PrimSpec() = default;

  PrimSpec(const Specifier &spec, const std::string &name)
      : _specifier(spec), _name(name) {}
  PrimSpec(const Specifier &spec, const std::string &typeName,
           const std::string &name)
      : _specifier(spec), _typeName(typeName), _name(name) {}

  PrimSpec(const PrimSpec &rhs) {
    if (this != &rhs) {
      CopyFrom(rhs);
    }
  }

  PrimSpec &operator=(const PrimSpec &rhs) {
    if (this != &rhs) {
      CopyFrom(rhs);
    }

    return *this;
  }

  PrimSpec &operator=(PrimSpec &&rhs) {
    if (this != &rhs) {
      MoveFrom(rhs);
    }

    return *this;
  }

  const std::string &name() const { return _name; }
  std::string &name() { return _name; }

  const std::string &typeName() const { return _typeName; }
  // Can change type name
  std::string &typeName() { return _typeName; }

  const Specifier &specifier() const { return _specifier; }
  Specifier &specifier() { return _specifier; }

  const std::vector<PrimSpec> &children() const { return _children; }
  std::vector<PrimSpec> &children() { return _children; }

  ///
  /// Select variant.
  ///
  bool select_variant(const std::string &target_name,
                      const std::string &variant_name) {
    if (metas().variants.has_value()) {
      const auto m = metas().variants.value().find(target_name);
      if (m != metas().variants.value().end()) {
        _current_vsmap[target_name] = variant_name;
        return true;
      } else {
        return false;
      }
    }
    return false;
  }

  bool current_variant_selection(const std::string &target_name,
                      std::string *selected_variant_name) {

    if (!selected_variant_name) {
      return false;
    }

    if (!metas().variants.has_value()) {
      return false;
    }

    const auto &vsmap = metas().variants.value();

    const auto m = vsmap.find(target_name);
    if (m != vsmap.end()) {
      const auto sm = _current_vsmap.find(target_name);
      if (sm != _current_vsmap.end()) {
        (*selected_variant_name) = sm->second;
      } else {
        (*selected_variant_name) = m->second;
      }
      return true;
    } else {
      return false;
    }
  }

  ///
  /// List variants in this PrimSpec
  /// key = variant name
  /// value = variats
  ///
  const VariantSelectionMap get_variant_selection_map() const {
    VariantSelectionMap vsmap;
    if (metas().variants.has_value()) {
      vsmap = metas().variants.value();
    }
    return vsmap;
  }

  ///
  /// Variants
  ///
  /// VariantSet = Prim metas + Properties and/or child Prims
  ///            = repsetent as PrimNode for a while.
  ///
  ///
  /// key = variant name
  std::map<std::string, VariantSetSpec> &variantSets() { return _variantSets; }
  const std::map<std::string, VariantSetSpec> &variantSets() const { return _variantSets; }

  const PrimMeta &metas() const { return _metas; }

  PrimMeta &metas() { return _metas; }

  using PropertyMap = std::map<std::string, Property>;

  const PropertyMap &props() const { return _props; }
  PropertyMap &props() { return _props; }

  const std::vector<Reference> &get_references();
  const ListEditQual &get_references_listedit_qualifier();

  const std::vector<Payload> &get_payloads();
  const ListEditQual &get_payloads_listedit_qualifier();

  const std::vector<value::token> &primChildren() const {
    return _primChildren;
  }

  const std::vector<value::token> &propertyNames() const {
    return _properties;
  }

  const std::string &get_current_working_path() const {
    return _current_working_path;
  }

  const std::vector<std::string> &get_asset_search_paths() const {
    return _asset_search_paths;
  }

  void set_current_working_path(const std::string &s) {
    _current_working_path = s;
  }

  void set_asset_search_paths(const std::vector<std::string> &search_paths) {
    _asset_search_paths = search_paths;
  }

  void set_asset_resolution_state(
    const std::string &cwp, const std::vector<std::string> &search_paths) {
    _current_working_path = cwp;
    _asset_search_paths = search_paths;
  }

 private:
  void CopyFrom(const PrimSpec &rhs) {
    _specifier = rhs._specifier;
    _typeName = rhs._typeName;
    _name = rhs._name;

    _children = rhs._children;

    _props = rhs._props;

    //_vsmap = rhs._vsmap;
    _current_vsmap = rhs._current_vsmap;

    _variantSets = rhs._variantSets;

    _primChildren = rhs._primChildren;
    _properties = rhs._properties;
    _variantChildren = rhs._variantChildren;

    _metas = rhs._metas;

    _current_working_path = rhs._current_working_path;
    _asset_search_paths = rhs._asset_search_paths;
  }

  void MoveFrom(PrimSpec &rhs) {
    _specifier = std::move(rhs._specifier);
    _typeName = std::move(rhs._typeName);
    _name = std::move(rhs._name);

    _children = std::move(rhs._children);

    _props = std::move(rhs._props);

    //_vsmap = std::move(rhs._vsmap);
    _current_vsmap = std::move(rhs._current_vsmap);

    _variantSets = std::move(rhs._variantSets);

    _primChildren = std::move(rhs._primChildren);
    _properties = std::move(rhs._properties);
    _variantChildren = std::move(rhs._variantChildren);

    _metas = std::move(rhs._metas);

    _current_working_path = rhs._current_working_path;
    _asset_search_paths = std::move(rhs._asset_search_paths);
  }

  Specifier _specifier{Specifier::Def};
  std::string _typeName;  // prim's typeName(e.g. "Xform", "Material") This is
                          // identitical to `typeName` in Crate format)
  std::string _name;      // elementName. Should not be empty.

  std::vector<PrimSpec> _children;  // child nodes

  PropertyMap _props;

  ///
  /// Variants
  ///
  /// variant element = Property or Prim
  ///
  using PrimSpecMap = std::map<std::string, PrimSpec>;

  //VariantSelectionMap _vsmap;  // Original variant selections
  VariantSelectionMap _current_vsmap;  // Currently selected variants

  std::map<std::string, VariantSetSpec> _variantSets;

  std::vector<value::token> _primChildren;  // List of child PrimSPec nodes
  std::vector<value::token> _properties;    // List of property names
  std::vector<value::token> _variantChildren;

  PrimMeta _metas;

  ///
  /// For solving asset path in nested composition.
  /// Keep asset resolution state.
  /// TODO: Use struct. Store userdata pointer.
  ///
  std::string _current_working_path;
  std::vector<std::string> _asset_search_paths;

};

struct SubLayer
{
  value::AssetPath assetPath;
  LayerOffset layerOffset;
};


struct LayerMetas {
  enum class PlaybackMode {
    PlaybackModeNone,
    PlaybackModeLoop,
  };

  // TODO: Support more predefined properties: reference =
  // <pxrUSD>/pxr/usd/sdf/wrapLayer.cpp Scene global setting
  TypedAttributeWithFallback<Axis> upAxis{
      Axis::
          Y};  // This can be changed by plugInfo.json in USD:
               // https://graphics.pixar.com/usd/dev/api/group___usd_geom_up_axis__group.html#gaf16b05f297f696c58a086dacc1e288b5
  value::token defaultPrim;                               // prim node name
  TypedAttributeWithFallback<double> metersPerUnit{1.0};  // default [m]
  TypedAttributeWithFallback<double> timeCodesPerSecond{
      24.0};  // default 24 fps
  TypedAttributeWithFallback<double> framesPerSecond{24.0};
  TypedAttributeWithFallback<double> startTimeCode{
      0.0};  // FIXME: default = -inf?
  TypedAttributeWithFallback<double> endTimeCode{
      std::numeric_limits<double>::infinity()};
  std::vector<SubLayer> subLayers;  // `subLayers`
  value::StringData comment;  // 'comment' In Stage meta, comment must be string
                              // only(`comment = "..."` is not allowed)
  value::StringData doc;      // `documentation`

  CustomDataType customLayerData;  // customLayerData

  // USDZ extension
  TypedAttributeWithFallback<bool> autoPlay{
      true};  // default(or not authored) = auto play
  TypedAttributeWithFallback<PlaybackMode> playbackMode{
      PlaybackMode::PlaybackModeLoop};

  // Indirectly used.
  std::vector<value::token> primChildren;
};


// Similar to SdfLayer or Stage
// It is basically hold the list of PrimSpec and Layer metadatum.
class Layer {
 public:
  const std::string name() const { return _name; }

  void set_name(const std::string name) { _name = name; }

  void clear_primspecs() { _prim_specs.clear(); }

  // Check if `primname` exists in root Prims?
  bool has_primspec(const std::string &primname) const {
    return _prim_specs.count(primname);
  }

  ///
  /// Add PrimSpec(copy PrimSpec instance).
  ///
  /// @return false when `name` already exists in `primspecs`, `name` is empty
  /// string or `name` contains invalid character to be used in Prim
  /// element_name.
  ///
  bool add_primspec(const std::string &name, const PrimSpec &ps) {
    if (name.empty()) {
      return false;
    }

    if (!ValidatePrimElementName(name)) {
      return false;
    }

    if (has_primspec(name)) {
      return false;
    }

    _prim_specs.emplace(name, ps);

    return true;
  }

  ///
  /// Add PrimSpec.
  ///
  /// @return false when `name` already exists in `primspecs`, `name` is empty
  /// string or `name` contains invalid character to be used in Prim
  /// element_name.
  ///
  bool emplace_primspec(const std::string &name, PrimSpec &&ps) {
    if (name.empty()) {
      return false;
    }

    if (!ValidatePrimElementName(name)) {
      return false;
    }

    if (has_primspec(name)) {
      return false;
    }

    _prim_specs.emplace(name, std::move(ps));

    return true;
  }

  ///
  /// Replace PrimSpec(copy PrimSpec instance)
  ///
  /// @return false when `name` does not exist in `primspecs`, `name` is empty
  /// string or `name` contains invalid character to be used in Prim
  /// element_name.
  ///
  bool replace_primspec(const std::string &name, const PrimSpec &ps) {
    if (name.empty()) {
      return false;
    }

    if (!ValidatePrimElementName(name)) {
      return false;
    }

    if (!has_primspec(name)) {
      return false;
    }

    _prim_specs.at(name) = ps;

    return true;
  }

  ///
  /// Replace PrimSpec
  ///
  /// @return false when `name` does not exist in `primspecs`, `name` is empty
  /// string or `name` contains invalid character to be used in Prim
  /// element_name.
  ///
  bool replace_primspec(const std::string &name, PrimSpec &&ps) {
    if (name.empty()) {
      return false;
    }

    if (!ValidatePrimElementName(name)) {
      return false;
    }

    if (!has_primspec(name)) {
      return false;
    }

    _prim_specs.at(name) = std::move(ps);

    return true;
  }

  const std::unordered_map<std::string, PrimSpec> &primspecs() const {
    return _prim_specs;
  }

  std::unordered_map<std::string, PrimSpec> &primspecs() { return _prim_specs; }

  const LayerMetas &metas() const { return _metas; }
  LayerMetas &metas() { return _metas; }

  bool has_unresolved_references() const {
    return _has_unresolved_references;
  }

  bool has_unresolved_payload() const {
    return _has_unresolved_payload;
  }

  bool has_unresolved_variant() const {
    return _has_unresolved_variant;
  }

  bool has_over_primspec() const {
    return _has_over_primspec;
  }

  bool has_class_primspec() const {
    return _has_class_primspec;
  }

  bool has_unresolved_inherits() const {
    return _has_unresolved_inherits;
  }

  bool has_unresolved_specializes() const {
    return _has_unresolved_specializes;
  }

  ///
  /// Check if PrimSpec tree contains any `references` and cache the result.
  ///
  /// @param[in] max_depth Maximum PrimSpec traversal depth.
  /// @returns true if PrimSpec tree contains any (unresolved) `references`. false if not.
  ///
  bool check_unresolved_references(const uint32_t max_depth = 1024 * 1024) const;

  ///
  /// Check if PrimSpec tree contains any `payload` and cache the result.
  ///
  /// @param[in] max_depth Maximum PrimSpec traversal depth.
  /// @returns true if PrimSpec tree contains any (unresolved) `payload`. false if not.
  ///
  bool check_unresolved_payload(const uint32_t max_depth = 1024 * 1024) const;

  ///
  /// Check if PrimSpec tree contains any `variant` and cache the result.
  ///
  /// @param[in] max_depth Maximum PrimSpec traversal depth.
  /// @returns true if PrimSpec tree contains any (unresolved) `variant`. false if not.
  ///
  bool check_unresolved_variant(const uint32_t max_depth = 1024 * 1024) const;

  ///
  /// Check if PrimSpec tree contains any `specializes` and cache the result.
  ///
  /// @param[in] max_depth Maximum PrimSpec traversal depth.
  /// @returns true if PrimSpec tree contains any (unresolved) `specializes`. false if not.
  ///
  bool check_unresolved_specializes(const uint32_t max_depth = 1024 * 1024) const;

  ///
  /// Check if PrimSpec tree contains any `inherits` and cache the result.
  ///
  /// @param[in] max_depth Maximum PrimSpec traversal depth.
  /// @returns true if PrimSpec tree contains any (unresolved) `inherits`. false if not.
  ///
  bool check_unresolved_inherits(const uint32_t max_depth = 1024 * 1024) const;

  ///
  /// Check if PrimSpec tree contains any Prim with `over` specifier and cache the result.
  ///
  /// @param[in] max_depth Maximum PrimSpec traversal depth.
  /// @returns true if PrimSpec tree contains any Prim with `over` specifier. false if not.
  ///
  bool check_over_primspec(const uint32_t max_depth = 1024 * 1024) const;

  ///
  /// Find a PrimSpec at `path` and returns it if found.
  ///
  /// @param[in] path PrimSpec path to find.
  /// @param[out] ps Pointer to PrimSpec pointer
  /// @param[out] err Error message
  ///
  bool find_primspec_at(const Path &path, const PrimSpec **ps, std::string *err) const;


  ///
  /// Set state for AssetResolution in the subsequent composition operation.
  ///
  void set_asset_resolution_state(
    const std::string &cwp, const std::vector<std::string> &search_paths, void *userdata=nullptr) {
    _current_working_path = cwp;
    _asset_search_paths = search_paths;
    _asset_resolution_userdata = userdata;
  }

  void get_asset_resolution_state(
    std::string &cwp, std::vector<std::string> &search_paths, void *&userdata) {
    cwp = _current_working_path;
    search_paths = _asset_search_paths;
    userdata = _asset_resolution_userdata;
  }

  const std::string get_current_working_path() const {
    return _current_working_path;
  }

  const std::vector<std::string> get_asset_search_paths() const {
    return _asset_search_paths;
  }

 private:
  std::string _name;  // layer name ~= USD filename

  // key = prim name
  std::unordered_map<std::string, PrimSpec> _prim_specs;
  LayerMetas _metas;

#if defined(TINYUSDZ_ENABLE_THREAD)
  mutable std::mutex _mutex;
#endif

  // Cached primspec path.
  // key : prim_part string (e.g. "/path/bora")
  mutable std::map<std::string, const PrimSpec *> _primspec_path_cache;
  mutable bool _dirty{true};

  // Cached flags for composition.
  // true by default even PrimSpec tree does not contain any `references`, `payload`, etc.
  mutable bool _has_unresolved_references{true};
  mutable bool _has_unresolved_payload{true};
  mutable bool _has_unresolved_variant{true};
  mutable bool _has_unresolved_inherits{true};
  mutable bool _has_unresolved_specializes{true};
  mutable bool _has_over_primspec{true};
  mutable bool _has_class_primspec{true};

  //
  // Record AssetResolution state(search paths, current working directory)
  // when this layer is opened by compostion(`references`, `payload`, `subLayers`)
  //
  mutable std::string _current_working_path;
  mutable std::vector<std::string> _asset_search_paths;
  mutable void *_asset_resolution_userdata{nullptr};

};


nonstd::optional<Interpolation> InterpolationFromString(const std::string &v);
nonstd::optional<Orientation> OrientationFromString(const std::string &v);
nonstd::optional<Kind> KindFromString(const std::string &v);

namespace value {

#include "define-type-trait.inc"

DEFINE_TYPE_TRAIT(Reference, "ref", TYPE_ID_REFERENCE, 1);
DEFINE_TYPE_TRAIT(Specifier, "specifier", TYPE_ID_SPECIFIER, 1);
DEFINE_TYPE_TRAIT(Permission, "permission", TYPE_ID_PERMISSION, 1);
DEFINE_TYPE_TRAIT(Variability, "variability", TYPE_ID_VARIABILITY, 1);

DEFINE_TYPE_TRAIT(VariantSelectionMap, "variants", TYPE_ID_VARIANT_SELECION_MAP,
                  0);

DEFINE_TYPE_TRAIT(Payload, "payload", TYPE_ID_PAYLOAD, 1);
DEFINE_TYPE_TRAIT(LayerOffset, "LayerOffset", TYPE_ID_LAYER_OFFSET, 1);

DEFINE_TYPE_TRAIT(ListOp<value::token>, "ListOpToken", TYPE_ID_LIST_OP_TOKEN,
                  1);
DEFINE_TYPE_TRAIT(ListOp<std::string>, "ListOpString", TYPE_ID_LIST_OP_STRING,
                  1);
DEFINE_TYPE_TRAIT(ListOp<Path>, "ListOpPath", TYPE_ID_LIST_OP_PATH, 1);
DEFINE_TYPE_TRAIT(ListOp<Reference>, "ListOpReference",
                  TYPE_ID_LIST_OP_REFERENCE, 1);
DEFINE_TYPE_TRAIT(ListOp<int32_t>, "ListOpInt", TYPE_ID_LIST_OP_INT, 1);
DEFINE_TYPE_TRAIT(ListOp<uint32_t>, "ListOpUInt", TYPE_ID_LIST_OP_UINT, 1);
DEFINE_TYPE_TRAIT(ListOp<int64_t>, "ListOpInt64", TYPE_ID_LIST_OP_INT64, 1);
DEFINE_TYPE_TRAIT(ListOp<uint64_t>, "ListOpUInt64", TYPE_ID_LIST_OP_UINT64, 1);
DEFINE_TYPE_TRAIT(ListOp<Payload>, "ListOpPayload", TYPE_ID_LIST_OP_PAYLOAD, 1);

DEFINE_TYPE_TRAIT(Path, "Path", TYPE_ID_PATH, 1);
DEFINE_TYPE_TRAIT(Relationship, "Relationship", TYPE_ID_RELATIONSHIP, 1);
// TODO(syoyo): Define as 1D array?
DEFINE_TYPE_TRAIT(std::vector<Path>, "PathVector", TYPE_ID_PATH_VECTOR, 1);

DEFINE_TYPE_TRAIT(std::vector<value::token>, "token[]", TYPE_ID_TOKEN_VECTOR,
                  1);

DEFINE_TYPE_TRAIT(value::TimeSamples, "TimeSamples", TYPE_ID_TIMESAMPLES, 1);

DEFINE_TYPE_TRAIT(Collection, "Collection", TYPE_ID_COLLECTION, 1);
DEFINE_TYPE_TRAIT(CollectionInstance, "CollectionInstance", TYPE_ID_COLLECTION_INSTANCE, 1);

DEFINE_TYPE_TRAIT(Model, "Model", TYPE_ID_MODEL, 1);
DEFINE_TYPE_TRAIT(Scope, "Scope", TYPE_ID_SCOPE, 1);

DEFINE_TYPE_TRAIT(CustomDataType, "customData", TYPE_ID_CUSTOMDATA,
                  1);  // TODO: Unify with `dict`?

DEFINE_TYPE_TRAIT(Extent, "float3[]", TYPE_ID_EXTENT, 2);  // float3[2]

#undef DEFINE_TYPE_TRAIT
#undef DEFINE_ROLE_TYPE_TRAIT

}  // namespace value

namespace prim {

using PropertyMap = std::map<std::string, Property>;
using ReferenceList = std::pair<ListEditQual, std::vector<Reference>>;
using PayloadList = std::pair<ListEditQual, std::vector<Payload>>;

}  // namespace prim


// TODO(syoyo): Range, Interval, Rect2i, Frustum, MultiInterval
// and Quaternion?

/*
#define VT_GFRANGE_VALUE_TYPES                 \
((      GfRange3f,           Range3f        )) \
((      GfRange3d,           Range3d        )) \
((      GfRange2f,           Range2f        )) \
((      GfRange2d,           Range2d        )) \
((      GfRange1f,           Range1f        )) \
((      GfRange1d,           Range1d        ))

#define VT_RANGE_VALUE_TYPES                   \
    VT_GFRANGE_VALUE_TYPES                     \
((      GfInterval,          Interval       )) \
((      GfRect2i,            Rect2i         ))

#define VT_QUATERNION_VALUE_TYPES           \
((      GfQuaternion,        Quaternion ))

#define VT_NONARRAY_VALUE_TYPES                 \
((      GfFrustum,           Frustum))          \
((      GfMultiInterval,     MultiInterval))

*/

}  // namespace tinyusdz<|MERGE_RESOLUTION|>--- conflicted
+++ resolved
@@ -1534,23 +1534,13 @@
 
   TypedAttribute &operator=(const T &value) {
     _attrib = value;
-    _value_empty = false;
-
-    // fallback Value should be already set with `AttribWithFallback(const T&
-    // fallback)` constructor.
 
     return (*this);
   }
 
-<<<<<<< HEAD
-  // TODO: Move constructor, Move assignment 
-
-  void set_value(const T &v) { _attrib = v; _value_empty = false; }
-=======
   // 'default' value or timeSampled value(when T = Animatable)
   void set_value(const T &v) { _attrib = v; }
   bool has_value() const { return _attrib.has_value(); }
->>>>>>> 00905bf2
 
   const nonstd::optional<T> get_value() const {
     return _attrib;
@@ -1640,10 +1630,6 @@
     }
 
     return false;
-  }
-
-  void clear_connections() {
-    _paths.clear();
   }
 
   void clear_value() {
