cmake_minimum_required(VERSION 3.16)

set(TINYUSDZ_TARGET "tinyusdz") # TODO: drop `z`
set(TINYUSDZ_TARGET_NS "tinyusdz::tinyusdz") # dll lib. may not be built.
set(TINYUSDZ_TARGET_STATIC_NS "tinyusdz::tinyusdz_static") # static lib is always built.
set(TINYUSDZ_TARGET_STATIC "tinyusdz_static") # alias to ${TINYUSDZ_TARGET_STATIC_NS}
set(BUILD_TARGET_C "c-tinyusd")
set(BUILD_TARGET_PY "pytinyusd")
#set(BUILD_TARGET_BLENDER_PY "tinyusd_blender")
set(TINYUSDZ_TEST_TARGET "test_tinyusdz")
set(TINYUSDZ_BENCHMARK_TARGET "benchmark_tinyusdz")

project(${TINYUSDZ_TARGET} C CXX)

# PROJECT_IS_TOP_LEVEL is available from cmake 3.21
if (CMAKE_VERSION VERSION_LESS 3.21)
  if ("${CMAKE_PROJECT_NAME}" STREQUAL "${TINYUSDZ_TARGET}")
    set(PROJECT_IS_TOP_LEVEL ON)
  endif()
endif ()


if (EMSCRIPTEN)
  set(TINYUSDZ_DEFAULT_NO_WERROR ON)
  set(TINYUSDZ_DEFAULT_PRODUCTION_BUILD On)
  set(TINYUSDZ_DEFAULT_WITH_BUILTIN_IMAGE_LOADER On)
  set(TINYUSDZ_DEFAULT_BUILD_TESTS Off)
  set(TINYUSDZ_DEFAULT_EXAMPLES Off)
  set(TINYUSDZ_DEFAULT_WITH_C_API Off)
  set(TINYUSDZ_DEFAULT_WITH_PXR_COMPAT_API Off)
  # TODO: deprecate in next major version
  set(TINYUSDZ_DEFAULT_WITH_USDA_PARSER Off)
  set(TINYUSDZ_DEFAULT_WITH_USDC_PARSER Off)
  set(TINYUSDZ_DEFAULT_WITH_ASF_MATERIALX Off)
elseif(NOT PROJECT_IS_TOP_LEVEL)
  # assume tinyusdz is added from add_subdirectory()
  # disable tools, tests and examples build by default.
  set(TINYUSDZ_DEFAULT_NO_WERROR OFF)
  set(TINYUSDZ_DEFAULT_PRODUCTION_BUILD Off)
  set(TINYUSDZ_DEFAULT_WITH_BUILTIN_IMAGE_LOADER On)
  set(TINYUSDZ_DEFAULT_BUILD_TESTS Off)
  set(TINYUSDZ_DEFAULT_EXAMPLES Off)
  set(TINYUSDZ_DEFAULT_WITH_C_API Off)
  set(TINYUSDZ_DEFAULT_WITH_PXR_COMPAT_API On)
  # TODO: deprecate in next major version
  set(TINYUSDZ_DEFAULT_WITH_USDA_PARSER Off)
  set(TINYUSDZ_DEFAULT_WITH_USDC_PARSER Off)
  set(TINYUSDZ_DEFAULT_WITH_ASF_MATERIALX On)
else()
  set(TINYUSDZ_DEFAULT_NO_WERROR OFF)
  set(TINYUSDZ_DEFAULT_PRODUCTION_BUILD Off)
  set(TINYUSDZ_DEFAULT_WITH_BUILTIN_IMAGE_LOADER On)
  set(TINYUSDZ_DEFAULT_BUILD_TESTS On)
  set(TINYUSDZ_DEFAULT_BUILD_EXAMPLES On)
  set(TINYUSDZ_DEFAULT_WITH_C_API Off)
  set(TINYUSDZ_DEFAULT_WITH_PXR_COMPAT_API On)
<<<<<<< HEAD
  set(TINYUSDZ_DEFAULT_WITH_USDA_PARSER On)
  set(TINYUSDZ_DEFAULT_WITH_USDC_PARSER On)
  set(TINYUSDZ_DEFAULT_WITH_ASF_MATERIALX Off)
=======
  # TODO: deprecate in next major version
  set(TINYUSDZ_DEFAULT_WITH_USDA_PARSER Off)
  set(TINYUSDZ_DEFAULT_WITH_USDC_PARSER Off)

  # For Visual Studio
  set_property(GLOBAL PROPERTY USE_FOLDERS ON)
>>>>>>> 90a1c049
endif ()

# options
option(TINYUSDZ_USE_CCACHE "Use ccache for faster recompile." ON)
option(TINYUSDZ_BUILD_SHARED_LIBS "Build as dll?" ${BUILD_SHARED_LIBS})
option(TINYUSDZ_ENABLE_THREAD "Build with C++11 std::thread support?(threading support is not implemented yet)" OFF)
option(TINYUSDZ_WITH_C_API "Enable C API." ${TINYUSDZ_DEFAULT_WITH_C_API})
option(TINYUSDZ_BUILD_TESTS "Build tests" ${TINYUSDZ_DEFAULT_BUILD_TESTS})
option(TINYUSDZ_BUILD_BENCHMARKS
       "Build some bechmark tests(e.g. internal C++ data structures)" OFF)
option(TINYUSDZ_BUILD_EXAMPLES
       "Build examples(but not all examples in `examples` folder are being built)"
       ${TINYUSDZ_DEFAULT_BUILD_EXAMPLES})
option(TINYUSDZ_WITH_BUILTIN_IMAGE_LOADER
       "Build with built-in image loader(stb_image and fpng). When disabled, app need to provide image loader callback to load images."
       ${TINYUSDZ_DEFAULT_WITH_BUILTIN_IMAGE_LOADER})

if(MSVC)
  # it looks it is hard to disable C++ exception for MSVC, so enable exception by default
  set(TINYUSDZ_CXX_EXCEPTIONS_DEFAULT On)
else()
  # ASF MaterialX uses C++ exception
  if (TINYUSDZ_WITH_ASF_MATERIALX) 
    set(TINYUSDZ_CXX_EXCEPTIONS_DEFAULT On)
  else()
    set(TINYUSDZ_CXX_EXCEPTIONS_DEFAULT Off)
  endif()
endif()

# Enable /MP flags(multi processor build) for Visual Studio
# Based on VTK's Cmake
# No need to set this if you use Ninja Generator
if(MSVC)
  # default on.
  # disable MP or reduce cores if you have less memory
  set(TINYUSDZ_CXX_MP_FLAG ON CACHE BOOL "Build with /MP flag enabled")
  set(TINYUSDZ_PROCESSOR_COUNT "$ENV{NUMBER_OF_PROCESSORS}")
  set(TINYUSDZ_CXX_MP_NUM_PROCESSORS ${TINYUSDZ_PROCESSOR_COUNT} CACHE STRING "The maximum number of processes for the /MP flag")


  message(STATUS "Use procesors : " ${TINYUSDZ_PROCESSOR_COUNT})

  # /MP flag is set as target_compile_options, so do not add /MP to global CMAKE_CXX_FLAGS variable.
  #if (CMAKE_CXX_MP_FLAG)
  #  set(CMAKE_CXX_FLAGS "${CMAKE_CXX_FLAGS} /MP${CMAKE_CXX_MP_NUM_PROCESSORS}")
  #  set(CMAKE_C_FLAGS "${CMAKE_C_FLAGS} /MP${CMAKE_CXX_MP_NUM_PROCESSORS}")
  #endif ()
endif()

option(TINYUSDZ_CXX_EXCEPTIONS
       "Enable/Disable C++ exceptions(default: Off for posix, on for MSVC)"
       ${TINYUSDZ_CXX_EXCEPTIONS_DEFAULT})

option(TINYUSDZ_WITH_USDMTLX "Build with MaterialX support" ON)
option(TINYUSDZ_WITH_JSON "Build with JSON serialization support" OFF)
option(TINYUSDZ_WITH_USD_TO_GLTF "Build with USD to glTF example" ON)
option(TINYUSDZ_WITH_USDOBJ "Build with usdObj support(import wavefront .obj)"
       ON)
option(TINYUSDZ_WITH_USDFBX "Build with usdFbx support(import FBX .fbx)"
       OFF)
option(TINYUSDZ_WITH_USDVOX
       "Build with usdVox support(import MagicaVoxel .vox)" ON)
option(
  TINYUSDZ_WITH_OPENSUBDIV
  "Build with OpenSubdiv(osdCPU. if required, set `osd_DIR` to specify the path to your own OpenSubdiv)"
  OFF)
# Use embedded version of OpenSubdiv code by default
set(osd_DIR ${PROJECT_SOURCE_DIR}/src/osd)

option(TINYUSDZ_WITH_AUDIO "Build with Audio support(MP3 and WAV)" ON)
option(TINYUSDZ_WITH_ALAC_AUDIO "Build with ALAC(as M4A) Audio support" OFF)

option(TINYUSDZ_WITH_PYTHON "Build with Python binding through pybind11" OFF)

if (TINYUSDZ_WITH_PYTHON)
  # force enable C API + DLL build
  set(TINYUSDZ_WITH_C_API ON CACHE INTERNAL "" FORCE)
  set(TINYUSDZ_BUILD_SHARED_LIBS ON CACHE INTERNAL "" FORCE)
endif()


option(
  TINYUSDZ_PREFER_LOCAL_PYTHON_INSTALLATION
  "Prefer locally-installed Python interpreter than system or conda/brew installed Python. Please specify your Python interpreter with `Python3_EXECUTABLE` cmake option"
  OFF)

option(TINYUSDZ_WITH_PXR_COMPAT_API "Build with pxr compatible API" ${TINYUSDZ_DEFAULT_WITH_PXR_COMPAT_API})

# deprecated. to be removed
#option(
#  TINYUSDZ_WITH_BLENDER_ADDON
#  "Build with Python module for Blender(`TINYUSDZ_WITH_PYTHON` is force set to ON"
#  OFF)

option(TINYUSDZ_USE_SYSTEM_ZLIB
       "Use system's zlib instead of miniz for TinyEXR/TIFF" OFF)


option(
  TINYUSDZ_PRODUCTION_BUILD
  "Build for production release(e.g. disables debug print, do not include full filepath in error messages)"
  OFF)


option(
  TINYUSDZ_DEBUG_PRINT
  "Enable debug print(For debugging). Disabled when `TINYUSDZ_PRODUCTION_BUILD` is On"
  OFF)

# -- modules --
option(TINYUSDZ_WITH_MODULE_USDA_READER "Build with USDA reader feature" ON)
option(TINYUSDZ_WITH_MODULE_USDA_WRITER "Build with USDA writer feature" ON)

# USDC(Crate binary) reader is mandatory in most situation, so this option is primarily for developer build.
option(TINYUSDZ_WITH_MODULE_USDC_READER "Build with USDC reader feature" ON)
option(TINYUSDZ_WITH_MODULE_USDC_WRITER "Build with USDC writer feature" ON)
# -------------

# -- STB --

#
# In default TinyUSDZ embeds stb_image and stb_image_write to load/save JPG/PNG/BMP images.
# (When TINYUSDZ_WITH_BUILTIN_IMAGE_LOADER is set On)
#

# Set ON if you use stb_image implementation outside of TinyUSDZ library to avoid multiple symbol def error.
option(TINYUSDZ_NO_STB_IMAGE_IMPLEMENTATION
       "Do not define STB_IMAGE_IMPLEMENTATION" OFF)

# Set ON if you use stb_image_write implementation outside of TinyUSDZ library in your app to avoid multiple symbol def error.
option(TINYUSDZ_NO_STB_IMAGE_WRITE_IMPLEMENTATION
       "Do not define STB_IMAGE_WRITGE_IMPLEMENTATION" OFF)
# ----------

# -- Wuffs --

#
# Use wuffs to decode jpeg/png/bmp instead of using stb_image.
# (wuffs is well(I guess) fuzz tested image decoder, so has better security than stb_image)
#
option(TINYUSDZ_USE_WUFFS_IMAGE_LOADER
       "Use wuffs to load jpg/png/bmp images" OFF)

# Set ON if you use wuffs implementation outside of TinyUSDZ library in your app to avoid multiple symbol def error.
option(TINYUSDZ_NO_WUFFS_IMPLEMENTATION
       "Do not define WUFFS_IMPLEMENTATION" OFF)
# -----------

#

# -- TIFF --
option(TINYUSDZ_WITH_TIFF
       "Build with TIFF texture(includes 32bit floating point TIFF) support"
       OFF)
# ----------

# -- EXR --
option(TINYUSDZ_WITH_EXR "Build with EXR HDR texture support" ON)
# ---------

# -- ColorIO --
option(TINYUSDZ_WITH_COLORIO
       "Build with Color IO Baked LUT support(through tinycolorio)" ON)
# ---------

# -- ASF MaterialX --
option(TINYUSDZ_WITH_ASF_MATERIALX "Build with ASF's MaterialX library" ${TINYUSDZ_DEFAULT_WITH_ASF_MATERIALX})


# -- optional tool --
# TODO: deperecate. Use tusdcat
option(TINYUSDZ_WITH_TOOL_USDA_PARSER "Build with USDA parser program" Off)
option(TINYUSDZ_WITH_TOOL_USDC_PARSER "Build with USDC parser program" Off)
# --------------

# -- For developers --
option(TINYUSDZ_COMPILE_TIME_TRACE
       "Add -ftime-trace to profile compilation time(clang only)" OFF)
option(TINYUSDZ_CUSTOM_COMPILE_FLAGS
       "Use hard-coded custom compile flags(described in CMakeLists.txt). For Developer only)" OFF)
# ---

# cmake modules
list(APPEND CMAKE_MODULE_PATH ${PROJECT_SOURCE_DIR}/cmake)
list(APPEND CMAKE_MODULE_PATH ${PROJECT_SOURCE_DIR}/cmake/sanitizers)
find_package(Sanitizers) # Address sanitizer (-DSANITIZE_ADDRESS=ON)

# [cifuzz]
option(TINYUSDZ_TEST_CIFUZZ "Run cifuzz test" OFF)

if (TINYUSDZ_TEST_CIFUZZ)
  find_package(cifuzz NO_SYSTEM_ENVIRONMENT_PATH)
  enable_fuzz_testing()
endif()

if (TINYUSDZ_ENABLE_THREAD)
  find_package(Threads REQUIRED)
  # prefer adding "-pthread" compile flag
  set(THREADS_PREFER_PTHREAD_FLAG ON)
endif()

if(TINYUSDZ_WITH_EXR OR TINYUSDZ_WITH_TIFF)
  if(TINYUSDZ_USE_SYSTEM_ZLIB)
    find_package(ZLIB REQUIRED)
  endif()
endif()


# Currently TinyUSDZ does not claim CXX version when TinyUSDZ is added as add_subdirectory()
# of toplevel(root) project.
# TODO: Property inherit CXX compiler settings from toplevel(root) project.


if (PROJECT_IS_TOP_LEVEL)
  message(STATUS "TinyUSDZ is being built as toplevel project so set CXX standard here.")
  if(TINYUSDZ_WITH_PYTHON)
    #set(CMAKE_CXX_STANDARD 17) # nanobind requires C++17

    # for pybind11
    set(CMAKE_CXX_STANDARD 14)
  else()
    # Require strict C++14 mode(e.g. `-std=c++14`)
    set(CMAKE_CXX_STANDARD 14)
  endif()
  set(CMAKE_CXX_STANDARD_REQUIRED ON)
  set(CMAKE_CXX_EXTENSIONS OFF)
endif()

# [ccache]
if(TINYUSDZ_USE_CCACHE)
  if(MSVC)
    # No ccache support
  else()
    find_program(CCACHE_EXE ccache)
    if(CCACHE_EXE)

      message(STATUS "Use ccache : " ${CCACHE_EXE})
      # CMAKE_C_COMPILER_LAUNCHER = available from cmake 3.4+)
      if(CMAKE_C_COMPILER_LAUNCHER)
        set(CMAKE_C_COMPILER_LAUNCHER "${CMAKE_C_COMPILER_LAUNCHER}"
                                      "${CCACHE_EXE}")
      else()
        set(CMAKE_C_COMPILER_LAUNCHER "${CCACHE_EXE}")
      endif()

      if(CMAKE_CXX_COMPILER_LAUNCHER)
        set(CMAKE_CXX_COMPILER_LAUNCHER "${CMAKE_CXX_COMPILER_LAUNCHER}"
                                        "${CCACHE_EXE}")
      else()
        set(CMAKE_CXX_COMPILER_LAUNCHER "${CCACHE_EXE}")
      endif()

    endif(CCACHE_EXE)
  endif()
endif()


if(TINYUSDZ_WITH_PYTHON)

  # For the time beging, we stick with pybind11, since PyPI manylinux2014(probably mostly used architectrue as of 2022/Aug) does not support C++17.
  # We may switch to nanobind at some point(probably around 2024?)

  # We build monolithic python module, so build libtinyusdz as a static library
  # with PIC enabled.
  # NOTE: TinyUSDZ now builds static lib with PIC enabled by default, so commented out here.
  # set(CMAKE_POSITION_INDEPENDENT_CODE On)

  #[nanobind]
  #set(NB_SHARED
  #    OFF
  #    CACHE INTERNAL "")
  #set(NB_STATIC
  #    ON
  #    CACHE INTERNAL "")

  # workaround: find_package() does not work well inside of nanobind(`Python3::Module` target won't defined), so call it here.
  # and use `FindPython3`, not `FindPython`
  if(TINYUSDZ_PREFER_LOCAL_PYTHON_INSTALLATION)
    #message(STATUS "Local Python")
    set(Python3_FIND_FRAMEWORK NEVER) # Do not search framework python
    set(Python3_FIND_STRATEGY LOCATION)
    set(Python3_FIND_REGISTRY NEVER) # Windows only
  else()
    set(Python_FIND_FRAMEWORK LAST
    )# Prefer Brew/Conda to Apple framework python
  endif()

  find_package(
    Python3
    COMPONENTS Interpreter Development.Module
    REQUIRED)

  #message(STATUS "Python include dirs: " ${Python_INCLUDE_DIRS})
  message(STATUS "Python include dirs: " ${Python3_INCLUDE_DIRS})

  #add_subdirectory(${PROJECT_SOURCE_DIR}/src/external/nanobind nanobind_build)

  add_subdirectory(${PROJECT_SOURCE_DIR}/src/external/pybind11)
endif()

if(TINYUSDZ_WITH_ASF_MATERIALX)
  function(ADD_ASF_MTLX_LIB)

    set(MATERIALX_BUILD_PYTHON
        OFF
        CACHE INTERNAL "" FORCE)
    set(MATERIALX_BUILD_VIEWER
        OFF
        CACHE INTERNAL "" FORCE)
    set(MATERIALX_BUILD_GRAPH_EDITOR
        OFF
        CACHE INTERNAL "" FORCE)
    set(MATERIALX_BUILD_TESTS
        OFF
        CACHE INTERNAL "" FORCE)
    set(MATERIALX_TEST_RENDER
        OFF
        CACHE INTERNAL "" FORCE)

    add_subdirectory(${PROJECT_SOURCE_DIR}/third_party/MaterialX)

  endfunction()

  add_asf_mtlx_lib()
endif()


set(TINYUSDZ_SOURCES
    ${PROJECT_SOURCE_DIR}/src/asset-resolution.cc
    ${PROJECT_SOURCE_DIR}/src/tinyusdz.cc
    ${PROJECT_SOURCE_DIR}/src/xform.cc
    ${PROJECT_SOURCE_DIR}/src/performance.cc
    ${PROJECT_SOURCE_DIR}/src/ascii-parser.cc
    ${PROJECT_SOURCE_DIR}/src/ascii-parser-basetype.cc
    ${PROJECT_SOURCE_DIR}/src/ascii-parser-timesamples.cc
    ${PROJECT_SOURCE_DIR}/src/ascii-parser-timesamples-array.cc
    ${PROJECT_SOURCE_DIR}/src/audio-loader.cc
    ${PROJECT_SOURCE_DIR}/src/usda-reader.cc
    ${PROJECT_SOURCE_DIR}/src/usdc-reader.cc
    ${PROJECT_SOURCE_DIR}/src/usda-writer.cc
    ${PROJECT_SOURCE_DIR}/src/usdc-writer.cc
    ${PROJECT_SOURCE_DIR}/src/composition.cc
    ${PROJECT_SOURCE_DIR}/src/crate-reader.cc
    ${PROJECT_SOURCE_DIR}/src/crate-format.cc
    ${PROJECT_SOURCE_DIR}/src/crate-writer.cc
    ${PROJECT_SOURCE_DIR}/src/crate-pprint.cc
    ${PROJECT_SOURCE_DIR}/src/path-util.cc
    ${PROJECT_SOURCE_DIR}/src/prim-reconstruct.cc
    ${PROJECT_SOURCE_DIR}/src/prim-composition.cc
    ${PROJECT_SOURCE_DIR}/src/prim-types.cc
    ${PROJECT_SOURCE_DIR}/src/primvar.cc
    ${PROJECT_SOURCE_DIR}/src/str-util.cc
    ${PROJECT_SOURCE_DIR}/src/value-pprint.cc
    ${PROJECT_SOURCE_DIR}/src/value-types.cc
    ${PROJECT_SOURCE_DIR}/src/tiny-format.cc
    ${PROJECT_SOURCE_DIR}/src/io-util.cc
    ${PROJECT_SOURCE_DIR}/src/image-loader.cc
    ${PROJECT_SOURCE_DIR}/src/image-writer.cc
    ${PROJECT_SOURCE_DIR}/src/image-util.cc
    ${PROJECT_SOURCE_DIR}/src/linear-algebra.cc
    ${PROJECT_SOURCE_DIR}/src/usdGeom.cc
    ${PROJECT_SOURCE_DIR}/src/usdSkel.cc
    ${PROJECT_SOURCE_DIR}/src/usdShade.cc
    ${PROJECT_SOURCE_DIR}/src/usdLux.cc
    # usdMtlX has less dependency(pugixml), so add it to core component
    ${PROJECT_SOURCE_DIR}/src/usdMtlx.cc
    ${PROJECT_SOURCE_DIR}/src/usdObj.cc
    ${PROJECT_SOURCE_DIR}/src/image-loader.cc
    ${PROJECT_SOURCE_DIR}/src/pprinter.cc
    ${PROJECT_SOURCE_DIR}/src/stage.cc
    ${PROJECT_SOURCE_DIR}/src/stage.hh
    ${PROJECT_SOURCE_DIR}/src/tydra/facial.cc
    ${PROJECT_SOURCE_DIR}/src/tydra/facial.hh
    ${PROJECT_SOURCE_DIR}/src/tydra/prim-apply.cc
    ${PROJECT_SOURCE_DIR}/src/tydra/prim-apply.hh
    ${PROJECT_SOURCE_DIR}/src/tydra/scene-access.cc
    ${PROJECT_SOURCE_DIR}/src/tydra/scene-access.hh
    ${PROJECT_SOURCE_DIR}/src/tydra/attribute-eval.hh
    ${PROJECT_SOURCE_DIR}/src/tydra/attribute-eval.cc
    ${PROJECT_SOURCE_DIR}/src/tydra/attribute-eval-typed.cc
    ${PROJECT_SOURCE_DIR}/src/tydra/attribute-eval-typed-animatable.cc
    ${PROJECT_SOURCE_DIR}/src/tydra/attribute-eval-typed-fallback.cc
    ${PROJECT_SOURCE_DIR}/src/tydra/attribute-eval-typed-animatable-fallback.cc
    ${PROJECT_SOURCE_DIR}/src/tydra/obj-export.cc
    ${PROJECT_SOURCE_DIR}/src/tydra/usd-export.cc
    ${PROJECT_SOURCE_DIR}/src/tydra/shader-network.cc
<<<<<<< HEAD
    ${PROJECT_SOURCE_DIR}/src/tydra/render-data.cc
    ${PROJECT_SOURCE_DIR}/src/tydra/mtlx-material.cc
=======
    ${PROJECT_SOURCE_DIR}/src/tydra/shader-network.hh
    ${PROJECT_SOURCE_DIR}/src/tydra/render-data.cc
    ${PROJECT_SOURCE_DIR}/src/tydra/render-data.hh
>>>>>>> 90a1c049
    )

if(TINYUSDZ_WITH_PXR_COMPAT_API)
  list(APPEND TINYUSDZ_SOURCES ${PROJECT_SOURCE_DIR}/src/pxr-compat.cc)
endif()

set(TINYUSDZ_C_API_SOURCES ${PROJECT_SOURCE_DIR}/src/c-tinyusd.cc)

set(TINYUSDZ_DEP_SOURCES
    ${PROJECT_SOURCE_DIR}/src/integerCoding.cpp
    ${PROJECT_SOURCE_DIR}/src/lz4-compression.cc
    ${PROJECT_SOURCE_DIR}/src/lz4/lz4.c
    #${PROJECT_SOURCE_DIR}/src/external/pystring.cpp
)

if (TINYUSDZ_WITH_BUILTIN_IMAGE_LOADER)
  list(APPEND TINYUSDZ_DEP_SOURCES  ${PROJECT_SOURCE_DIR}/src/external/fpng.cpp)
  # Disable SSE for a while, since -mpclmul required to use SSE feature of fpng.
  set_source_files_properties(${PROJECT_SOURCE_DIR}/src/external/fpng.cpp
                              PROPERTIES COMPILE_DEFINITIONS "FPNG_NO_SSE=1")
endif()

if(TINYUSDZ_WITH_USDMTLX)
  list(APPEND TINYUSDZ_DEP_SOURCES ${PROJECT_SOURCE_DIR}/src/external/pugixml.cpp)
endif()

if(TINYUSDZ_WITH_JSON)
  list(APPEND TINYUSDZ_DEP_SOURCES ${PROJECT_SOURCE_DIR}/src/json-to-usd.cc)
  list(APPEND TINYUSDZ_DEP_SOURCES ${PROJECT_SOURCE_DIR}/src/usd-to-json.cc)
endif()

if(TINYUSDZ_WITH_USDFBX)
  list(APPEND TINYUSDZ_SOURCES
    ${PROJECT_SOURCE_DIR}/src/usdFbx.cc
  )
  list(APPEND TINYUSDZ_DEP_SOURCES
       ${PROJECT_SOURCE_DIR}/src/external/OpenFBX/src/ofbx.cpp)
endif()

if(TINYUSDZ_WITH_USDOBJ)
  list(APPEND TINYUSDZ_DEP_SOURCES
       ${PROJECT_SOURCE_DIR}/src/external/tiny_obj_loader.cc)
endif()

if(TINYUSDZ_WITH_USDVOX)
  list(APPEND TINYUSDZ_SOURCES ${PROJECT_SOURCE_DIR}/src/usdVox.cc)
endif()

set(TINYUSDZ_PYTHON_BINDING_SOURCES
    ${PROJECT_SOURCE_DIR}/src/python-bindings.cc)

#set(TINYUSDZ_BLENDER_PYTHON_BINDING_SOURCES
#    ${PROJECT_SOURCE_DIR}/src/blender/bindings.cc)

if(TINYUSDZ_WITH_TIFF)
  if(TINYUSDZ_USE_SYSTEM_ZLIB)
    set_source_files_properties(
      ${PROJECT_SOURCE_DIR}/src/external/tiny_dng_loader.cc
      PROPERTIES COMPILE_DEFINITIONS "TINY_DNG_LOADER_USE_SYSTEM_ZLIB=1")
  else()
    set_source_files_properties(
      ${PROJECT_SOURCE_DIR}/src/external/tiny_dng_loader.cc
      PROPERTIES INCLUDE_DIRECTORIES ${PROJECT_SOURCE_DIR}/src/external)
  endif()

  list(APPEND TINYUSDZ_DEP_SOURCES
       ${PROJECT_SOURCE_DIR}/src/external/tinyexr.cc)
endif(TINYUSDZ_WITH_TIFF)

if(TINYUSDZ_WITH_EXR)
  if(TINYUSDZ_USE_SYSTEM_ZLIB)
    set_source_files_properties(
      ${PROJECT_SOURCE_DIR}/src/external/tinyexr.cc
      PROPERTIES COMPILE_DEFINITIONS "TINYEXR_USE_MINIZ=0")
  else()
    set_source_files_properties(
      ${PROJECT_SOURCE_DIR}/src/external/tinyexr.cc
      PROPERTIES INCLUDE_DIRECTORIES ${PROJECT_SOURCE_DIR}/src/external)
  endif()

  list(APPEND TINYUSDZ_DEP_SOURCES
       ${PROJECT_SOURCE_DIR}/src/external/tinyexr.cc)
endif(TINYUSDZ_WITH_EXR)

if(TINYUSDZ_WITH_TIFF OR TINYUSDZ_WITH_EXR)

  if(NOT TINYUSDZ_USE_SYSTEM_ZLIB)
    list(APPEND TINYUSDZ_DEP_SOURCES ${PROJECT_SOURCE_DIR}/src/external/miniz.c)

    # TODO: Set this only for clang, gcc
    set_source_files_properties(
      ${PROJECT_SOURCE_DIR}/src/external/miniz.c
      PROPERTIES COMPILE_DEFINITIONS "_LARGEFILE64_SOURCE=1")
  endif()

endif()

if(TINYUSDZ_WITH_ALAC_AUDIO)
  list(APPEND TINYUSDZ_DEP_SOURCES
       ${PROJECT_SOURCE_DIR}/src/external/alac/codec/EndianPortable.c
       ${PROJECT_SOURCE_DIR}/src/external/alac/codec/ALACBitUtilities.c
       ${PROJECT_SOURCE_DIR}/src/external/alac/codec/ALACDecoder.cpp
       ${PROJECT_SOURCE_DIR}/src/external/alac/codec/ALACEncoder.cpp
       ${PROJECT_SOURCE_DIR}/src/external/alac/codec/ag_dec.c
       ${PROJECT_SOURCE_DIR}/src/external/alac/codec/ag_enc.c
       ${PROJECT_SOURCE_DIR}/src/external/alac/codec/dp_dec.c
       ${PROJECT_SOURCE_DIR}/src/external/alac/codec/dp_enc.c
       ${PROJECT_SOURCE_DIR}/src/external/alac/codec/matrix_dec.c
       ${PROJECT_SOURCE_DIR}/src/external/alac/codec/matrix_enc.c
  )
endif(TINYUSDZ_WITH_ALAC_AUDIO)

if(TINYUSDZ_WITH_OPENSUBDIV)

  # https://stackoverflow.com/questions/41700463/push-pop-a-cmake-variable
  function(ADD_OSD_LIB)

    #set(NO_TUTORIALS
    #    ON
    #    CACHE INTERNAL "" FORCE)
    #set(NO_EXAMPLES
    #    ON
    #    CACHE INTERNAL "" FORCE)
    #set(NO_REGRESSION
    #    ON
    #    CACHE INTERNAL "" FORCE)
    #set(NO_DOC
    #    ON
    #    CACHE INTERNAL "" FORCE)
    #set(NO_OMP
    #    ON
    #    CACHE INTERNAL "" FORCE)
    #set(NO_TBB
    #    ON
    #    CACHE INTERNAL "" FORCE)
    #set(NO_CUDA
    #    ON
    #    CACHE INTERNAL "" FORCE)
    #set(NO_OPENCL
    #    ON
    #    CACHE INTERNAL "" FORCE)
    #set(NO_OPENGL
    #    ON
    #    CACHE INTERNAL "" FORCE)
    #set(NO_TESTS
    #    ON
    #    CACHE INTERNAL "" FORCE)
    #set(NO_GLTESTS
    #    ON
    #    CACHE INTERNAL "" FORCE)
    #set(NO_GLFW
    #    ON
    #    CACHE INTERNAL "" FORCE)
    #set(NO_PTEX
    #    ON
    #    CACHE INTERNAL "" FORCE)

    # CMakeLists of OSD package is problematic, so provide our own one.
    list(
      APPEND
      OSD_FAR_SOURCES
      ${osd_DIR}/opensubdiv/far/bilinearPatchBuilder.cpp
      ${osd_DIR}/opensubdiv/far/catmarkPatchBuilder.cpp
      ${osd_DIR}/opensubdiv/far/error.cpp
      ${osd_DIR}/opensubdiv/far/loopPatchBuilder.cpp
      ${osd_DIR}/opensubdiv/far/patchBasis.cpp
      ${osd_DIR}/opensubdiv/far/patchBuilder.cpp
      ${osd_DIR}/opensubdiv/far/patchDescriptor.cpp
      ${osd_DIR}/opensubdiv/far/patchMap.cpp
      ${osd_DIR}/opensubdiv/far/patchTable.cpp
      ${osd_DIR}/opensubdiv/far/patchTableFactory.cpp
      ${osd_DIR}/opensubdiv/far/ptexIndices.cpp
      ${osd_DIR}/opensubdiv/far/stencilTable.cpp
      ${osd_DIR}/opensubdiv/far/stencilTableFactory.cpp
      ${osd_DIR}/opensubdiv/far/stencilBuilder.cpp
      ${osd_DIR}/opensubdiv/far/topologyDescriptor.cpp
      ${osd_DIR}/opensubdiv/far/topologyRefiner.cpp
      ${osd_DIR}/opensubdiv/far/topologyRefinerFactory.cpp)

    # CPU only
    list(
      APPEND
      OSD_OSD_SOURCES
      ${osd_DIR}/opensubdiv/osd/cpuEvaluator.cpp
      ${osd_DIR}/opensubdiv/osd/cpuKernel.cpp
      ${osd_DIR}/opensubdiv/osd/cpuPatchTable.cpp
      ${osd_DIR}/opensubdiv/osd/cpuVertexBuffer.cpp)

    list(APPEND OSD_SDC_SOURCES ${osd_DIR}/opensubdiv/sdc/typeTraits.cpp
         ${osd_DIR}/opensubdiv/sdc/crease.cpp)

    list(
      APPEND
      OSD_VTR_SOURCES
      ${osd_DIR}/opensubdiv/vtr/fvarLevel.cpp
      ${osd_DIR}/opensubdiv/vtr/fvarRefinement.cpp
      ${osd_DIR}/opensubdiv/vtr/level.cpp
      ${osd_DIR}/opensubdiv/vtr/quadRefinement.cpp
      ${osd_DIR}/opensubdiv/vtr/refinement.cpp
      ${osd_DIR}/opensubdiv/vtr/sparseSelector.cpp
      ${osd_DIR}/opensubdiv/vtr/triRefinement.cpp)

    #add_library(osd_cpu_static ${OSD_FAR_SOURCES} ${OSD_SDC_SOURCES} ${OSD_VTR_SOURCES} ${OSD_OSD_SOURCES})
    #target_include_directories(osd_cpu_static PRIVATE ${osd_DIR})

    #if (TINYUSDZ_BUILD_SHARED_LIBS)
    #  add_library(osd_cpu_shared SHARED ${OSD_FAR_SOURCES} ${OSD_SDC_SOURCES} ${OSD_VTR_SOURCES} ${OSD_OSD_SOURCES})
    #  target_include_directories(osd_cpu_shared PRIVATE ${osd_DIR})
    #endif()

    #if (MSVC)
    #  if (TINYUSDZ_CXX_MP_FLAG)
    #    target_compile_options(osd_cpu_static PRIVATE /MP${CMAKE_CXX_MP_NUM_PROCESSORS})
    #    if (TINYUSDZ_BUILD_SHARED_LIBS)
    #      target_compile_options(osd_cpu_shared PRIVATE /MP${CMAKE_CXX_MP_NUM_PROCESSORS})
    #    endif()
    #  endif()
    #endif()

    # Build as Object Library(non archival collections)
    add_library(osd_cpu ${OSD_FAR_SOURCES} ${OSD_SDC_SOURCES} ${OSD_VTR_SOURCES} ${OSD_OSD_SOURCES})
    target_include_directories(osd_cpu PRIVATE ${osd_DIR})
    set_target_properties(osd_cpu PROPERTIES POSITION_INDEPENDENT_CODE ON)
    
    # primarily for Visual Studio Solution Explorer.
    set_target_properties(osd_cpu PROPERTIES FOLDER "osd")
    

    #set(TINYUSDZ_OSD_SOURCES ${OSD_FAR_SOURCES} ${OSD_SDC_SOURCES} ${OSD_VTR_SOURCES} ${OSD_OSD_SOURCES})

  endfunction()

  add_osd_lib()
  #list(APPEND TINYUSDZ_EXT_LIBRARIES $<TARGET_OBJECTS:osd_cpu>)

  list(APPEND TINYUSDZ_SOURCES ${PROJECT_SOURCE_DIR}/src/subdiv.cc)

endif(TINYUSDZ_WITH_OPENSUBDIV)

if(TINYUSDZ_WITH_TIFF OR TINYUSDZ_WITH_EXR)
  if(TINYUSDZ_USE_SYSTEM_ZLIB)
    list(APPEND TINYUSDZ_EXT_LIBRARIES ZLIB::ZLIB)
  endif()
endif()

# Increase warning level for clang.
if(CMAKE_CXX_COMPILER_ID MATCHES "Clang")

  set(TUSDZ_COMPILE_FLAGS
      "-Weverything -Wno-poison-system-directories -Wno-padded -Wno-c++98-compat -Wno-c++98-compat-pedantic -Wno-documentation -Wno-unused-member-function"
  )

  option(TINYUSDZ_NO_WERROR "Don't set -Werror when building the tinyusdz library" ${TINYUSDZ_DEFAULT_NO_WERROR})
  if (NOT TINYUSDZ_NO_WERROR)
    set(TUSDZ_COMPILE_FLAGS "${TUSDZ_COMPILE_FLAGS} -Werror")
  endif()

  # clang17 seems enable -Wunsafe-buffer-usage when `-Weverything` is defined,
  # resulting compilation error for some raw array access without bound check.
  # https://reviews.llvm.org/D138940
  # https://github.com/llvm/llvm-project/issues/64646
  # we need to suppress it as a work around.
  if (${CMAKE_CXX_COMPILER_VERSION} VERSION_GREATER 16)
    set(TUSDZ_COMPILE_FLAGS "${TUSDZ_COMPILE_FLAGS} -Wno-unsafe-buffer-usage")
  endif()

  if(TINYUSDZ_COMPILE_TIME_TRACE)
    set(TUSDZ_COMPILE_FLAGS "${TUSDZ_COMPILE_FLAGS} -ftime-trace ")
  endif()

  set_source_files_properties(${TINYUSDZ_SOURCES}
                              PROPERTIES COMPILE_FLAGS ${TUSDZ_COMPILE_FLAGS})

  if (TINYUSDZ_WITH_C_API)
    set_source_files_properties(${TINYUSDZ_C_API_SOURCES}
                                PROPERTIES COMPILE_FLAGS ${TUSDZ_COMPILE_FLAGS})
  endif()

endif()

if(TINYUSDZ_CUSTOM_COMPILE_FLAGS)
  #
  # Overwrite existing TUSDZ_COMPILE_FLAGS
  #

  #if(CMAKE_CXX_COMPILER_ID MATCHES "GNU")
    set(TUSDZ_CUSTOM_COMPILE_FLAGS "-fstack-usage ")
    set_source_files_properties(${TINYUSDZ_SOURCES}
                              PROPERTIES COMPILE_FLAGS ${TUSDZ_CUSTOM_COMPILE_FLAGS})

    if (TINYUSDZ_WITH_C_API)
      set_source_files_properties(${TINYUSDZ_C_API_SOURCES}
                                  PROPERTIES COMPILE_FLAGS ${TUSDZ_CUSTOM_COMPILE_FLAGS})
    endif()
  #endif()
endif()

#
# -- target
#

#
# Disabled Object library for a while, since it has some issue on MSVC target.
## To save compile time, use Object library(non-archival collections) for SHARED and Static lib.
## NOTE: Static lib is always being built with PIC enabled.
##
##
#add_library(tinyusdz_object OBJECT ${TINYUSDZ_SOURCES} ${TINYUSDZ_DEP_SOURCES} ${TINYUSDZ_EXT_SOURCES})
#set_target_properties(tinyusdz_object PROPERTIES FOLDER "tinyusdz")
#set_target_properties(tinyusdz_object PROPERTIES POSITION_INDEPENDENT_CODE ON)

# TinyUSDZ should compile well without /bigobj flag.
# Uncommend if you encounter the following errror: fatal  error C1128: number of sections exceeded object file format limit: compile with /bigobj
#if(MSVC)
#  target_compile_options(tinyusdz_object PRIVATE /bigobj)
#elif(WIN32)
#  if (CMAKE_CXX_COMPILER_ID MATCHES "GNU")
#    # guess mingw-gcc
#    target_compile_options(tinyusdz_object PRIVATE "-Wa, -mbig-obj")
#  endif()
#endif()

#if (MSVC)
#  if (TINYUSDZ_CXX_MP_FLAG)
#    target_compile_options(tinyusdz_object PRIVATE /MP${CMAKE_CXX_MP_NUM_PROCESSORS})
#  endif()
#endif()
#
#if(TINYUSDZ_DEBUG_PRINT)
#  target_compile_definitions(tinyusdz_object
#                             PRIVATE "TINYUSDZ_DEBUG_PRINT")
#endif()
#
#if(TINYUSDZ_PRODUCTION_BUILD)
#  target_compile_definitions(tinyusdz_object
#                             PRIVATE "TINYUSDZ_PRODUCTION_BUILD")
#endif()
#
## default = enable module, so invert definition
#if(NOT TINYUSDZ_WITH_MODULE_USDA_READER)
#  target_compile_definitions(tinyusdz_object
#                             PRIVATE "TINYUSDZ_DISABLE_MODULE_USDA_READER")
#endif()
#
#if(NOT TINYUSDZ_WITH_MODULE_USDA_WRITER)
#  target_compile_definitions(tinyusdz_object
#                             PRIVATE "TINYUSDZ_DISABLE_MODULE_USDA_WRITER")
#endif()
#
#if(NOT TINYUSDZ_WITH_MODULE_USDC_READER)
#  target_compile_definitions(tinyusdz_object
#                             PRIVATE "TINYUSDZ_DISABLE_MODULE_USDC_READER")
#endif()
#
#if(NOT TINYUSDZ_WITH_MODULE_USDC_WRITER)
#  target_compile_definitions(tinyusdz_object
#                             PRIVATE "TINYUSDZ_DISABLE_MODULE_USDC_WRITER")
#endif()
#
#if(NOT TINYUSDZ_WITH_BUILTIN_IMAGE_LOADER)
#  target_compile_definitions(tinyusdz_object PRIVATE "TINYUSDZ_NO_BUILTIN_IMAGE_LOADER")
#endif()
#
#if(TINYUSDZ_NO_STB_IMAGE_IMPLEMENTATION)
#  target_compile_definitions(tinyusdz_object PRIVATE "TINYUSDZ_NO_STB_IMAGE_IMPLEMENTATION")
#endif()
#
#if(TINYUSDZ_NO_STB_IMAGE_WRITE_IMPLEMENTATION)
#  target_compile_definitions(tinyusdz_object PRIVATE "TINYUSDZ_NO_STB_IMAGE_WRITE_IMPLEMENTATION")
#endif()
#
#target_include_directories(tinyusdz_object
#                           PRIVATE ${PROJECT_SOURCE_DIR}/src)

#if(TINYUSDZ_WITH_JSON)
##target_include_directories(
##  ${TINYUSDZ_LIB_TARGET} PRIVATE ${PROJECT_SOURCE_DIR}/src/external/jsonhpp/)
#  target_include_directories(
#    ${TINYUSDZ_LIB_TARGET}
#    PRIVATE ${PROJECT_SOURCE_DIR}/src/external/jsonhpp/)
#endif()

#if(TINYUSDZ_WITH_USDMTLX)
#  target_compile_definitions(tinyusdz_object
#                             PRIVATE "TINYUSDZ_USE_USDMTLX")
#endif()
#
#if(TINYUSDZ_WITH_USDFBX)
#  target_compile_definitions(tinyusdz_object
#                             PRIVATE "TINYUSDZ_USE_USDFBX")
#endif()
#
#if(TINYUSDZ_WITH_USDOBJ)
#  target_compile_definitions(tinyusdz_object
#                             PRIVATE "TINYUSDZ_USE_USDOBJ")
#endif()
#
#if(TINYUSDZ_WITH_USDVOX)
#  target_compile_definitions(tinyusdz_object
#                             PRIVATE "TINYUSDZ_USE_USDVOX")
#endif()

#target_link_libraries(tinyusdz_object ${TINYUSDZ_EXT_LIBRARIES}
#                      ${CMAKE_DL_LIBS})
#
#if (TINYUSDZ_ENABLE_THREAD)
#  target_compile_definitions(tinyusdz_object
#                             PRIVATE "TINYUSDZ_ENABLE_THREAD")
#  target_link_libraries(tinyusdz_object Threads::Threads)
#endif()
#
#
#if(IOS)
#  target_compile_definitions(tinyusdz_object
#                             PRIVATE "TINYUSDZ_BUILD_IOS")
#endif()
#
#if(TINYUSDZ_WITH_TIFF)
#  target_compile_definitions(tinyusdz_object
#                             PRIVATE "TINYUSDZ_WITH_TIFF")
#endif(TINYUSDZ_WITH_TIFF)
#
#if(TINYUSDZ_WITH_EXR)
#  target_compile_definitions(tinyusdz_object
#                             PRIVATE "TINYUSDZ_WITH_EXR")
#endif(TINYUSDZ_WITH_EXR)
#
#if(TINYUSDZ_WITH_COLORIO)
#  target_compile_definitions(tinyusdz_object
#                             PRIVATE "TINYUSDZ_WITH_COLORIO")
#endif(TINYUSDZ_WITH_COLORIO)
#
#if(TINYUSDZ_WITH_AUDIO)
#  target_compile_definitions(tinyusdz_object
#                             PRIVATE "TINYUSDZ_WITH_AUDIO")
#endif(TINYUSDZ_WITH_AUDIO)
#
#if(TINYUSDZ_WITH_ALAC_AUDIO)
#  target_compile_definitions(tinuusdz_object
#                             PRIVATE "TINYUSDZ_WITH_ALAC_AUDIO")
#endif(TINYUSDZ_WITH_ALAC_AUDIO)
#
#if(TINYUSDZ_WITH_OPENSUBDIV)
#  target_include_directories(tinyusdz_object PRIVATE ${osd_DIR})
#  target_compile_definitions(tinyusdz_object
#                             PRIVATE "TINYUSDZ_WITH_OPENSUBDIV")
#endif(TINYUSDZ_WITH_OPENSUBDIV)
#
#if(NOT TINYUSDZ_CXX_EXCEPTIONS)
#  if(MSVC)
#    target_compile_options(tinyusdz_object PUBLIC /EHs-c-)
#  else()
#    target_compile_options(tinyusdz_object PUBLIC -fno-exceptions)
#  endif()
#endif()
#
# TODO: USE set_target_properties(... PROPERTIES OUTPUT_NAME outname)?
#add_library(${TINYUSDZ_TARGET_STATIC} STATIC $<TARGET_OBJECTS:tinyusdz_object>)
#add_sanitizers(${TINYUSDZ_TARGET_STATIC})

add_library(${TINYUSDZ_TARGET_STATIC} STATIC ${TINYUSDZ_SOURCES} ${TINYUSDZ_DEP_SOURCES} ${TINYUSDZ_EXT_SOURCES})
set_target_properties(${TINYUSDZ_TARGET_STATIC} PROPERTIES POSITION_INDEPENDENT_CODE ON)
add_sanitizers(${TINYUSDZ_TARGET_STATIC})
#set_target_properties(tinyusdz_object PROPERTIES FOLDER "tinyusdz")

# Target with namespace
add_library(${TINYUSDZ_TARGET_STATIC_NS} ALIAS ${TINYUSDZ_TARGET_STATIC})


if(TINYUSDZ_BUILD_SHARED_LIBS)
  #add_library(
  #  ${TINYUSDZ_TARGET} SHARED $<TARGET_OBJECTS:tinyusdz_object>)
  add_library(
    ${TINYUSDZ_TARGET} SHARED ${TINYUSDZ_SOURCES} ${TINYUSDZ_DEP_SOURCES} ${TINYUSDZ_EXT_SOURCES})
  add_sanitizers(${TINYUSDZ_TARGET})

  # for dllexport
  target_compile_definitions(${TINYUSDZ_TARGET} PRIVATE "TINYUSDZ_COMPILE_LIBRARY")
  target_compile_definitions(${TINYUSDZ_TARGET} PRIVATE "TINYUSDZ_SHARED_LIBRARY")

  set(TINYUSDZ_LIBS ${TINYUSDZ_TARGET_STATIC} ${TINYUSDZ_TARGET})
else()
  # static only
  set(TINYUSDZ_LIBS ${TINYUSDZ_TARGET_STATIC})
endif()

if(WIN32 AND TINYUSDZ_WITH_PXR_COMPAT_API)
  if(TINYUSDZ_BUILD_SHARED_LIBS)
    target_compile_definitions(${TINYUSDZ_TARGET} PRIVATE "PXR_DYNAMIC")
    target_compile_definitions(${TINYUSDZ_TARGET} PRIVATE "USD_EXPORTS")
  endif()

endif()

#
# CMake's Object libary have some issue on MSVC build, so build STATIC and SHARED lib indepdendently.
#

#
# -- common target props
#
foreach(TINYUSDZ_LIB_TARGET ${TINYUSDZ_LIBS})

  # Although TinyUSDZ should compile well without /bigobj flag,
  # corrent TinyYSDZ need to use bigobj format otherwise we'll get: fatal  error C1128: number of sections exceeded object file format limit: compile with /bigobj
  if(MSVC)
    target_compile_options(${TINYUSDZ_LIB_TARGET} PRIVATE /bigobj)
  elseif(WIN32)
    if (CMAKE_CXX_COMPILER_ID MATCHES "GNU")
      # guess mingw-gcc
      target_compile_options(${TINYUSDZ_LIB_TARGET} PRIVATE "-Wa, -mbig-obj")
    endif()
  endif()

  if (MSVC)
    if (TINYUSDZ_CXX_MP_FLAG)
      target_compile_options(${TINYUSDZ_LIB_TARGET} PRIVATE /MP${CMAKE_CXX_MP_NUM_PROCESSORS})
    endif()
  endif()

  if(TINYUSDZ_DEBUG_PRINT)
    target_compile_definitions(${TINYUSDZ_LIB_TARGET}
                               PRIVATE "TINYUSDZ_DEBUG_PRINT")
  endif()

  if(TINYUSDZ_PRODUCTION_BUILD)
    target_compile_definitions(${TINYUSDZ_LIB_TARGET}
                               PRIVATE "TINYUSDZ_PRODUCTION_BUILD")
  endif()

  # default = enable module, so invert definition
  if(NOT TINYUSDZ_WITH_MODULE_USDA_READER)
    target_compile_definitions(${TINYUSDZ_LIB_TARGET}
                               PRIVATE "TINYUSDZ_DISABLE_MODULE_USDA_READER")
  endif()

  if(NOT TINYUSDZ_WITH_MODULE_USDA_WRITER)
    target_compile_definitions(${TINYUSDZ_LIB_TARGET}
                               PRIVATE "TINYUSDZ_DISABLE_MODULE_USDA_WRITER")
  endif()

  if(NOT TINYUSDZ_WITH_MODULE_USDC_READER)
    target_compile_definitions(${TINYUSDZ_LIB_TARGET}
                               PRIVATE "TINYUSDZ_DISABLE_MODULE_USDC_READER")
  endif()

  if(NOT TINYUSDZ_WITH_MODULE_USDC_WRITER)
    target_compile_definitions(${TINYUSDZ_LIB_TARGET}
                               PRIVATE "TINYUSDZ_DISABLE_MODULE_USDC_WRITER")
  endif()

  if(TINYUSDZ_NO_STB_IMAGE_IMPLEMENTATION)
    target_compile_definitions(${TINYUSDZ_LIB_TARGET} PRIVATE "TINYUSDZ_NO_STB_IMAGE_IMPLEMENTATION")
  endif()

  if(TINYUSDZ_NO_STB_IMAGE_WRITE_IMPLEMENTATION)
    target_compile_definitions(${TINYUSDZ_LIB_TARGET} PRIVATE "TINYUSDZ_NO_STB_IMAGE_WRITE_IMPLEMENTATION")
  endif()

  target_include_directories(${TINYUSDZ_LIB_TARGET}
                             PRIVATE ${PROJECT_SOURCE_DIR}/src)

  #if(TINYUSDZ_WITH_JSON)
  ##target_include_directories(
  ##  ${TINYUSDZ_LIB_TARGET} PRIVATE ${PROJECT_SOURCE_DIR}/src/external/jsonhpp/)
  #  target_include_directories(
  #    ${TINYUSDZ_LIB_TARGET}
  #    PRIVATE ${PROJECT_SOURCE_DIR}/src/external/jsonhpp/)
  #endif()

  if(TINYUSDZ_WITH_USDMTLX)
    target_compile_definitions(${TINYUSDZ_LIB_TARGET}
                               PRIVATE "TINYUSDZ_USE_USDMTLX")
  endif()

  if(TINYUSDZ_WITH_USDFBX)
    target_compile_definitions(${TINYUSDZ_LIB_TARGET}
                               PRIVATE "TINYUSDZ_USE_USDFBX")
  endif()

  if(TINYUSDZ_WITH_USDOBJ)
    target_compile_definitions(${TINYUSDZ_LIB_TARGET}
                               PRIVATE "TINYUSDZ_USE_USDOBJ")
  endif()

  if(TINYUSDZ_WITH_USDVOX)
    target_compile_definitions(${TINYUSDZ_LIB_TARGET}
                               PRIVATE "TINYUSDZ_USE_USDVOX")
  endif()

  if(TINYUSDZ_WITH_ASF_MATERIALX)
    target_compile_definitions(${TINYUSDZ_LIB_TARGET}
                               PRIVATE "TINYUSDZ_WITH_ASF_MATERIALX")
    if (APPLE) 
      list(APPEND TINYUSDZ_EXT_LIBRARIES MaterialXFormat MaterialXRender MaterialXGenMsl MaterialXRenderMsl)
    else()
      list(APPEND TINYUSDZ_EXT_LIBRARIES MaterialXFormat MaterialXRender MaterialXGenGlsl MaterialXRenderGlsl)
    endif()
  endif()

  target_link_libraries(${TINYUSDZ_LIB_TARGET} ${TINYUSDZ_EXT_LIBRARIES}
                        ${CMAKE_DL_LIBS})

  if (TINYUSDZ_ENABLE_THREAD)
    target_compile_definitions(${TINYUSDZ_LIB_TARGET}
                               PRIVATE "TINYUSDZ_ENABLE_THREAD")
    target_link_libraries(${TINYUSDZ_LIB_TARGET} Threads::Threads)
  endif()


  if(IOS)
    target_compile_definitions(${TINYUSDZ_LIB_TARGET}
                               PRIVATE "TINYUSDZ_BUILD_IOS")
  endif()

  if(TINYUSDZ_WITH_TIFF)
    target_compile_definitions(${TINYUSDZ_LIB_TARGET}
                               PRIVATE "TINYUSDZ_WITH_TIFF")
  endif(TINYUSDZ_WITH_TIFF)

  if(TINYUSDZ_WITH_EXR)
    target_compile_definitions(${TINYUSDZ_LIB_TARGET}
                               PRIVATE "TINYUSDZ_WITH_EXR")
  endif(TINYUSDZ_WITH_EXR)

  if(TINYUSDZ_WITH_COLORIO)
    target_compile_definitions(${TINYUSDZ_LIB_TARGET}
                               PRIVATE "TINYUSDZ_WITH_COLORIO")
  endif(TINYUSDZ_WITH_COLORIO)

  if(TINYUSDZ_WITH_AUDIO)
    target_compile_definitions(${TINYUSDZ_LIB_TARGET}
                               PRIVATE "TINYUSDZ_WITH_AUDIO")
  endif(TINYUSDZ_WITH_AUDIO)

  if(TINYUSDZ_WITH_ALAC_AUDIO)
    target_compile_definitions(${TINYUSDZ_LIB_TARGET}
                               PRIVATE "TINYUSDZ_WITH_ALAC_AUDIO")
  endif(TINYUSDZ_WITH_ALAC_AUDIO)

  if(TINYUSDZ_WITH_OPENSUBDIV)
    target_include_directories(${TINYUSDZ_LIB_TARGET} PRIVATE ${osd_DIR})
    target_compile_definitions(${TINYUSDZ_LIB_TARGET}
                               PRIVATE "TINYUSDZ_WITH_OPENSUBDIV")
  endif(TINYUSDZ_WITH_OPENSUBDIV)

  if(NOT TINYUSDZ_CXX_EXCEPTIONS)
    if(MSVC)
      target_compile_options(${TINYUSDZ_LIB_TARGET} PRIVATE /EHs-c-)
    else()
      target_compile_options(${TINYUSDZ_LIB_TARGET} PRIVATE -fno-exceptions)
    endif()
  endif()

endforeach()




if(TINYUSDZ_WITH_C_API)
  if(TINYUSDZ_BUILD_SHARED_LIBS)
    add_library(${BUILD_TARGET_C} SHARED ${TINYUSDZ_C_API_SOURCES})
    # Link with static(object) version of libtinyusdz to make dll monolitic
    # TODO: Build TINYUSDZ_TARGET_STATIC as Object?
    target_link_libraries(${BUILD_TARGET_C} PRIVATE ${TINYUSDZ_TARGET_STATIC})
    target_compile_definitions(${BUILD_TARGET_C} PRIVATE "TINYUSDZ_COMPILE_LIBRARY")
    target_compile_definitions(${BUILD_TARGET_C} PRIVATE "TINYUSDZ_SHARED_LIBRARY")
    target_include_directories(
      ${BUILD_TARGET_C} PRIVATE ${PROJECT_SOURCE_DIR}/src)
  endif() 

  add_library(${BUILD_TARGET_C}_static STATIC ${TINYUSDZ_C_API_SOURCES})
  target_link_libraries(${BUILD_TARGET_C}_static PRIVATE ${TINYUSDZ_TARGET_STATIC})
  target_include_directories(
    ${BUILD_TARGET_C}_static PRIVATE ${PROJECT_SOURCE_DIR}/src)
endif()

if(TINYUSDZ_WITH_PYTHON)

  # TODO: Fully Remove pybind11-based python binding
  ## For the time beging, we stick with pybind11, since PyPI manylinux2014(probably mostly used architectrue as of 2022/Aug) does not support C++17.
  ## We may switch to nanobind at some point(probably around 2024?)

  ## build monolithic .dll
  ##nanobind_add_module(${BUILD_TARGET_PY} ${TINYUSDZ_PYTHON_BINDING_SOURCES})

  #pybind11_add_module(${BUILD_TARGET_PY} ${TINYUSDZ_PYTHON_BINDING_SOURCES})
  #add_sanitizers(${BUILD_TARGET_PY})
  #target_include_directories(
  #  ${BUILD_TARGET_PY} PRIVATE ${PROJECT_SOURCE_DIR}/src)

  #target_link_libraries(${BUILD_TARGET_PY} PRIVATE ${TINYUSDZ_TARGET_STATIC})

  ## Use 'c' prefix
  ## TODO: Use `cpp` prefix?
  #set_target_properties(${BUILD_TARGET_PY} PROPERTIES OUTPUT_NAME "ctinyusdz")

  ## copy python binding .so file to python/
  ## For developer
  ## NOTE: `POST_BUILD` command is not triggered when building python module using
  ## `python setup.py build`
  #add_custom_command(
  #  TARGET ${BUILD_TARGET_PY}
  #  POST_BUILD
  #  COMMAND "${CMAKE_COMMAND}" -E copy "$<TARGET_FILE:${BUILD_TARGET_PY}>"
  #          "${CMAKE_SOURCE_DIR}/python/tinyusdz/$<TARGET_FILE_NAME:${BUILD_TARGET_PY}>"
  #  COMMENT "copying python module file to python/tinyusdz"
  #  VERBATIM)
  ## For pypi packaging
  #install(TARGETS ${BUILD_TARGET_PY} LIBRARY DESTINATION tinyusdz)


  # copy C tinyusd .so file to python/tinyusdz/
  # For developer
  # NOTE: `POST_BUILD` command is not triggered when building python module using
  # `python setup.py build`
  add_custom_command(
    TARGET ${BUILD_TARGET_C}
    POST_BUILD
    COMMAND "${CMAKE_COMMAND}" -E copy "$<TARGET_FILE:${BUILD_TARGET_C}>"
            "${CMAKE_SOURCE_DIR}/python/tinyusdz/$<TARGET_FILE_NAME:${BUILD_TARGET_C}>"
    COMMENT "Copying libc-tinyusd.so/c-tinyusd.dll file to <tinyusdz>/python/tinyusdz"
    VERBATIM)

  # TODO: Run ctypesgen?

  #
  # target for setup.py
  # TODO: Use custom target and supply `cmake_install_target` in setup.py?
  # https://scikit-build.readthedocs.io/en/latest/usage.html#scikit-build-options
  #
  install(TARGETS ${BUILD_TARGET_C} LIBRARY DESTINATION tinyusdz)


endif()

# TODO: deprecate in next major version
if(TINYUSDZ_WITH_TOOL_USDA_PARSER AND TINYUSDZ_WITH_MODULE_USDA_READER)
  add_executable(
    usda_parser ${CMAKE_CURRENT_SOURCE_DIR}/examples/usda_parser/parser-main.cc)
  add_sanitizers(usda_parser)
  if(TINYUSDZ_PRODUCTION_BUILD)
    target_compile_definitions(usda_parser
                               PRIVATE "TINYUSDZ_PRODUCTION_BUILD")
  endif()
  target_include_directories(usda_parser PRIVATE ${PROJECT_SOURCE_DIR}/src/)
  target_link_libraries(usda_parser PRIVATE ${TINYUSDZ_TARGET_STATIC})
endif()

# TODO: deprecate in next major version
if(TINYUSDZ_WITH_TOOL_USDC_PARSER AND TINYUSDZ_WITH_MODULE_USDC_READER)
  add_executable(
    usdc_parser ${CMAKE_CURRENT_SOURCE_DIR}/examples/usdc_parser/usdc-parser-main.cc)
  add_sanitizers(usdc_parser)
  if(TINYUSDZ_PRODUCTION_BUILD)
    target_compile_definitions(usdc_parser
                               PRIVATE "TINYUSDZ_PRODUCTION_BUILD")
  endif()
  target_include_directories(usdc_parser PRIVATE ${PROJECT_SOURCE_DIR}/src/)
  target_link_libraries(usdc_parser PRIVATE ${TINYUSDZ_TARGET_STATIC})
endif()

#if(TINYUSDZ_WITH_BLENDER_ADDON)
#  pybind11_add_module(${BUILD_TARGET_BLENDER_PY}
#                      ${TINYUSDZ_BLENDER_PYTHON_BINDING_SOURCES})
#  add_sanitizers(${BUILD_TARGET_BLENDER_PY})
#
#  # For Python.h header files. Assume Blender 2.93 LTS(Python 3.9)
#  target_include_directories(
#    ${BUILD_TARGET_BLENDER_PY}
#    PRIVATE ${PROJECT_SOURCE_DIR}/src/blender/python3.9/Include)
#
#endif()

if(TINYUSDZ_BUILD_EXAMPLES)
  add_subdirectory(examples/tusdcat)
  add_subdirectory(examples/tydra_api)
  add_subdirectory(examples/tydra_to_renderscene)
  add_subdirectory(examples/api_tutorial)
  add_subdirectory(examples/file_format)
  add_subdirectory(examples/asset_resolution)
  #if (TINYUSDZ_WITH_JSON)
  #  add_subdirectory(examples/usd_to_json)
  #endif()
  #if (TINYUSDZ_WITH_USD_TO_GLTF)
  #  add_subdirectory(examples/usd_to_gltf)
  #endif()
  if(TINYUSDZ_WITH_MODULE_USDA_WRITER)
    add_subdirectory(examples/save_usda)
  endif()
  if(TINYUSDZ_WITH_C_API)
    add_subdirectory(examples/c_api_example)
  endif()
endif(TINYUSDZ_BUILD_EXAMPLES)

if(TINYUSDZ_BUILD_BENCHMARKS)

  #
  # Standalone benchmark exe.
  #
  set(TINYUSDZ_BENCH_SOURCES ${PROJECT_SOURCE_DIR}/benchmarks/benchmark-main.cc)

  add_executable(${TINYUSDZ_BENCHMARK_TARGET} ${TINYUSDZ_BENCH_SOURCES})
  add_sanitizers(${TINYUSDZ_BENCHMARK_TARGET})

  target_include_directories(
    ${TINYUSDZ_BENCHMARK_TARGET} PRIVATE ${PROJECT_SOURCE_DIR}/src
                                         ${PROJECT_SOURCE_DIR}/bencharks)
  target_link_libraries(${TINYUSDZ_BENCHMARK_TARGET}
                        PRIVATE ${TINYUSDZ_TARGET_STATIC})

  if(TINYUSDZ_WITH_OPENSUBDIV)
    target_compile_definitions(${TINYUSDZ_BENCHMARK_TARGET}
                               PRIVATE "TINYUSDZ_USE_OPENSUBDIV")
  endif(TINYUSDZ_WITH_OPENSUBDIV)

endif(TINYUSDZ_BUILD_BENCHMARKS)

# [VisualStudio]
if(WIN32)
  # Set ${TINYUSDZ_TARGET_STATIC} as a startup project for VS IDE
  set_property(DIRECTORY PROPERTY VS_STARTUP_PROJECT ${TINYUSDZ_TARGET_STATIC})

  # For easier debugging in VS IDE(cmake 3.8.0 or later required) Set working
  # directory to ${TINYUSDZ_TARGET_STATIC} git repo root.
  if(CMAKE_VERSION VERSION_GREATER 3.8.0)
    set_target_properties(
      ${TINYUSDZ_TARGET_STATIC} PROPERTIES VS_DEBUGGER_WORKING_DIRECTORY
                                           "${CMAKE_CURRENT_SOURCE_DIR}")
  endif()
endif()

if(TINYUSDZ_BUILD_TESTS)

  enable_testing()

  #
  # Standalone tester
  #
  set(TINYUSDZ_TEST_SOURCES ${PROJECT_SOURCE_DIR}/tests/test-main.cc)

  add_executable(${TINYUSDZ_TEST_TARGET} ${TINYUSDZ_TEST_SOURCES})
  add_sanitizers(${TINYUSDZ_TEST_TARGET})

  target_include_directories(
    ${TINYUSDZ_TEST_TARGET} PRIVATE ${PROJECT_SOURCE_DIR}/src
                                    ${PROJECT_SOURCE_DIR}/tests)
  target_link_libraries(${TINYUSDZ_TEST_TARGET}
                        PRIVATE ${TINYUSDZ_TARGET_STATIC})

  if(TINYUSDZ_WITH_OPENSUBDIV)
    target_compile_definitions(${TINYUSDZ_TEST_TARGET}
                               PRIVATE "TINYUSDZ_USE_OPENSUBDIV")
  endif(TINYUSDZ_WITH_OPENSUBDIV)

  #
  # unit tester
  #
  add_subdirectory(${PROJECT_SOURCE_DIR}/tests/unit)

  #
  # Compression tester
  #
  add_subdirectory(${PROJECT_SOURCE_DIR}/tests/decompress-int)


  #
  # TODO: Add feature to specify Python interpreter at ctest run
  #

  #
  # USDA parser tester
  #
  if(TINYUSDZ_WITH_MODULE_USDA_READER)
    add_test(
      NAME usda-parser-unit-test
      COMMAND python3 ${PROJECT_SOURCE_DIR}/tests/usda/unit-runner.py --app
              "$<TARGET_FILE:test_tinyusdz>" --basedir "${PROJECT_SOURCE_DIR}/tests/usda"
      )
  endif()

  #
  # USDA parser tester
  #
  if(TINYUSDZ_WITH_MODULE_USDC_READER)
    add_test(
      NAME usdc-parser-unit-test
      COMMAND python3 ${PROJECT_SOURCE_DIR}/tests/usdc/unit-runner.py --app
              "$<TARGET_FILE:test_tinyusdz>" --basedir "${PROJECT_SOURCE_DIR}/tests/usdc"
      )
  endif()

endif(TINYUSDZ_BUILD_TESTS)

# [VisualStudio]
if(WIN32)
  # Set ${TINYUSDZ_TARGET_STATIC} as a startup project for VS IDE
  set_property(DIRECTORY PROPERTY VS_STARTUP_PROJECT ${TINYUSDZ_TARGET_STATIC})

  # For easier debugging in VS IDE(cmake 3.8.0 or later required) Set working
  # directory to ${TINYUSDZ_TARGET_STATIC} git repo root.
  if(CMAKE_VERSION VERSION_GREATER 3.8.0)
    set_target_properties(
      ${TINYUSDZ_TARGET_STATIC} PROPERTIES VS_DEBUGGER_WORKING_DIRECTORY
                                           "${CMAKE_CURRENT_SOURCE_DIR}")
  endif()
endif()<|MERGE_RESOLUTION|>--- conflicted
+++ resolved
@@ -54,18 +54,13 @@
   set(TINYUSDZ_DEFAULT_BUILD_EXAMPLES On)
   set(TINYUSDZ_DEFAULT_WITH_C_API Off)
   set(TINYUSDZ_DEFAULT_WITH_PXR_COMPAT_API On)
-<<<<<<< HEAD
-  set(TINYUSDZ_DEFAULT_WITH_USDA_PARSER On)
-  set(TINYUSDZ_DEFAULT_WITH_USDC_PARSER On)
   set(TINYUSDZ_DEFAULT_WITH_ASF_MATERIALX Off)
-=======
   # TODO: deprecate in next major version
   set(TINYUSDZ_DEFAULT_WITH_USDA_PARSER Off)
   set(TINYUSDZ_DEFAULT_WITH_USDC_PARSER Off)
 
   # For Visual Studio
   set_property(GLOBAL PROPERTY USE_FOLDERS ON)
->>>>>>> 90a1c049
 endif ()
 
 # options
@@ -452,14 +447,10 @@
     ${PROJECT_SOURCE_DIR}/src/tydra/obj-export.cc
     ${PROJECT_SOURCE_DIR}/src/tydra/usd-export.cc
     ${PROJECT_SOURCE_DIR}/src/tydra/shader-network.cc
-<<<<<<< HEAD
-    ${PROJECT_SOURCE_DIR}/src/tydra/render-data.cc
-    ${PROJECT_SOURCE_DIR}/src/tydra/mtlx-material.cc
-=======
     ${PROJECT_SOURCE_DIR}/src/tydra/shader-network.hh
     ${PROJECT_SOURCE_DIR}/src/tydra/render-data.cc
     ${PROJECT_SOURCE_DIR}/src/tydra/render-data.hh
->>>>>>> 90a1c049
+    ${PROJECT_SOURCE_DIR}/src/tydra/mtlx-material.cc
     )
 
 if(TINYUSDZ_WITH_PXR_COMPAT_API)
